import static org.gradle.internal.os.OperatingSystem.WINDOWS
import static org.gradle.internal.os.OperatingSystem.current

plugins {
    alias libs.plugins.node.gradle
}

node {
    version = '16.14.0'
    npmVersion = '8.5.2'
    download = true
    npmInstallCommand = "ci"

    // Change the cache location under Gradle user home directory so that it's cached by CI.
    if (System.getenv('CI') != null) {
        workDir = file("${gradle.gradleUserHomeDir}/caches/nodejs/${project.name}")
        npmWorkDir = file("${gradle.gradleUserHomeDir}/caches/npm/${project.name}")
    }
}

dependencies {
    implementation project(':common-legacy')

    // Armeria
    api libs.armeria
    api libs.armeria.thrift09
    testImplementation libs.armeria.junit5

    // Caffeine
    implementation libs.caffeine

    // Curator & ZooKeeper
    implementation libs.curator.recipes
    implementation libs.zookeeper
    testImplementation libs.curator.test

    // DiffUtils
    implementation libs.diffutils

    // jCommander
    optionalImplementation libs.jcommander

    // Because the default targetJavaVersion is 8, jgit5 is chosen and published with the server artifact.
    // It's inevitable because users who use JDK8 cannot use jgit6 when implementing IT tests.
    // We will switch to jgit6 completely when we drop JDK8 support.
    if (project.ext.targetJavaVersion >= 11) {
        implementation libs.jgit6
    } else {
        implementation libs.jgit
    }

    // Micrometer
    implementation libs.micrometer.core
    implementation libs.micrometer.prometheus

    // Quartz
    implementation libs.quartz

    // Snappy
    implementation libs.snappy

    // Logging
<<<<<<< HEAD
    optionalImplementation libs.logback12
    optionalImplementation libs.slf4j1.jul.to.slf4j
=======
    optionalImplementation libs.logback
    optionalImplementation libs.slf4j.jul.to.slf4j

    testImplementation libs.jackson.module.scala
>>>>>>> 10ea91ff
}

// allows illegal access by ExecutorServiceMetrics of Micrometer
if (project.ext.testJavaVersion >= 16) {
    tasks.withType(Test) {
        jvmArgs '--add-opens=java.base/java.util.concurrent=ALL-UNNAMED'
    }
}

def clientRelocations = [
        'ace-builds/src-min-noconflict/',
        'angular/angular.min.js',
        'angular-cache-buster/angular-cache-buster.js',
        'angular-cookies/angular-cookies.min.js',
        'angular-dynamic-locale/dist/tmhDynamicLocale.min.js',
        'angular-ui-ace/src/ui-ace.js',
        'angular-i18n',
        'angular-local-storage/dist/angular-local-storage.min.js',
        'angular-resource/angular-resource.min.js',
        'angular-sanitize/angular-sanitize.min.js',
        'angular-translate/dist/angular-translate.min.js',
        'angular-translate-loader-partial/angular-translate-loader-partial.min.js',
        'angular-translate-storage-cookie/angular-translate-storage-cookie.min.js',
        'angular-ui-ace/src/ui-ace.js',
        'angular-ui-bootstrap/dist/',
        'angular-ui-notification/dist/',
        'angular-ui-router/release/angular-ui-router.min.js',
        'bootstrap/dist/',
        'bootswatch/cerulean/bootstrap.min.css',
        'diff/dist/diff.min.js',
        'fast-json-patch/dist/json-patch-duplex.min.js',
        'jquery/dist/jquery.min.js',
        'json3/lib/json3.min.js',
        'moment/min/moment.min.js'
]

task copyClientDependencies {
    dependsOn tasks.npmInstall

    doLast {
        clientRelocations.each { location ->
            def paths = location.split('/')
            def folder = paths[0]
            copy {
                from "${project.projectDir}/node_modules/$location"
                into "${project.projectDir}/src/main/resources/webapp/vendor/$folder"
            }
        }
    }
}

task cleanClientDependencies(type: Delete) {
    delete "${project.projectDir}/src/main/resources/webapp/vendor"
}

task copyWebApp(type: Copy) {
    dependsOn ':server-auth:webapp:buildWebApp'

    def dst = "${project.ext.genSrcDir}/main/resources/auth-webapp";

    from project(':server-auth:webapp').file('build')
    into dst

    doFirst {
        delete(dst)
    }

    // gradle holds a lock even after the buildWebapp task is completed
    if (current() == WINDOWS) {
        exclude("**/tmp/.cache/expanded/expanded.lock")
    }
}
tasks.sourcesJar.dependsOn(tasks.copyWebApp)
tasks.sourcesJar.dependsOn(tasks.versionProperties)
tasks.clean.dependsOn(tasks.cleanClientDependencies)
tasks.processResources.dependsOn(tasks.copyClientDependencies, tasks.copyWebApp)<|MERGE_RESOLUTION|>--- conflicted
+++ resolved
@@ -60,15 +60,10 @@
     implementation libs.snappy
 
     // Logging
-<<<<<<< HEAD
     optionalImplementation libs.logback12
     optionalImplementation libs.slf4j1.jul.to.slf4j
-=======
-    optionalImplementation libs.logback
-    optionalImplementation libs.slf4j.jul.to.slf4j
 
     testImplementation libs.jackson.module.scala
->>>>>>> 10ea91ff
 }
 
 // allows illegal access by ExecutorServiceMetrics of Micrometer
