--- conflicted
+++ resolved
@@ -66,27 +66,8 @@
                                                                boolean update);
 
     /**
-<<<<<<< HEAD
-     * Returns active mirroring tasks.
-     */
-    default CompletableFuture<List<Mirror>> mirrors() {
-        return mirrors(false);
-    }
-
-    /**
-     * Returns a set of mirroring tasks. If {@code includeDisabled} is @{code true}, disabled mirroring tasks
-     * are also included in the returned {@link Mirror}s.
-     */
-    CompletableFuture<List<Mirror>> mirrors(boolean includeDisabled);
-
-    /**
-     * Returns a list of mirroring credentials.
-     */
-    CompletableFuture<List<MirrorCredential>> credentials();
-=======
      * Create a push {@link Command} for the {@link MirrorCredential}.
      */
     CompletableFuture<Command<CommitResult>> createPushCommand(MirrorCredential credential, Author author,
                                                                boolean update);
->>>>>>> 004a9118
 }