/*
 * Copyright 2017 LINE Corporation
 *
 * LINE Corporation licenses this file to you under the Apache License,
 * version 2.0 (the "License"); you may not use this file except in compliance
 * with the License. You may obtain a copy of the License at:
 *
 *   https://www.apache.org/licenses/LICENSE-2.0
 *
 * Unless required by applicable law or agreed to in writing, software
 * distributed under the License is distributed on an "AS IS" BASIS, WITHOUT
 * WARRANTIES OR CONDITIONS OF ANY KIND, either express or implied. See the
 * License for the specific language governing permissions and limitations
 * under the License.
 */

package com.linecorp.centraldogma.server;

import static com.linecorp.centraldogma.server.auth.AuthConfig.DEFAULT_SESSION_CACHE_SPEC;
import static com.linecorp.centraldogma.server.auth.AuthConfig.DEFAULT_SESSION_TIMEOUT_MILLIS;
import static com.linecorp.centraldogma.server.auth.AuthConfig.DEFAULT_SESSION_VALIDATION_SCHEDULE;
import static com.linecorp.centraldogma.server.internal.storage.repository.RepositoryCache.validateCacheSpec;
import static java.util.Objects.requireNonNull;

import java.io.File;
import java.net.InetSocketAddress;
import java.time.Duration;
import java.util.ArrayList;
import java.util.Collections;
import java.util.List;
import java.util.Set;

import javax.annotation.Nullable;

import org.slf4j.Logger;
import org.slf4j.LoggerFactory;

import com.github.benmanes.caffeine.cache.CaffeineSpec;
import com.google.common.collect.ImmutableList;
import com.google.common.collect.ImmutableSet;
import com.google.common.collect.ImmutableSet.Builder;

import com.linecorp.armeria.common.Flags;
import com.linecorp.armeria.common.SessionProtocol;
import com.linecorp.armeria.server.ServerPort;
import com.linecorp.centraldogma.internal.Jackson;
import com.linecorp.centraldogma.server.auth.AuthConfig;
import com.linecorp.centraldogma.server.auth.AuthProvider;
import com.linecorp.centraldogma.server.auth.AuthProviderFactory;
import com.linecorp.centraldogma.server.auth.Session;
import com.linecorp.centraldogma.server.plugin.Plugin;
import com.linecorp.centraldogma.server.plugin.PluginConfig;
import com.linecorp.centraldogma.server.storage.repository.Repository;

import io.micrometer.core.instrument.MeterRegistry;

/**
 * Builds a {@link CentralDogma} server.
 *
 * <pre>{@code
 * CentralDogmaBuilder builder = new CentralDogmaBuilder(new File("/tmp/dogma"));
 * builder.numRepositoryWorkers(32);
 * builder...;
 * CentralDogma dogma = builder.build();
 * dogma.start();
 * }</pre>
 */
public final class CentralDogmaBuilder {
    private static final Logger logger = LoggerFactory.getLogger(CentralDogmaBuilder.class);

    // You get 36462 if you map 'dogma' to T9 phone dialer layout.
    private static final ServerPort DEFAULT_PORT = new ServerPort(36462, SessionProtocol.HTTP);

    static final int DEFAULT_NUM_REPOSITORY_WORKERS = 16;
    static final long DEFAULT_MAX_REMOVED_REPOSITORY_AGE_MILLIS = 604_800_000;  // 7 days

    public static final String DEFAULT_REPOSITORY_CACHE_SPEC =
            "maximumWeight=268435456," + // Cache up to apx. 256-megachars.
            "expireAfterAccess=5m";      // Expire on 5 minutes of inactivity.

    // Armeria properties
    // Note that we use nullable types here for optional properties.
    // When a property is null, the default value will be used implicitly.
    private final List<ServerPort> ports = new ArrayList<>(2);
    @Nullable
    private TlsConfig tls;
    @Nullable
    private EncryptionAtRestConfig encryptionAtRest;
    private final List<String> trustedProxyAddresses = new ArrayList<>();
    private final List<String> clientAddressSources = new ArrayList<>();
    @Nullable
    private Integer numWorkers;
    @Nullable
    private Integer maxNumConnections;
    @Nullable
    private Long requestTimeoutMillis;
    @Nullable
    private Long idleTimeoutMillis;
    @Nullable
    private Integer maxFrameLength;

    // Central Dogma properties
    private final File dataDir;
    private int numRepositoryWorkers = DEFAULT_NUM_REPOSITORY_WORKERS;
    private long maxRemovedRepositoryAgeMillis = DEFAULT_MAX_REMOVED_REPOSITORY_AGE_MILLIS;

    @Nullable
    private String repositoryCacheSpec = DEFAULT_REPOSITORY_CACHE_SPEC;
    private boolean webAppEnabled = true;
    @Nullable
    private String webAppTitle;

    @Nullable
    private GracefulShutdownTimeout gracefulShutdownTimeout;
    private ReplicationConfig replicationConfig = ReplicationConfig.NONE;
    @Nullable
    private String accessLogFormat;

    // AuthConfig properties
    @Nullable
    private AuthProviderFactory authProviderFactory;
    private final ImmutableSet.Builder<String> systemAdministrators = new Builder<>();
    private boolean caseSensitiveLoginNames;
    private String sessionCacheSpec = DEFAULT_SESSION_CACHE_SPEC;
    private long sessionTimeoutMillis = DEFAULT_SESSION_TIMEOUT_MILLIS;
    private String sessionValidationSchedule = DEFAULT_SESSION_VALIDATION_SCHEDULE;
    @Nullable
    private Object authProviderProperties;
    private MeterRegistry meterRegistry = Flags.meterRegistry();

    @Nullable
    private CorsConfig corsConfig;

    private final List<PluginConfig> pluginConfigs = new ArrayList<>();
    private final List<Plugin> plugins = new ArrayList<>();
    @Nullable
    private ManagementConfig managementConfig;
    @Nullable
    private ZoneConfig zoneConfig;

    /**
     * Creates a new builder with the specified data directory.
     */
    public CentralDogmaBuilder(File dataDir) {
        this.dataDir = requireNonNull(dataDir, "dataDir");
        if (dataDir.exists() && !dataDir.isDirectory()) {
            throw new IllegalArgumentException("dataDir: " + dataDir + " (not a directory)");
        }
    }

    /**
     * Adds a port that serves the HTTP requests. If unspecified, cleartext HTTP on port 36462 is used.
     *
     * @param port the TCP/IP port number
     * @param protocol {@link SessionProtocol#HTTP} or {@link SessionProtocol#HTTPS}
     */
    public CentralDogmaBuilder port(int port, SessionProtocol protocol) {
        return port(new ServerPort(port, protocol));
    }

    /**
     * Adds a port that serves the HTTP requests. If unspecified, cleartext HTTP on port 36462 is used.
     *
     * @param localAddress the TCP/IP load address to bind
     * @param protocol {@link SessionProtocol#HTTP} or {@link SessionProtocol#HTTPS}
     */
    public CentralDogmaBuilder port(InetSocketAddress localAddress, SessionProtocol protocol) {
        return port(new ServerPort(localAddress, protocol));
    }

    /**
     * Adds a port that serves the HTTP requests. If unspecified, cleartext HTTP on port 36462 is used.
     */
    public CentralDogmaBuilder port(ServerPort port) {
        ports.add(requireNonNull(port, "port"));
        return this;
    }

    /**
     * Sets a {@link TlsConfig} for supporting TLS on the server.
     */
    public CentralDogmaBuilder tls(TlsConfig tls) {
        this.tls = requireNonNull(tls, "tls");
        return this;
    }

    /**
     * Sets whether encryption at rest is enabled or not.
     */
    public CentralDogmaBuilder encryptionAtRest(EncryptionAtRestConfig encryptionAtRest) {
        this.encryptionAtRest = requireNonNull(encryptionAtRest, "encryptionAtRest");
        return this;
    }

    /**
     * Adds addresses or ranges of <a href="https://tools.ietf.org/html/rfc4632">
     * Classless Inter-domain Routing (CIDR)</a> blocks of trusted proxy servers.
     *
     * @param exactOrCidrAddresses a list of addresses and CIDR blocks, e.g. {@code 10.0.0.1} for a single
     *                             address or {@code 10.0.0.0/8} for a CIDR block
     */
    public CentralDogmaBuilder trustedProxyAddresses(String... exactOrCidrAddresses) {
        requireNonNull(exactOrCidrAddresses, "exactOrCidrAddresses");
        trustedProxyAddresses.addAll(ImmutableList.copyOf(exactOrCidrAddresses));
        return this;
    }

    /**
     * Adds addresses or ranges of <a href="https://tools.ietf.org/html/rfc4632">
     * Classless Inter-domain Routing (CIDR)</a> blocks of trusted proxy servers.
     *
     * @param exactOrCidrAddresses a list of addresses and CIDR blocks, e.g. {@code 10.0.0.1} for a single
     *                             address or {@code 10.0.0.0/8} for a CIDR block
     */
    public CentralDogmaBuilder trustedProxyAddresses(Iterable<String> exactOrCidrAddresses) {
        requireNonNull(exactOrCidrAddresses, "exactOrCidrAddresses");
        trustedProxyAddresses.addAll(ImmutableList.copyOf(exactOrCidrAddresses));
        return this;
    }

    /**
     * Adds the HTTP header names to be used for retrieving a client address.
     *
     * <p>Note that {@code "PROXY_PROTOCOL"} indicates the source address specified in a
     * <a href="https://www.haproxy.org/download/1.8/doc/proxy-protocol.txt">PROXY protocol</a> message.
     *
     * <p>Also note that if you configured trusted proxy addresses, {@code "forwarded"},
     * {@code "x-forwarded-for"} and {@code "PROXY_PROTOCOL"} will be used as client address sources by default.
     *
     * @param clientAddressSources the HTTP header names or {@code "PROXY_PROTOCOL"} to be used for
     *                             retrieving a client address
     */
    public CentralDogmaBuilder clientAddressSources(String... clientAddressSources) {
        requireNonNull(clientAddressSources, "clientAddressSources");
        this.clientAddressSources.addAll(ImmutableList.copyOf(clientAddressSources));
        return this;
    }

    /**
     * Adds the HTTP header names to be used for retrieving a client address.
     *
     * <p>Note that {@code "PROXY_PROTOCOL"} indicates the source address specified in a
     * <a href="https://www.haproxy.org/download/1.8/doc/proxy-protocol.txt">PROXY protocol</a> message.
     *
     * <p>Also note that if you configured trusted proxy addresses, {@code "forwarded"},
     * {@code "x-forwarded-for"} and {@code "PROXY_PROTOCOL"} will be used as client address sources by default.
     *
     * @param clientAddressSources the HTTP header names or {@code "PROXY_PROTOCOL"} to be used for
     *                             retrieving a client address
     */
    public CentralDogmaBuilder clientAddressSources(Iterable<String> clientAddressSources) {
        requireNonNull(clientAddressSources, "clientAddressSources");
        this.clientAddressSources.addAll(ImmutableList.copyOf(clientAddressSources));
        return this;
    }

    /**
     * Sets the number of I/O worker threads. <a href="https://line.github.io/armeria/">Armeria</a> default is
     * used if unspecified.
     */
    public CentralDogmaBuilder numWorkers(int numWorkers) {
        this.numWorkers = numWorkers;
        return this;
    }

    /**
     * Sets the maximum allowed number of TCP/IP connections. If unspecified, no limit is enforced.
     */
    public CentralDogmaBuilder maxNumConnections(int maxNumConnections) {
        this.maxNumConnections = maxNumConnections;
        return this;
    }

    /**
     * Sets the timeout for handling an incoming request. If it takes more than the specified timeout to
     * handle a request, the server may respond with '503 Service Unavailable' or fail to respond.
     * <a href="https://line.github.io/armeria/">Armeria</a> default is used if unspecified.
     */
    public CentralDogmaBuilder requestTimeout(Duration requestTimeout) {
        return requestTimeoutMillis(requireNonNull(requestTimeout, "requestTimeout").toMillis());
    }

    /**
     * Sets the timeout for handling an incoming request, in milliseconds. If it takes more than
     * the specified timeout to handle a request, the server may respond with '503 Service Unavailable' or
     * fail to respond. <a href="https://line.github.io/armeria/">Armeria</a> default is used if unspecified.
     */
    public CentralDogmaBuilder requestTimeoutMillis(long requestTimeoutMillis) {
        this.requestTimeoutMillis = requestTimeoutMillis;
        return this;
    }

    /**
     * Sets the timeout for keeping an idle connection. A connection is automatically closed when it stays idle
     * without any requests in progress for more than the specified timeout.
     * <a href="https://line.github.io/armeria/">Armeria</a> default is used if unspecified.
     */
    public CentralDogmaBuilder idleTimeout(Duration idleTimeout) {
        return idleTimeoutMillis(requireNonNull(idleTimeout, "idleTimeout").toMillis());
    }

    /**
     * Sets the timeout for keeping an idle connection, in milliseconds. A connection is automatically closed
     * when it stays idle without any requests in progress for more than the specified timeout.
     */
    public CentralDogmaBuilder idleTimeoutMillis(long idleTimeoutMillis) {
        this.idleTimeoutMillis = idleTimeoutMillis;
        return this;
    }

    /**
     * Sets the maximum allowed content length of an incoming request.
     */
    public CentralDogmaBuilder maxFrameLength(int maxFrameLength) {
        this.maxFrameLength = maxFrameLength;
        return this;
    }

    /**
     * Sets the number of worker threads dedicated to repository access.
     * If unspecified, {@value #DEFAULT_NUM_REPOSITORY_WORKERS} threads are created at maximum.
     */
    public CentralDogmaBuilder numRepositoryWorkers(int numRepositoryWorkers) {
        this.numRepositoryWorkers = numRepositoryWorkers;
        return this;
    }

    /**
     * Sets the maximum allowed age of removed projects and repositories before they are purged.
     * Set {@code 0} to disable automatic purge.
     * If unspecified, the default of {@value #DEFAULT_MAX_REMOVED_REPOSITORY_AGE_MILLIS} milliseconds is used.
     */
    public CentralDogmaBuilder maxRemovedRepositoryAge(Duration maxRemovedRepositoryAge) {
        maxRemovedRepositoryAgeMillis(
                requireNonNull(maxRemovedRepositoryAge, "maxRemovedRepositoryAge").toMillis());
        return this;
    }

    /**
     * Sets the maximum allowed age, in milliseconds of removed projects and repositories
     * before they are purged.
     * Set {@code 0} to disable automatic purge.
     * If unspecified, the default of {@value #DEFAULT_MAX_REMOVED_REPOSITORY_AGE_MILLIS} milliseconds is used.
     */
    public CentralDogmaBuilder maxRemovedRepositoryAgeMillis(long maxRemovedRepositoryAgeMillis) {
        this.maxRemovedRepositoryAgeMillis = maxRemovedRepositoryAgeMillis;
        return this;
    }

    /**
     * Sets the cache specification which determines the capacity and behavior of the cache for the return
     * values of methods in {@link Repository} of the server. See {@link CaffeineSpec} for the syntax
     * of the spec. If unspecified, the default cache spec of {@value #DEFAULT_REPOSITORY_CACHE_SPEC} is used.
     *
     * @deprecated Use {@link #repositoryCacheSpec(String)}.
     */
    @Deprecated
    public CentralDogmaBuilder cacheSpec(String cacheSpec) {
        repositoryCacheSpec = validateCacheSpec(cacheSpec);
        return this;
    }

    /**
     * Sets the cache specification which determines the capacity and behavior of the cache for the return
     * values of methods in {@link Repository} of the server. See {@link CaffeineSpec} for the syntax
     * of the spec. If unspecified, the default cache spec of {@value #DEFAULT_REPOSITORY_CACHE_SPEC} is used.
     */
    public CentralDogmaBuilder repositoryCacheSpec(String repositoryCacheSpec) {
        this.repositoryCacheSpec = validateCacheSpec(repositoryCacheSpec);
        return this;
    }

    /**
     * Sets whether administrative web application is enabled or not.
     * If unspecified, the administrative web application is enabled.
     */
    public CentralDogmaBuilder webAppEnabled(boolean webAppEnabled) {
        this.webAppEnabled = webAppEnabled;
        return this;
    }

    /**
     * Sets the title text which is displayed on the navigation bar of the administrative web application.
     */
    public CentralDogmaBuilder webAppTitle(String webAppTitle) {
        this.webAppTitle = requireNonNull(webAppTitle, "webAppTitle");
        return this;
    }

    /**
     * Sets the graceful shutdown timeout. If unspecified, graceful shutdown is disabled.
     */
    public CentralDogmaBuilder gracefulShutdownTimeout(GracefulShutdownTimeout gracefulShutdownTimeout) {
        this.gracefulShutdownTimeout = gracefulShutdownTimeout;
        return this;
    }

    /**
     * Configures the replication.
     * If unspecified or {@link ReplicationConfig#NONE} is specified, replication is disabled.
     */
    public CentralDogmaBuilder replication(ReplicationConfig replicationConfig) {
        this.replicationConfig = requireNonNull(replicationConfig, "replicationConfig");
        return this;
    }

    /**
     * Configures a format of an access log. It will work only if any logging framework is configured.
     * Read the <a href="https://line.github.io/armeria/docs/server-access-log">Writing an access log</a>
     * document for more information.
     */
    public CentralDogmaBuilder accessLogFormat(String accessLogFormat) {
        this.accessLogFormat = requireNonNull(accessLogFormat, "accessLogFormat");
        return this;
    }

    /**
     * Sets an {@link AuthProviderFactory} instance which is used to create a new {@link AuthProvider}.
     */
    public CentralDogmaBuilder authProviderFactory(AuthProviderFactory authProviderFactory) {
        this.authProviderFactory = requireNonNull(authProviderFactory, "authProviderFactory");
        return this;
    }

    /**
     * Adds system administrators to the set.
     */
    public CentralDogmaBuilder systemAdministrators(String... systemAdministrators) {
        requireNonNull(systemAdministrators, "systemAdministrators");
        for (final String systemAdministrator : systemAdministrators) {
            this.systemAdministrators.add(systemAdministrator);
        }
        return this;
    }

    /**
     * Adds system administrators to the set.
     */
    public CentralDogmaBuilder systemAdministrators(Iterable<String> systemAdministrators) {
        requireNonNull(systemAdministrators, "systemAdministrators");
        this.systemAdministrators.addAll(systemAdministrators);
        return this;
    }

    /**
     * Sets whether case-sensitive matching is performed when login names are compared.
     */
    public CentralDogmaBuilder caseSensitiveLoginNames(boolean caseSensitiveLoginNames) {
        this.caseSensitiveLoginNames = caseSensitiveLoginNames;
        return this;
    }

    /**
     * Sets the cache specification which determines the capacity and behavior of the cache for
     * {@link Session} of the server. See {@link CaffeineSpec} for the syntax of the spec.
     * If unspecified, the default cache spec of {@value AuthConfig#DEFAULT_SESSION_CACHE_SPEC}
     * is used.
     */
    public CentralDogmaBuilder sessionCacheSpec(String sessionCacheSpec) {
        this.sessionCacheSpec = validateCacheSpec(sessionCacheSpec);
        return this;
    }

    /**
     * Sets the session timeout for administrative web application, in milliseconds.
     * If unspecified, {@value AuthConfig#DEFAULT_SESSION_TIMEOUT_MILLIS} is used.
     */
    public CentralDogmaBuilder sessionTimeoutMillis(long sessionTimeoutMillis) {
        this.sessionTimeoutMillis = sessionTimeoutMillis;
        return this;
    }

    /**
     * Sets the session timeout for administrative web application.
     * If unspecified, {@value AuthConfig#DEFAULT_SESSION_TIMEOUT_MILLIS} is used.
     */
    public CentralDogmaBuilder sessionTimeout(Duration sessionTimeout) {
        return sessionTimeoutMillis(
                requireNonNull(sessionTimeout, "sessionTimeout").toMillis());
    }

    /**
     * Sets a schedule for validating sessions.
     * If unspecified, {@value AuthConfig#DEFAULT_SESSION_VALIDATION_SCHEDULE} is used.
     */
    public CentralDogmaBuilder sessionValidationSchedule(String sessionValidationSchedule) {
        this.sessionValidationSchedule =
                requireNonNull(sessionValidationSchedule, "sessionValidationSchedule");
        return this;
    }

    /**
     * Sets an additional properties for an {@link AuthProviderFactory}.
     */
    public CentralDogmaBuilder authProviderProperties(Object authProviderProperties) {
        this.authProviderProperties = requireNonNull(authProviderProperties, "authProviderProperties");
        return this;
    }

    /**
     * Sets the {@link MeterRegistry} used to collect metrics.
     */
    public CentralDogmaBuilder meterRegistry(MeterRegistry meterRegistry) {
        this.meterRegistry = requireNonNull(meterRegistry, "meterRegistry");
        return this;
    }

    /**
     * Enables CORS with the specified allowed origins.
     */
    public CentralDogmaBuilder cors(String... allowedOrigins) {
        requireNonNull(allowedOrigins, "allowedOrigins");
        corsConfig = new CorsConfig(ImmutableList.copyOf(allowedOrigins), null);
        return this;
    }

    /**
     * Enables CORS with the specified {@link CorsConfig}.
     */
    public CentralDogmaBuilder cors(CorsConfig corsConfig) {
        this.corsConfig = requireNonNull(corsConfig, "corsConfig");
        return this;
    }

    /**
     * Adds the {@link PluginConfig}s.
     */
    public CentralDogmaBuilder pluginConfigs(PluginConfig... pluginConfigs) {
        requireNonNull(pluginConfigs, "pluginConfigs");
        this.pluginConfigs.addAll(ImmutableList.copyOf(pluginConfigs));
        return this;
    }

    /**
     * Returns the {@link PluginConfig}s that have been added.
     */
    public List<PluginConfig> pluginConfigs() {
        return pluginConfigs;
    }

    /**
     * Adds the {@link Plugin}s.
     */
    public CentralDogmaBuilder plugins(Plugin... plugins) {
        requireNonNull(plugins, "plugins");
        return plugins(ImmutableList.copyOf(plugins));
    }

    /**
     * Adds the {@link Plugin}s.
     */
    public CentralDogmaBuilder plugins(Iterable<? extends Plugin> plugins) {
        requireNonNull(plugins, "plugins");
        this.plugins.addAll(ImmutableList.copyOf(plugins));
        return this;
    }

    /**
     * Enables a management service with the specified {@link ManagementConfig}.
     */
    public CentralDogmaBuilder management(ManagementConfig managementConfig) {
        requireNonNull(managementConfig, "managementConfig");
        this.managementConfig = managementConfig;
        return this;
    }

    /**
     * Specifies the {@link ZoneConfig} of the server.
     */
    public CentralDogmaBuilder zone(ZoneConfig zoneConfig) {
        requireNonNull(zoneConfig, "zoneConfig");
        this.zoneConfig = zoneConfig;
        return this;
    }

    /**
     * Returns a newly-created {@link CentralDogma} server.
     */
    public CentralDogma build() {
        return new CentralDogma(buildConfig(), meterRegistry, ImmutableList.copyOf(plugins));
    }

    private CentralDogmaConfig buildConfig() {
        final List<ServerPort> ports = !this.ports.isEmpty() ? this.ports
                                                             : Collections.singletonList(DEFAULT_PORT);
        final Set<String> systemAdminSet = systemAdministrators.build();
        final AuthConfig authCfg;
        if (authProviderFactory != null) {
            authCfg = new AuthConfig(
                    authProviderFactory, systemAdminSet, caseSensitiveLoginNames,
                    sessionCacheSpec, sessionTimeoutMillis, sessionValidationSchedule,
                    authProviderProperties != null ? Jackson.valueToTree(authProviderProperties) : null);
        } else {
            authCfg = null;
            logger.info("{} is not specified, so {} will not be configured.",
                        AuthProviderFactory.class.getSimpleName(),
                        AuthConfig.class.getSimpleName());
        }

<<<<<<< HEAD
        final QuotaConfig quotaConfig = writeQuota > 0 ? new QuotaConfig(writeQuota, timeWindowSeconds) : null;

        return new CentralDogmaConfig(dataDir, ports, tls, encryptionAtRest, trustedProxyAddresses,
                                      clientAddressSources, numWorkers, maxNumConnections,
=======
        return new CentralDogmaConfig(dataDir, ports, tls, trustedProxyAddresses, clientAddressSources,
                                      numWorkers, maxNumConnections,
>>>>>>> c2d559d4
                                      requestTimeoutMillis, idleTimeoutMillis, maxFrameLength,
                                      numRepositoryWorkers, repositoryCacheSpec,
                                      maxRemovedRepositoryAgeMillis, gracefulShutdownTimeout,
                                      webAppEnabled, webAppTitle, replicationConfig,
                                      null, accessLogFormat, authCfg,
                                      corsConfig, pluginConfigs, managementConfig, zoneConfig);
    }
}<|MERGE_RESOLUTION|>--- conflicted
+++ resolved
@@ -597,15 +597,8 @@
                         AuthConfig.class.getSimpleName());
         }
 
-<<<<<<< HEAD
-        final QuotaConfig quotaConfig = writeQuota > 0 ? new QuotaConfig(writeQuota, timeWindowSeconds) : null;
-
         return new CentralDogmaConfig(dataDir, ports, tls, encryptionAtRest, trustedProxyAddresses,
                                       clientAddressSources, numWorkers, maxNumConnections,
-=======
-        return new CentralDogmaConfig(dataDir, ports, tls, trustedProxyAddresses, clientAddressSources,
-                                      numWorkers, maxNumConnections,
->>>>>>> c2d559d4
                                       requestTimeoutMillis, idleTimeoutMillis, maxFrameLength,
                                       numRepositoryWorkers, repositoryCacheSpec,
                                       maxRemovedRepositoryAgeMillis, gracefulShutdownTimeout,
