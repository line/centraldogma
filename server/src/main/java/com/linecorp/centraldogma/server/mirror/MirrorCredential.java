--- conflicted
+++ resolved
@@ -46,27 +46,13 @@
 public interface MirrorCredential {
 
     MirrorCredential FALLBACK =
-<<<<<<< HEAD
-            new NoneMirrorCredential(null, Collections.singleton(Pattern.compile("^.*$")), true);
-
-    /**
-     * Returns the unique index of the credential.
-     */
-    @JsonProperty("index")
-    int index();
-=======
             new NoneMirrorCredential("", true, Collections.singleton(Pattern.compile("^.*$")));
->>>>>>> 004a9118
 
     /**
      * Returns the ID of the credential.
      */
     @JsonProperty("id")
-<<<<<<< HEAD
-    Optional<String> id();
-=======
     String id();
->>>>>>> 004a9118
 
     /**
      * Returns the {@link Pattern}s compiled from the regular expressions that match a host name.
