--- conflicted
+++ resolved
@@ -35,15 +35,6 @@
     private final String remoteProject;
     private final String remoteRepo;
 
-<<<<<<< HEAD
-    public CentralDogmaMirror(int index, @Nullable String id, Cron schedule, MirrorDirection direction,
-                              MirrorCredential credential, Repository localRepo, String localPath,
-                              URI remoteRepoUri, String remoteProject, String remoteRepo, String remotePath,
-                              @Nullable String gitignore, boolean enabled) {
-        // Central Dogma has no notion of 'branch', so we just pass null as a placeholder.
-        super(index, id, schedule, direction, credential, localRepo, localPath, remoteRepoUri, remotePath, null,
-              gitignore, enabled);
-=======
     public CentralDogmaMirror(String id, boolean enabled, Cron schedule, MirrorDirection direction,
                               MirrorCredential credential, Repository localRepo, String localPath,
                               URI remoteRepoUri, String remoteProject, String remoteRepo, String remotePath,
@@ -51,7 +42,6 @@
         // Central Dogma has no notion of 'branch', so we just pass an empty string as a placeholder.
         super(id, enabled, schedule, direction, credential, localRepo, localPath, remoteRepoUri, remotePath,
               "", gitignore);
->>>>>>> 004a9118
 
         this.remoteProject = requireNonNull(remoteProject, "remoteProject");
         this.remoteRepo = requireNonNull(remoteRepo, "remoteRepo");
