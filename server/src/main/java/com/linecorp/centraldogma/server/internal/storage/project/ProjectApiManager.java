--- conflicted
+++ resolved
@@ -134,9 +134,6 @@
     }
 
     public Project getProject(String projectName) {
-<<<<<<< HEAD
-        if (isInternalProject(projectName) && !isSystemAdmin()) {
-=======
         return getProject(projectName, AuthUtil.currentUserOrNull());
     }
 
@@ -148,10 +145,10 @@
         }
 
         if (user == null) {
->>>>>>> 3f547afa
             throw new IllegalArgumentException("Cannot access " + projectName);
         }
-        if (user.isAdmin()) {
+
+        if (user.isSystemAdmin()) {
             return project;
         }
         final ProjectMetadata metadata = project.metadata();
