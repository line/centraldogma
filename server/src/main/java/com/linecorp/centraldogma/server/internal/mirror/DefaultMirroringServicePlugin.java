--- conflicted
+++ resolved
@@ -98,12 +98,8 @@
                                                            context.meterRegistry(),
                                                            numThreads,
                                                            maxNumFilesPerMirror,
-<<<<<<< HEAD
-                                                           maxNumBytesPerMirror, zoneConfig, runMigration);
-=======
-                                                           maxNumBytesPerMirror, zoneConfig,
+                                                           maxNumBytesPerMirror, zoneConfig, runMigration,
                                                            context.mirrorAccessController());
->>>>>>> efb85f58
             this.mirroringService = mirroringService;
         }
         mirroringService.start(context.commandExecutor());
