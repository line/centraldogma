/*
 * Copyright 2023 LINE Corporation
 *
 * LINE Corporation licenses this file to you under the Apache License,
 * version 2.0 (the "License"); you may not use this file except in compliance
 * with the License. You may obtain a copy of the License at:
 *
 *   https://www.apache.org/licenses/LICENSE-2.0
 *
 * Unless required by applicable law or agreed to in writing, software
 * distributed under the License is distributed on an "AS IS" BASIS, WITHOUT
 * WARRANTIES OR CONDITIONS OF ANY KIND, either express or implied. See the
 * License for the specific language governing permissions and limitations
 * under the License.
 */

package com.linecorp.centraldogma.server.internal.mirror.credential;

import static com.linecorp.centraldogma.server.CentralDogmaConfig.convertValue;
import static com.linecorp.centraldogma.server.internal.mirror.credential.MirrorCredentialUtil.requireNonEmpty;

import java.util.regex.Pattern;

import javax.annotation.Nullable;

import org.slf4j.Logger;
import org.slf4j.LoggerFactory;

import com.fasterxml.jackson.annotation.JsonCreator;
import com.fasterxml.jackson.annotation.JsonProperty;
import com.fasterxml.jackson.databind.annotation.JsonDeserialize;
import com.google.common.base.MoreObjects.ToStringHelper;

public final class AccessTokenMirrorCredential extends AbstractMirrorCredential {
<<<<<<< HEAD
=======

    private static final Logger logger = LoggerFactory.getLogger(AccessTokenMirrorCredential.class);

>>>>>>> ac1e8c14
    private final String accessToken;

    @JsonCreator
    public AccessTokenMirrorCredential(@JsonProperty("id") String id,
                                       @JsonProperty("enabled") @Nullable Boolean enabled,
                                       @JsonProperty("hostnamePatterns") @Nullable
                                       @JsonDeserialize(contentAs = Pattern.class)
                                       Iterable<Pattern> hostnamePatterns,
                                       @JsonProperty("accessToken") String accessToken) {
<<<<<<< HEAD
        super(id, enabled, "access_token", hostnamePatterns);

=======
        super(id, hostnamePatterns);
>>>>>>> ac1e8c14
        this.accessToken = requireNonEmpty(accessToken, "accessToken");
    }

    @JsonProperty("accessToken")
    public String accessToken() {
        try {
            return convertValue(accessToken, "credentials.accessToken");
        } catch (Throwable t) {
            // The accessToken probably has `:` without prefix. Just return it as is for backward compatibility.
            logger.debug("Failed to convert the access token of the credential: {}", id(), t);
            return accessToken;
        }
    }

    @Override
    public int hashCode() {
        int result = super.hashCode();
        result = 31 * result + accessToken.hashCode();
        return result;
    }

    @Override
    public boolean equals(Object o) {
        if (this == o) {
            return true;
        }

        if (!(o instanceof AccessTokenMirrorCredential)) {
            return false;
        }

        if (!super.equals(o)) {
            return false;
        }

        final AccessTokenMirrorCredential that = (AccessTokenMirrorCredential) o;
        return accessToken.equals(that.accessToken);
    }

    @Override
    void addProperties(ToStringHelper helper) {
        // Access token must be kept secret.
    }
}<|MERGE_RESOLUTION|>--- conflicted
+++ resolved
@@ -32,12 +32,9 @@
 import com.google.common.base.MoreObjects.ToStringHelper;
 
 public final class AccessTokenMirrorCredential extends AbstractMirrorCredential {
-<<<<<<< HEAD
-=======
 
     private static final Logger logger = LoggerFactory.getLogger(AccessTokenMirrorCredential.class);
 
->>>>>>> ac1e8c14
     private final String accessToken;
 
     @JsonCreator
@@ -47,16 +44,11 @@
                                        @JsonDeserialize(contentAs = Pattern.class)
                                        Iterable<Pattern> hostnamePatterns,
                                        @JsonProperty("accessToken") String accessToken) {
-<<<<<<< HEAD
         super(id, enabled, "access_token", hostnamePatterns);
 
-=======
-        super(id, hostnamePatterns);
->>>>>>> ac1e8c14
         this.accessToken = requireNonEmpty(accessToken, "accessToken");
     }
 
-    @JsonProperty("accessToken")
     public String accessToken() {
         try {
             return convertValue(accessToken, "credentials.accessToken");
@@ -65,6 +57,11 @@
             logger.debug("Failed to convert the access token of the credential: {}", id(), t);
             return accessToken;
         }
+    }
+
+    @JsonProperty("accessToken")
+    public String rawAccessToken() {
+        return accessToken;
     }
 
     @Override
