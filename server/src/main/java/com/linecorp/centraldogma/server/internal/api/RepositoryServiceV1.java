/*
 * Copyright 2017 LINE Corporation
 *
 * LINE Corporation licenses this file to you under the Apache License,
 * version 2.0 (the "License"); you may not use this file except in compliance
 * with the License. You may obtain a copy of the License at:
 *
 *   https://www.apache.org/licenses/LICENSE-2.0
 *
 * Unless required by applicable law or agreed to in writing, software
 * distributed under the License is distributed on an "AS IS" BASIS, WITHOUT
 * WARRANTIES OR CONDITIONS OF ANY KIND, either express or implied. See the
 * License for the specific language governing permissions and limitations
 * under the License.
 */

package com.linecorp.centraldogma.server.internal.api;

import static com.google.common.base.MoreObjects.firstNonNull;
import static com.google.common.collect.ImmutableList.toImmutableList;
import static com.linecorp.centraldogma.server.internal.api.HttpApiUtil.checkUnremoveArgument;
import static com.linecorp.centraldogma.server.internal.api.HttpApiUtil.returnOrThrow;
import static java.util.Objects.requireNonNull;

import java.util.List;
import java.util.Map;
import java.util.concurrent.CompletableFuture;

import javax.annotation.Nullable;

import com.fasterxml.jackson.databind.JsonNode;
import com.google.common.collect.ImmutableList;
import com.google.common.collect.ImmutableMap;

import com.linecorp.armeria.common.HttpStatus;
import com.linecorp.armeria.common.logging.RequestOnlyLog;
import com.linecorp.armeria.server.ServiceRequestContext;
import com.linecorp.armeria.server.annotation.Consumes;
import com.linecorp.armeria.server.annotation.Delete;
import com.linecorp.armeria.server.annotation.Get;
import com.linecorp.armeria.server.annotation.Param;
import com.linecorp.armeria.server.annotation.Patch;
import com.linecorp.armeria.server.annotation.Post;
import com.linecorp.armeria.server.annotation.ProducesJson;
import com.linecorp.armeria.server.annotation.Put;
import com.linecorp.armeria.server.annotation.ResponseConverter;
import com.linecorp.armeria.server.annotation.StatusCode;
import com.linecorp.centraldogma.common.Author;
import com.linecorp.centraldogma.common.ProjectRole;
import com.linecorp.centraldogma.common.RepositoryRole;
import com.linecorp.centraldogma.common.RepositoryStatus;
import com.linecorp.centraldogma.common.Revision;
import com.linecorp.centraldogma.internal.api.v1.CreateRepositoryRequest;
import com.linecorp.centraldogma.internal.api.v1.RepositoryDto;
import com.linecorp.centraldogma.server.command.Command;
import com.linecorp.centraldogma.server.command.CommandExecutor;
import com.linecorp.centraldogma.server.internal.api.auth.RequiresProjectRole;
import com.linecorp.centraldogma.server.internal.api.auth.RequiresRepositoryRole;
import com.linecorp.centraldogma.server.internal.api.converter.CreateApiResponseConverter;
import com.linecorp.centraldogma.server.metadata.MetadataService;
import com.linecorp.centraldogma.server.metadata.ProjectMetadata;
import com.linecorp.centraldogma.server.metadata.RepositoryMetadata;
import com.linecorp.centraldogma.server.metadata.User;
<<<<<<< HEAD
import com.linecorp.centraldogma.server.storage.encryption.EncryptionStorageManager;
=======
import com.linecorp.centraldogma.server.storage.project.InternalProjectInitializer;
>>>>>>> c2d559d4
import com.linecorp.centraldogma.server.storage.project.Project;
import com.linecorp.centraldogma.server.storage.repository.Repository;

import io.micrometer.core.instrument.Tag;

/**
 * Annotated service object for managing repositories.
 */
@ProducesJson
public class RepositoryServiceV1 extends AbstractService {

    private final MetadataService mds;
    private final EncryptionStorageManager encryptionStorageManager;

    public RepositoryServiceV1(CommandExecutor executor, MetadataService mds,
                               EncryptionStorageManager encryptionStorageManager) {
        super(executor);
        this.mds = requireNonNull(mds, "mds");
        this.encryptionStorageManager = requireNonNull(encryptionStorageManager, "encryptionStorageManager");
    }

    /**
     * GET /projects/{projectName}/repos?status={status}
     *
     * <p>Returns the list of the repositories or removed repositories.
     */
    @Get("/projects/{projectName}/repos")
    public CompletableFuture<List<RepositoryDto>> listRepositories(ServiceRequestContext ctx, Project project,
                                                                   @Param @Nullable String status, User user) {
        if (status != null) {
            HttpApiUtil.checkStatusArgument(status);
        }

        if (InternalProjectInitializer.INTERNAL_PROJECT_DOGMA.equals(project.name())) {
            if (user.isSystemAdmin()) {
                if (status != null) {
                    return CompletableFuture.completedFuture(removedRepositories(project));
                }
                return CompletableFuture.completedFuture(
                        project.repos().list().values().stream()
                               .map(repository -> DtoConverter.convert(repository, RepositoryStatus.ACTIVE))
                               .collect(toImmutableList()));
            }
            return HttpApiUtil.throwResponse(
                    ctx, HttpStatus.FORBIDDEN,
                    "You must be a system administrator to retrieve repositories of the dogma project.");
        }

        if (status == null) {
            final Map<String, RepositoryMetadata> repos = projectMetadata(project).repos();
            return CompletableFuture.completedFuture(
                    project.repos().list().values().stream()
                           .filter(r -> user.isSystemAdmin() || !Project.isInternalRepo(r.name()))
                           .map(repository -> DtoConverter.convert(repository, repos))
                           .collect(toImmutableList()));
        }

        return mds.findProjectRole(project.name(), user).handle((role, throwable) -> {
            final boolean hasOwnerRole = role == ProjectRole.OWNER;
            if (hasOwnerRole) {
                return removedRepositories(project);
            }
            return HttpApiUtil.throwResponse(
                    ctx, HttpStatus.FORBIDDEN,
                    "You must be an owner of project '%s' to retrieve removed repositories.",
                    project.name());
        });
    }

    private static ProjectMetadata projectMetadata(Project project) {
        assert !InternalProjectInitializer.INTERNAL_PROJECT_DOGMA.equals(project.name());
        final ProjectMetadata metadata = project.metadata();
        assert metadata != null; // not null because the project is not dogma project.
        return metadata;
    }

    private static RepositoryStatus repositoryStatus(Repository repository) {
        final Map<String, RepositoryMetadata> repos = projectMetadata(repository.parent()).repos();
        final String repoName = normalizeRepositoryName(repository);

        final RepositoryMetadata metadata = repos.get(repoName);
        if (metadata == null) {
            return RepositoryStatus.ACTIVE;
        } else {
            return metadata.status();
        }
    }

    private static String normalizeRepositoryName(Repository repository) {
        final String repoName = repository.name();
        if (!Project.REPO_META.equals(repoName)) {
            return repoName;
        }
        // Use dogma repository for the meta repository because the meta repository will be removed.
        return Project.REPO_DOGMA;
    }

    private static ImmutableList<RepositoryDto> removedRepositories(Project project) {
        return project.repos().listRemoved().keySet().stream().map(RepositoryDto::removed)
                      .collect(toImmutableList());
    }

    /**
     * POST /projects/{projectName}/repos
     *
     * <p>Creates a new repository.
     */
    @Post("/projects/{projectName}/repos")
    @StatusCode(201)
    @ResponseConverter(CreateApiResponseConverter.class)
    @RequiresProjectRole(ProjectRole.MEMBER)
    public CompletableFuture<RepositoryDto> createRepository(ServiceRequestContext ctx, Project project,
                                                             CreateRepositoryRequest request,
                                                             Author author) {
        final String repoName = request.name();
        if (Project.isInternalRepo(repoName)) {
            return HttpApiUtil.throwResponse(ctx, HttpStatus.FORBIDDEN,
                                             "An internal repository cannot be created.");
        }
        if (request.encryptionEnabled() && !encryptionStorageManager.enabled()) {
            return HttpApiUtil.throwResponse(ctx, HttpStatus.BAD_REQUEST,
                                             "Encryption is not enabled in the server.");
        }

        final CommandExecutor commandExecutor = executor();
        final CompletableFuture<Revision> future =
<<<<<<< HEAD
                RepositoryServiceUtil.createRepository(commandExecutor, mds, author, project.name(), repoName,
                                                       request.encryptionEnabled(), encryptionStorageManager);
        return future.handle(returnOrThrow(() -> DtoConverter.convert(project.repos().get(repoName))));
=======
                RepositoryServiceUtil.createRepository(commandExecutor, mds, author, project.name(), repoName);
        return future.handle(returnOrThrow(() -> {
            final Repository repository = project.repos().get(repoName);
            return DtoConverter.convert(repository, repositoryStatus(repository));
        }));
>>>>>>> c2d559d4
    }

    /**
     * DELETE /projects/{projectName}/repos/{repoName}
     *
     * <p>Removes a repository.
     */
    @Delete("/projects/{projectName}/repos/{repoName}")
    @RequiresRepositoryRole(RepositoryRole.ADMIN)
    public CompletableFuture<Void> removeRepository(ServiceRequestContext ctx,
                                                    @Param String repoName,
                                                    Repository repository,
                                                    Author author) {
        if (Project.isInternalRepo(repoName)) {
            return HttpApiUtil.throwResponse(ctx, HttpStatus.FORBIDDEN,
                                             "An internal repository cannot be removed.");
        }
        return RepositoryServiceUtil.removeRepository(executor(), mds, author,
                                                      repository.parent().name(), repoName)
                                    .handle(HttpApiUtil::throwUnsafelyIfNonNull);
    }

    /**
     * DELETE /projects/{projectName}/repos/{repoName}/removed
     *
     * <p>Purges a repository that was removed before.
     */
    @Delete("/projects/{projectName}/repos/{repoName}/removed")
    @RequiresProjectRole(ProjectRole.OWNER)
    public CompletableFuture<Void> purgeRepository(@Param String repoName,
                                                   Project project, Author author) {
        return execute(Command.purgeRepository(author, project.name(), repoName))
                .thenCompose(unused -> mds.purgeRepo(author, project.name(), repoName)
                                          .handle(HttpApiUtil::throwUnsafelyIfNonNull));
    }

    // TODO(minwoox): Migrate to /projects/{projectName}/repos/{repoName}:unremove when it's supported.

    /**
     * PATCH /projects/{projectName}/repos/{repoName}
     *
     * <p>Patches a repository with the JSON_PATCH. Currently, only unremove repository operation is supported.
     */
    @Consumes("application/json-patch+json")
    @Patch("/projects/{projectName}/repos/{repoName}")
    @RequiresProjectRole(ProjectRole.OWNER)
    public CompletableFuture<RepositoryDto> patchRepository(@Param String repoName,
                                                            Project project,
                                                            JsonNode node,
                                                            Author author) {
        checkUnremoveArgument(node);
        return execute(Command.unremoveRepository(author, project.name(), repoName))
                .thenCompose(unused -> mds.restoreRepo(author, project.name(), repoName))
                .handle(returnOrThrow(() -> {
                    final Repository repository = project.repos().get(repoName);
                    return DtoConverter.convert(repository, repositoryStatus(repository));
                }));
    }

    /**
     * GET /projects/{projectName}/repos/{repoName}/revision/{revision}
     *
     * <p>Normalizes the revision into an absolute revision.
     */
    @Get("/projects/{projectName}/repos/{repoName}/revision/{revision}")
    @RequiresRepositoryRole(RepositoryRole.READ)
    public Map<String, Integer> normalizeRevision(ServiceRequestContext ctx,
                                                  Repository repository, @Param String revision) {
        final Revision normalizedRevision = repository.normalizeNow(new Revision(revision));
        final Revision head = repository.normalizeNow(Revision.HEAD);
        increaseCounterIfOldRevisionUsed(ctx, repository, normalizedRevision, head);
        return ImmutableMap.of("revision", normalizedRevision.major());
    }

    /**
     * GET /projects/{projectName}/repos/{repoName}/status
     *
     * <p>Returns the repository status.
     */
    @Get("/projects/{projectName}/repos/{repoName}")
    @RequiresRepositoryRole(RepositoryRole.ADMIN)
    public RepositoryDto status(Project project, Repository repository) {
        validateDogmaProject(project);
        return DtoConverter.convert(repository, repositoryStatus(repository));
    }

    /**
     * PUT /projects/{projectName}/repos/{repoName}/status
     *
     * <p>Changes the repository status.
     */
    @Put("/projects/{projectName}/repos/{repoName}/status")
    @Consumes("application/json")
    @RequiresRepositoryRole(RepositoryRole.ADMIN)
    public CompletableFuture<RepositoryDto> updateStatus(Project project,
                                                         Repository repository,
                                                         Author author,
                                                         UpdateRepositoryStatusRequest statusRequest)
            throws Exception {
        validateDogmaProject(project);
        final RepositoryStatus oldStatus = repositoryStatus(repository);
        final RepositoryStatus newStatus = statusRequest.status();
        if (oldStatus == newStatus) {
            // No need to update the status, just return the current status.
            return CompletableFuture.completedFuture(DtoConverter.convert(repository, oldStatus));
        }

        return mds.updateRepositoryStatus(author, project.name(),
                                          normalizeRepositoryName(repository), newStatus)
                  .thenApply(unused -> DtoConverter.convert(repository, newStatus));
    }

    static void increaseCounterIfOldRevisionUsed(ServiceRequestContext ctx, Repository repository,
                                                 Revision revision) {
        final Revision normalized = repository.normalizeNow(revision);
        final Revision head = repository.normalizeNow(Revision.HEAD);
        increaseCounterIfOldRevisionUsed(ctx, repository, normalized, head);
    }

    public static void increaseCounterIfOldRevisionUsed(
            ServiceRequestContext ctx, Repository repository, Revision normalized, Revision head) {
        final String projectName = repository.parent().name();
        final String repoName = repository.name();
        if (normalized.major() == 1) {
            ctx.log().whenRequestComplete().thenAccept(
                    log -> ctx.meterRegistry()
                              .counter("revisions.init", generateTags(projectName, repoName, log).build())
                              .increment());
        }
        if (head.major() - normalized.major() >= 5000) {
            ctx.log().whenRequestComplete().thenAccept(
                    log -> ctx.meterRegistry()
                              .summary("revisions.old",
                                       generateTags(projectName, repoName, log)
                                               .add(Tag.of("init", Boolean.toString(normalized.major() == 1)))
                                               .build())
                              .record(head.major() - normalized.major()));
        }
    }

    private static ImmutableList.Builder<Tag> generateTags(
            String projectName, String repoName, RequestOnlyLog log) {
        final ImmutableList.Builder<Tag> builder = ImmutableList.builder();
        return builder.add(Tag.of("project", projectName),
                           Tag.of("repo", repoName),
                           Tag.of("service", firstNonNull(log.serviceName(), "none")),
                           Tag.of("method", log.name()));
    }

    private static void validateDogmaProject(Project project) {
        if (InternalProjectInitializer.INTERNAL_PROJECT_DOGMA.equals(project.name())) {
            throw new IllegalArgumentException(
                    "Cannot update the status of the internal project: " + project.name());
        }
    }
}<|MERGE_RESOLUTION|>--- conflicted
+++ resolved
@@ -61,11 +61,8 @@
 import com.linecorp.centraldogma.server.metadata.ProjectMetadata;
 import com.linecorp.centraldogma.server.metadata.RepositoryMetadata;
 import com.linecorp.centraldogma.server.metadata.User;
-<<<<<<< HEAD
 import com.linecorp.centraldogma.server.storage.encryption.EncryptionStorageManager;
-=======
 import com.linecorp.centraldogma.server.storage.project.InternalProjectInitializer;
->>>>>>> c2d559d4
 import com.linecorp.centraldogma.server.storage.project.Project;
 import com.linecorp.centraldogma.server.storage.repository.Repository;
 
@@ -192,17 +189,12 @@
 
         final CommandExecutor commandExecutor = executor();
         final CompletableFuture<Revision> future =
-<<<<<<< HEAD
                 RepositoryServiceUtil.createRepository(commandExecutor, mds, author, project.name(), repoName,
                                                        request.encryptionEnabled(), encryptionStorageManager);
-        return future.handle(returnOrThrow(() -> DtoConverter.convert(project.repos().get(repoName))));
-=======
-                RepositoryServiceUtil.createRepository(commandExecutor, mds, author, project.name(), repoName);
         return future.handle(returnOrThrow(() -> {
             final Repository repository = project.repos().get(repoName);
             return DtoConverter.convert(repository, repositoryStatus(repository));
         }));
->>>>>>> c2d559d4
     }
 
     /**
