/*
 * Copyright 2017 LINE Corporation
 *
 * LINE Corporation licenses this file to you under the Apache License,
 * version 2.0 (the "License"); you may not use this file except in compliance
 * with the License. You may obtain a copy of the License at:
 *
 *   https://www.apache.org/licenses/LICENSE-2.0
 *
 * Unless required by applicable law or agreed to in writing, software
 * distributed under the License is distributed on an "AS IS" BASIS, WITHOUT
 * WARRANTIES OR CONDITIONS OF ANY KIND, either express or implied. See the
 * License for the specific language governing permissions and limitations
 * under the License.
 */
package com.linecorp.centraldogma.server.command;

import static java.util.Objects.requireNonNull;

import java.util.concurrent.CompletableFuture;
import java.util.concurrent.Executor;
import java.util.function.Consumer;

import javax.annotation.Nullable;

import org.slf4j.Logger;
import org.slf4j.LoggerFactory;

<<<<<<< HEAD
import com.cronutils.utils.VisibleForTesting;
import com.google.common.util.concurrent.RateLimiter;
import com.spotify.futures.CompletableFutures;

import com.linecorp.armeria.common.util.Exceptions;
import com.linecorp.armeria.common.util.UnmodifiableFuture;
import com.linecorp.centraldogma.common.TooManyRequestsException;
import com.linecorp.centraldogma.server.QuotaConfig;
=======
import com.linecorp.centraldogma.common.ReadOnlyException;
import com.linecorp.centraldogma.common.RepositoryStatus;
>>>>>>> c2d559d4
import com.linecorp.centraldogma.server.auth.Session;
import com.linecorp.centraldogma.server.auth.SessionManager;
import com.linecorp.centraldogma.server.management.ServerStatusManager;
import com.linecorp.centraldogma.server.metadata.ProjectMetadata;
import com.linecorp.centraldogma.server.metadata.RepositoryMetadata;
<<<<<<< HEAD
import com.linecorp.centraldogma.server.storage.encryption.EncryptionStorageManager;
=======
import com.linecorp.centraldogma.server.storage.project.InternalProjectInitializer;
>>>>>>> c2d559d4
import com.linecorp.centraldogma.server.storage.project.Project;
import com.linecorp.centraldogma.server.storage.project.ProjectManager;
import com.linecorp.centraldogma.server.storage.repository.MetaRepository;
import com.linecorp.centraldogma.server.storage.repository.Repository;

/**
 * A {@link CommandExecutor} implementation which performs operations on the local storage.
 */
public class StandaloneCommandExecutor extends AbstractCommandExecutor {

    private static final Logger logger = LoggerFactory.getLogger(StandaloneCommandExecutor.class);

    private final ProjectManager projectManager;
    private final Executor repositoryWorker;
    @Nullable
    private final SessionManager sessionManager;
<<<<<<< HEAD
    private final EncryptionStorageManager encryptionStorageManager;
    // if permitsPerSecond is -1, a quota is checked by ZooKeeperCommandExecutor.
    private final double permitsPerSecond;
=======
>>>>>>> c2d559d4
    private final ServerStatusManager serverStatusManager;

    /**
     * Creates a new instance.
     *
     * @param projectManager the project manager for accessing the storage
     * @param repositoryWorker the executor which is used for performing storage operations
<<<<<<< HEAD
     * @param serverStatusManager the server status manager for updating the server status
=======
>>>>>>> c2d559d4
     * @param sessionManager the session manager for creating/removing a session
     * @param writeQuota the write quota for limiting {@link NormalizingPushCommand}
     * @param onTakeLeadership the callback to be invoked after the replica has taken the leadership
     * @param onReleaseLeadership the callback to be invoked before the replica releases the leadership
     * @param onTakeZoneLeadership the callback to be invoked after the replica has taken the zone leadership
     * @param onReleaseZoneLeadership the callback to be invoked before the replica releases the zone leadership
     */
    public StandaloneCommandExecutor(ProjectManager projectManager,
                                     Executor repositoryWorker,
                                     ServerStatusManager serverStatusManager,
                                     @Nullable SessionManager sessionManager,
<<<<<<< HEAD
                                     EncryptionStorageManager encryptionStorageManager,
                                     @Nullable QuotaConfig writeQuota,
=======
>>>>>>> c2d559d4
                                     @Nullable Consumer<CommandExecutor> onTakeLeadership,
                                     @Nullable Consumer<CommandExecutor> onReleaseLeadership,
                                     @Nullable Consumer<CommandExecutor> onTakeZoneLeadership,
                                     @Nullable Consumer<CommandExecutor> onReleaseZoneLeadership) {
<<<<<<< HEAD
        this(projectManager, repositoryWorker, serverStatusManager, sessionManager,
             encryptionStorageManager, writeQuota != null ? writeQuota.permitsPerSecond() : 0,
             onTakeLeadership, onReleaseLeadership, onTakeZoneLeadership, onReleaseZoneLeadership);
    }

    /**
     * Creates a new instance.
     *
     * @param projectManager the project manager for accessing the storage
     * @param repositoryWorker the executor which is used for performing storage operations
     * @param sessionManager the session manager for creating/removing a session
     * @param onTakeLeadership the callback to be invoked after the replica has taken the leadership
     * @param onReleaseLeadership the callback to be invoked before the replica releases the leadership
     * @param onTakeZoneLeadership the callback to be invoked after the replica has taken the zone leadership
     * @param onReleaseZoneLeadership the callback to be invoked before the replica releases the zone leadership
     */
    public StandaloneCommandExecutor(ProjectManager projectManager,
                                     Executor repositoryWorker,
                                     ServerStatusManager serverStatusManager,
                                     @Nullable SessionManager sessionManager,
                                     EncryptionStorageManager encryptionStorageManager,
                                     @Nullable Consumer<CommandExecutor> onTakeLeadership,
                                     @Nullable Consumer<CommandExecutor> onReleaseLeadership,
                                     @Nullable Consumer<CommandExecutor> onTakeZoneLeadership,
                                     @Nullable Consumer<CommandExecutor> onReleaseZoneLeadership) {
        this(projectManager, repositoryWorker, serverStatusManager, sessionManager, encryptionStorageManager,
             -1, onTakeLeadership, onReleaseLeadership, onTakeZoneLeadership, onReleaseZoneLeadership);
    }

    private StandaloneCommandExecutor(ProjectManager projectManager,
                                      Executor repositoryWorker,
                                      ServerStatusManager serverStatusManager,
                                      @Nullable SessionManager sessionManager,
                                      EncryptionStorageManager encryptionStorageManager,
                                      double permitsPerSecond,
                                      @Nullable Consumer<CommandExecutor> onTakeLeadership,
                                      @Nullable Consumer<CommandExecutor> onReleaseLeadership,
                                      @Nullable Consumer<CommandExecutor> onTakeZoneLeadership,
                                      @Nullable Consumer<CommandExecutor> onReleaseZoneLeadership) {
=======
>>>>>>> c2d559d4
        super(onTakeLeadership, onReleaseLeadership, onTakeZoneLeadership, onReleaseZoneLeadership);
        this.projectManager = requireNonNull(projectManager, "projectManager");
        this.repositoryWorker = requireNonNull(repositoryWorker, "repositoryWorker");
        this.serverStatusManager = requireNonNull(serverStatusManager, "serverStatusManager");
        this.sessionManager = sessionManager;
<<<<<<< HEAD
        this.encryptionStorageManager = requireNonNull(encryptionStorageManager, "encryptionStorageManager");
        this.permitsPerSecond = permitsPerSecond;
        writeRateLimiters = new ConcurrentHashMap<>();
=======
>>>>>>> c2d559d4
    }

    @Override
    public int replicaId() {
        return 0;
    }

    @Override
    protected void doStart(@Nullable Runnable onTakeLeadership,
                           @Nullable Runnable onReleaseLeadership,
                           @Nullable Runnable onTakeZoneLeadership,
                           @Nullable Runnable onReleaseZoneLeadership) {
        if (onTakeLeadership != null) {
            onTakeLeadership.run();
        }
        if (onTakeZoneLeadership != null) {
            onTakeZoneLeadership.run();
        }
    }

    @Override
    protected void doStop(@Nullable Runnable onReleaseLeadership, @Nullable Runnable onReleaseZoneLeadership) {
        if (onReleaseLeadership != null) {
            onReleaseLeadership.run();
        }
        if (onReleaseZoneLeadership != null) {
            onReleaseZoneLeadership.run();
        }
    }

    @Override
    protected <T> CompletableFuture<T> doExecute(Command<T> command) throws Exception {
        throwExceptionIfRepositoryNotWritable(command);
        return doExecute0(command);
    }

    private void throwExceptionIfRepositoryNotWritable(Command<?> command) throws Exception {
        if (command instanceof NormalizableCommit) {
            assert command instanceof RepositoryCommand;
            final RepositoryCommand<?> repositoryCommand = (RepositoryCommand<?>) command;
            if (InternalProjectInitializer.INTERNAL_PROJECT_DOGMA.equals(repositoryCommand.projectName())) {
                return;
            }
            String repoName = repositoryCommand.repositoryName();
            if (Project.REPO_META.equals(repoName)) {
                // Use REPO_DOGMA for the meta repository because the meta repository will be removed.
                repoName = Project.REPO_DOGMA;
            }

            final ProjectMetadata metadata = projectManager.get(repositoryCommand.projectName()).metadata();
            assert metadata != null;
            final RepositoryMetadata repositoryMetadata = metadata.repos().get(repoName);
            if (repositoryMetadata == null) {
                // The repository metadata is not found, so it is writable.
                return;
            }
            if (repositoryMetadata.status() == RepositoryStatus.READ_ONLY) {
                throw new ReadOnlyException(
                        "The repository is in read-only. command: " + repositoryCommand);
            }
        }
    }

    @SuppressWarnings("unchecked")
    private <T> CompletableFuture<T> doExecute0(Command<T> command) throws Exception {
        if (command instanceof CreateProjectCommand) {
            return (CompletableFuture<T>) createProject((CreateProjectCommand) command);
        }

        if (command instanceof ResetMetaRepositoryCommand) {
            return (CompletableFuture<T>) resetMetaRepository((ResetMetaRepositoryCommand) command);
        }

        if (command instanceof RemoveProjectCommand) {
            return (CompletableFuture<T>) removeProject((RemoveProjectCommand) command);
        }

        if (command instanceof UnremoveProjectCommand) {
            return (CompletableFuture<T>) unremoveProject((UnremoveProjectCommand) command);
        }

        if (command instanceof PurgeProjectCommand) {
            return (CompletableFuture<T>) purgeProject((PurgeProjectCommand) command);
        }

        if (command instanceof CreateRepositoryCommand) {
            return (CompletableFuture<T>) createRepository((CreateRepositoryCommand) command);
        }

        if (command instanceof RemoveRepositoryCommand) {
            return (CompletableFuture<T>) removeRepository((RemoveRepositoryCommand) command);
        }

        if (command instanceof UnremoveRepositoryCommand) {
            return (CompletableFuture<T>) unremoveRepository((UnremoveRepositoryCommand) command);
        }

        if (command instanceof PurgeRepositoryCommand) {
            return (CompletableFuture<T>) purgeRepository((PurgeRepositoryCommand) command);
        }

        if (command instanceof NormalizingPushCommand) {
            return (CompletableFuture<T>) push((NormalizingPushCommand) command, true);
        }

        if (command instanceof PushAsIsCommand) {
            return (CompletableFuture<T>) push((PushAsIsCommand) command, false)
                    .thenApply(CommitResult::revision);
        }

        if (command instanceof TransformCommand) {
            return (CompletableFuture<T>) push((TransformCommand) command, true);
        }

        if (command instanceof CreateSessionCommand) {
            return (CompletableFuture<T>) createSession((CreateSessionCommand) command);
        }

        if (command instanceof RemoveSessionCommand) {
            return (CompletableFuture<T>) removeSession((RemoveSessionCommand) command);
        }

        if (command instanceof UpdateServerStatusCommand) {
            return (CompletableFuture<T>) updateServerStatus((UpdateServerStatusCommand) command);
        }

        if (command instanceof ForcePushCommand) {
            // TODO(minwoox): Should we prevent executing when the replication status is READ_ONLY?
            //noinspection TailRecursion
            return doExecute0(((ForcePushCommand<T>) command).delegate());
        }

        throw new UnsupportedOperationException(command.toString());
    }

    // Project operations

    private CompletableFuture<Void> createProject(CreateProjectCommand c) {
        return CompletableFuture.supplyAsync(() -> {
            final byte[] wdek = c.wdek();
            final boolean encrypt = wdek != null;
            if (encrypt) {
                encryptionStorageManager.storeWdek(c.projectName(), Project.REPO_DOGMA, wdek);
            }

            try {
                projectManager.create(c.projectName(), c.timestamp(), c.author(), encrypt);
            } catch (Throwable t) {
                if (encrypt) {
                    try {
                        encryptionStorageManager.removeWdek(c.projectName(), Project.REPO_DOGMA);
                    } catch (Throwable t2) {
                        logger.warn("Failed to remove the WDEK of {}/{}",
                                    c.projectName(), Project.REPO_DOGMA, t2);
                    }
                }
                Exceptions.throwUnsafely(t);
            }

            return null;
        }, repositoryWorker);
    }

    private CompletableFuture<Void> removeProject(RemoveProjectCommand c) {
        return CompletableFuture.supplyAsync(() -> {
            projectManager.remove(c.projectName());
            return null;
        }, repositoryWorker);
    }

    private CompletableFuture<Void> unremoveProject(UnremoveProjectCommand c) {
        return CompletableFuture.supplyAsync(() -> {
            projectManager.unremove(c.projectName());
            return null;
        }, repositoryWorker);
    }

    private CompletableFuture<Void> purgeProject(PurgeProjectCommand c) {
        return CompletableFuture.supplyAsync(() -> {
            projectManager.markForPurge(c.projectName());
            return null;
        }, repositoryWorker);
    }

    private CompletableFuture<Void> resetMetaRepository(ResetMetaRepositoryCommand command) {
        return CompletableFuture.supplyAsync(() -> {
            final Project project = projectManager.get(command.projectName());
            if (project == null) {
                throw new IllegalStateException("Project not found: " + command.projectName());
            }
            final MetaRepository metaRepository = project.resetMetaRepository();
            if (!Project.REPO_DOGMA.equals(metaRepository.name())) {
                logger.warn("Meta repository name is not changed in {}. meta repo: {}",
                            project.name(), metaRepository.name());
            }
            return null;
        }, repositoryWorker);
    }

    // Repository operations

    private CompletableFuture<Void> createRepository(CreateRepositoryCommand c) {
        return CompletableFuture.supplyAsync(() -> {
            final byte[] wdek = c.wdek();
            final boolean encrypt = wdek != null;
            if (encrypt) {
                encryptionStorageManager.storeWdek(c.projectName(), c.repositoryName(), wdek);
            }

            try {
                projectManager.get(c.projectName()).repos().create(c.repositoryName(), c.timestamp(),
                                                                   c.author(), encrypt);
            } catch (Throwable t) {
                if (encrypt) {
                    try {
                        encryptionStorageManager.removeWdek(c.projectName(), c.repositoryName());
                    } catch (Throwable t2) {
                        logger.warn("Failed to remove the WDEK of {}/{}",
                                    c.projectName(), c.repositoryName(), t2);
                    }
                }
                Exceptions.throwUnsafely(t);
            }

            return null;
        }, repositoryWorker);
    }

    private CompletableFuture<Void> removeRepository(RemoveRepositoryCommand c) {
        return CompletableFuture.supplyAsync(() -> {
            projectManager.get(c.projectName()).repos().remove(c.repositoryName());
            return null;
        }, repositoryWorker);
    }

    private CompletableFuture<Void> unremoveRepository(UnremoveRepositoryCommand c) {
        return CompletableFuture.supplyAsync(() -> {
            projectManager.get(c.projectName()).repos().unremove(c.repositoryName());
            return null;
        }, repositoryWorker);
    }

    private CompletableFuture<Void> purgeRepository(PurgeRepositoryCommand c) {
        return CompletableFuture.supplyAsync(() -> {
            projectManager.get(c.projectName()).repos().markForPurge(c.repositoryName());
            return null;
        }, repositoryWorker);
    }

    private CompletableFuture<CommitResult> push(RepositoryCommand<?> c, boolean normalizing) {
        if (c instanceof TransformCommand) {
            final TransformCommand transformCommand = (TransformCommand) c;
            return repo(c).commit(transformCommand.baseRevision(), transformCommand.timestamp(),
                                  transformCommand.author(), transformCommand.summary(),
                                  transformCommand.detail(), transformCommand.markup(),
                                  transformCommand.transformer());
        }
        assert c instanceof AbstractPushCommand;
        final AbstractPushCommand<?> pushCommand = (AbstractPushCommand<?>) c;
        return repo(c).commit(pushCommand.baseRevision(), pushCommand.timestamp(), pushCommand.author(),
                              pushCommand.summary(), pushCommand.detail(), pushCommand.markup(),
                              pushCommand.changes(), normalizing);
    }

    private Repository repo(RepositoryCommand<?> c) {
        return projectManager.get(c.projectName()).repos().get(c.repositoryName());
    }

    private CompletableFuture<Void> createSession(CreateSessionCommand c) {
        if (sessionManager == null) {
            // Security has been disabled for this replica.
            return CompletableFuture.completedFuture(null);
        }

        final Session session = c.session();
        return sessionManager.create(session).exceptionally(cause -> {
            logger.warn("Failed to replicate a session creation: {}", session, cause);
            return null;
        });
    }

    private CompletableFuture<Void> removeSession(RemoveSessionCommand c) {
        if (sessionManager == null) {
            return CompletableFuture.completedFuture(null);
        }

        final String sessionId = c.sessionId();
        return sessionManager.delete(sessionId).exceptionally(cause -> {
            logger.warn("Failed to replicate a session removal: {}", sessionId, cause);
            return null;
        });
    }

    private CompletableFuture<Void> updateServerStatus(UpdateServerStatusCommand c) {
        return CompletableFuture.supplyAsync(() -> {
            serverStatusManager.updateStatus(c.serverStatus());
            statusManager().updateStatus(c);
            return null;
        }, serverStatusManager.sequentialExecutor());
    }
}<|MERGE_RESOLUTION|>--- conflicted
+++ resolved
@@ -26,29 +26,16 @@
 import org.slf4j.Logger;
 import org.slf4j.LoggerFactory;
 
-<<<<<<< HEAD
-import com.cronutils.utils.VisibleForTesting;
-import com.google.common.util.concurrent.RateLimiter;
-import com.spotify.futures.CompletableFutures;
-
 import com.linecorp.armeria.common.util.Exceptions;
-import com.linecorp.armeria.common.util.UnmodifiableFuture;
-import com.linecorp.centraldogma.common.TooManyRequestsException;
-import com.linecorp.centraldogma.server.QuotaConfig;
-=======
 import com.linecorp.centraldogma.common.ReadOnlyException;
 import com.linecorp.centraldogma.common.RepositoryStatus;
->>>>>>> c2d559d4
 import com.linecorp.centraldogma.server.auth.Session;
 import com.linecorp.centraldogma.server.auth.SessionManager;
 import com.linecorp.centraldogma.server.management.ServerStatusManager;
 import com.linecorp.centraldogma.server.metadata.ProjectMetadata;
 import com.linecorp.centraldogma.server.metadata.RepositoryMetadata;
-<<<<<<< HEAD
 import com.linecorp.centraldogma.server.storage.encryption.EncryptionStorageManager;
-=======
 import com.linecorp.centraldogma.server.storage.project.InternalProjectInitializer;
->>>>>>> c2d559d4
 import com.linecorp.centraldogma.server.storage.project.Project;
 import com.linecorp.centraldogma.server.storage.project.ProjectManager;
 import com.linecorp.centraldogma.server.storage.repository.MetaRepository;
@@ -65,48 +52,8 @@
     private final Executor repositoryWorker;
     @Nullable
     private final SessionManager sessionManager;
-<<<<<<< HEAD
     private final EncryptionStorageManager encryptionStorageManager;
-    // if permitsPerSecond is -1, a quota is checked by ZooKeeperCommandExecutor.
-    private final double permitsPerSecond;
-=======
->>>>>>> c2d559d4
     private final ServerStatusManager serverStatusManager;
-
-    /**
-     * Creates a new instance.
-     *
-     * @param projectManager the project manager for accessing the storage
-     * @param repositoryWorker the executor which is used for performing storage operations
-<<<<<<< HEAD
-     * @param serverStatusManager the server status manager for updating the server status
-=======
->>>>>>> c2d559d4
-     * @param sessionManager the session manager for creating/removing a session
-     * @param writeQuota the write quota for limiting {@link NormalizingPushCommand}
-     * @param onTakeLeadership the callback to be invoked after the replica has taken the leadership
-     * @param onReleaseLeadership the callback to be invoked before the replica releases the leadership
-     * @param onTakeZoneLeadership the callback to be invoked after the replica has taken the zone leadership
-     * @param onReleaseZoneLeadership the callback to be invoked before the replica releases the zone leadership
-     */
-    public StandaloneCommandExecutor(ProjectManager projectManager,
-                                     Executor repositoryWorker,
-                                     ServerStatusManager serverStatusManager,
-                                     @Nullable SessionManager sessionManager,
-<<<<<<< HEAD
-                                     EncryptionStorageManager encryptionStorageManager,
-                                     @Nullable QuotaConfig writeQuota,
-=======
->>>>>>> c2d559d4
-                                     @Nullable Consumer<CommandExecutor> onTakeLeadership,
-                                     @Nullable Consumer<CommandExecutor> onReleaseLeadership,
-                                     @Nullable Consumer<CommandExecutor> onTakeZoneLeadership,
-                                     @Nullable Consumer<CommandExecutor> onReleaseZoneLeadership) {
-<<<<<<< HEAD
-        this(projectManager, repositoryWorker, serverStatusManager, sessionManager,
-             encryptionStorageManager, writeQuota != null ? writeQuota.permitsPerSecond() : 0,
-             onTakeLeadership, onReleaseLeadership, onTakeZoneLeadership, onReleaseZoneLeadership);
-    }
 
     /**
      * Creates a new instance.
@@ -128,33 +75,12 @@
                                      @Nullable Consumer<CommandExecutor> onReleaseLeadership,
                                      @Nullable Consumer<CommandExecutor> onTakeZoneLeadership,
                                      @Nullable Consumer<CommandExecutor> onReleaseZoneLeadership) {
-        this(projectManager, repositoryWorker, serverStatusManager, sessionManager, encryptionStorageManager,
-             -1, onTakeLeadership, onReleaseLeadership, onTakeZoneLeadership, onReleaseZoneLeadership);
-    }
-
-    private StandaloneCommandExecutor(ProjectManager projectManager,
-                                      Executor repositoryWorker,
-                                      ServerStatusManager serverStatusManager,
-                                      @Nullable SessionManager sessionManager,
-                                      EncryptionStorageManager encryptionStorageManager,
-                                      double permitsPerSecond,
-                                      @Nullable Consumer<CommandExecutor> onTakeLeadership,
-                                      @Nullable Consumer<CommandExecutor> onReleaseLeadership,
-                                      @Nullable Consumer<CommandExecutor> onTakeZoneLeadership,
-                                      @Nullable Consumer<CommandExecutor> onReleaseZoneLeadership) {
-=======
->>>>>>> c2d559d4
         super(onTakeLeadership, onReleaseLeadership, onTakeZoneLeadership, onReleaseZoneLeadership);
         this.projectManager = requireNonNull(projectManager, "projectManager");
         this.repositoryWorker = requireNonNull(repositoryWorker, "repositoryWorker");
         this.serverStatusManager = requireNonNull(serverStatusManager, "serverStatusManager");
         this.sessionManager = sessionManager;
-<<<<<<< HEAD
         this.encryptionStorageManager = requireNonNull(encryptionStorageManager, "encryptionStorageManager");
-        this.permitsPerSecond = permitsPerSecond;
-        writeRateLimiters = new ConcurrentHashMap<>();
-=======
->>>>>>> c2d559d4
     }
 
     @Override
