--- conflicted
+++ resolved
@@ -986,9 +986,9 @@
                 } else {
                     final String secret = token.secret();
                     assert secret != null;
-                    appIdsBuilder.put(appId, new Token(token.appId(), secret, token.isAdmin(),
-                                                       token.isAdmin(), token.creation(), token.deactivation(),
-                                                       userAndTimestamp));
+                    appIdsBuilder.put(appId, new Token(token.appId(), secret, token.isSystemAdmin(),
+                                                       token.isSystemAdmin(), token.creation(),
+                                                       token.deactivation(), userAndTimestamp));
                 }
             }
             final Map<String, Token> newAppIds = appIdsBuilder.build();
@@ -1087,8 +1087,8 @@
                 if (!entry.getKey().equals(appId)) {
                     appIdsBuilder.put(entry);
                 } else {
-                    appIdsBuilder.put(appId,
-                                      new Token(token.appId(), secret, token.isAdmin(), token.creation()));
+                    appIdsBuilder.put(appId, new Token(token.appId(), secret, token.isSystemAdmin(),
+                                                       token.creation()));
                 }
             }
             final Map<String, Token> newAppIds = appIdsBuilder.build();
@@ -1128,7 +1128,8 @@
                 if (!entry.getKey().equals(appId)) {
                     appIdsBuilder.put(entry);
                 } else {
-                    appIdsBuilder.put(appId, new Token(token.appId(), secret, token.isAdmin(), token.isAdmin(),
+                    appIdsBuilder.put(appId, new Token(token.appId(), secret, token.isSystemAdmin(),
+                                                       token.isSystemAdmin(),
                                                        token.creation(), userAndTimestamp, null));
                 }
             }
@@ -1147,56 +1148,28 @@
         requireNonNull(author, "author");
         requireNonNull(appId, "appId");
         final String commitSummary =
-                "Update the token level: " + appId + " to " + (toBeAdmin ? "admin" : "user");
-
+                "Update the token level: " + appId + " to " + (toBeSystemAdmin ? "admin" : "user");
         final ContentTransformer<JsonNode> transformer = new ContentTransformer<>(
                 TOKEN_JSON, EntryType.JSON, node -> {
             final Tokens tokens = tokens(node);
             final Token token = tokens.get(appId); // Raise an exception if not found.
-            if (toBeAdmin == token.isAdmin()) {
-                throw new IllegalArgumentException("The token is already " + (toBeAdmin ? "admin" : "user"));
-            }
-
-<<<<<<< HEAD
-        return tokenRepo.push(INTERNAL_PROJECT_DOGMA, Project.REPO_DOGMA, author,
-                              "Update the token level: " + appId + " to " +
-                              (toBeSystemAdmin ? "system admin" : "user"),
-                              () -> tokenRepo.fetch(INTERNAL_PROJECT_DOGMA, Project.REPO_DOGMA, TOKEN_JSON)
-                                             .thenApply(tokens -> {
-                                                 final Tokens tokens0 = tokens.object();
-                                                 final Token token = tokens0.get(appId);
-                                                 if (token == null) {
-                                                     throw new TokenNotFoundException("App ID: " + appId);
-                                                 }
-                                                 if (toBeSystemAdmin == token.isSystemAdmin()) {
-                                                     throw new IllegalArgumentException(
-                                                             "The token is already " +
-                                                             (toBeSystemAdmin ? "system admin" : "user"));
-                                                 }
-                                                 final JsonPointer path = JsonPointer.compile(
-                                                         "/appIds" + encodeSegment(appId));
-                                                 final Change<JsonNode> change = Change.ofJsonPatch(
-                                                         TOKEN_JSON,
-                                                         new ReplaceOperation(
-                                                                 path,
-                                                                 Jackson.valueToTree(token.withSystemAdmin(
-                                                                         toBeSystemAdmin))).toJsonNode());
-                                                 return HolderWithRevision.of(change, tokens.revision());
-                                             }));
-=======
+            if (toBeSystemAdmin == token.isSystemAdmin()) {
+                throw new IllegalArgumentException(
+                        "The token is already " + (toBeSystemAdmin ? "admin" : "user"));
+            }
+
             final ImmutableMap.Builder<String, Token> appIdsBuilder = ImmutableMap.builder();
             for (Entry<String, Token> entry : tokens.appIds().entrySet()) {
                 if (!entry.getKey().equals(appId)) {
                     appIdsBuilder.put(entry);
                 } else {
-                    appIdsBuilder.put(appId, token.withAdmin(toBeAdmin));
+                    appIdsBuilder.put(appId, token.withSystemAdmin(toBeSystemAdmin));
                 }
             }
             final Map<String, Token> newAppIds = appIdsBuilder.build();
             return Jackson.valueToTree(new Tokens(newAppIds, tokens.secrets()));
         });
         return tokenRepo.push(INTERNAL_PROJECT_DOGMA, Project.REPO_DOGMA, author, commitSummary, transformer);
->>>>>>> 810d02f0
     }
 
     /**
