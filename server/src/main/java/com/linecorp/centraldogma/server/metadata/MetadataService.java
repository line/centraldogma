--- conflicted
+++ resolved
@@ -19,20 +19,13 @@
 import static com.google.common.base.Preconditions.checkArgument;
 import static com.linecorp.centraldogma.internal.jsonpatch.JsonPatchOperation.asJsonArray;
 import static com.linecorp.centraldogma.internal.jsonpatch.JsonPatchUtil.encodeSegment;
-<<<<<<< HEAD
-import static com.linecorp.centraldogma.server.internal.storage.project.ProjectInitializer.INTERNAL_PROJECT_DOGMA;
-import static com.linecorp.centraldogma.server.internal.storage.repository.DefaultMetaRepository.PATH_CREDENTIALS;
-import static com.linecorp.centraldogma.server.internal.storage.repository.DefaultMetaRepository.PATH_MIRRORS;
-=======
 import static com.linecorp.centraldogma.server.internal.storage.project.ProjectApiManager.listProjectsWithoutDogma;
->>>>>>> 004a9118
 import static com.linecorp.centraldogma.server.metadata.RepositorySupport.convertWithJackson;
 import static com.linecorp.centraldogma.server.metadata.Tokens.SECRET_PREFIX;
 import static com.linecorp.centraldogma.server.metadata.Tokens.validateSecret;
 import static com.linecorp.centraldogma.server.storage.project.InternalProjectInitializer.INTERNAL_PROJECT_DOGMA;
 import static java.util.Objects.requireNonNull;
 
-import java.net.URI;
 import java.util.Collection;
 import java.util.Map;
 import java.util.Set;
@@ -45,7 +38,6 @@
 
 import com.fasterxml.jackson.core.JsonPointer;
 import com.fasterxml.jackson.databind.JsonNode;
-import com.fasterxml.jackson.databind.node.ObjectNode;
 import com.google.common.collect.ImmutableList;
 import com.spotify.futures.CompletableFutures;
 
@@ -56,7 +48,6 @@
 import com.linecorp.centraldogma.common.RepositoryExistsException;
 import com.linecorp.centraldogma.common.Revision;
 import com.linecorp.centraldogma.internal.Jackson;
-import com.linecorp.centraldogma.internal.api.v1.MirrorDto;
 import com.linecorp.centraldogma.internal.jsonpatch.AddOperation;
 import com.linecorp.centraldogma.internal.jsonpatch.JsonPatchOperation;
 import com.linecorp.centraldogma.internal.jsonpatch.RemoveIfExistsOperation;
@@ -65,15 +56,6 @@
 import com.linecorp.centraldogma.internal.jsonpatch.TestAbsenceOperation;
 import com.linecorp.centraldogma.server.QuotaConfig;
 import com.linecorp.centraldogma.server.command.CommandExecutor;
-<<<<<<< HEAD
-import com.linecorp.centraldogma.server.internal.storage.project.SafeProjectManager;
-import com.linecorp.centraldogma.server.internal.storage.repository.MirrorConfig;
-import com.linecorp.centraldogma.server.mirror.Mirror;
-import com.linecorp.centraldogma.server.mirror.MirrorCredential;
-import com.linecorp.centraldogma.server.mirror.MirrorDirection;
-import com.linecorp.centraldogma.server.mirror.MirrorUtil;
-=======
->>>>>>> 004a9118
 import com.linecorp.centraldogma.server.storage.project.Project;
 import com.linecorp.centraldogma.server.storage.project.ProjectManager;
 
@@ -1044,95 +1026,6 @@
     }
 
     /**
-     * Creates a new {@link Mirror} for the {@code projectName}.
-     */
-    public CompletableFuture<Revision> createMirror(String projectName, MirrorDto mirrorDto, Author author) {
-        final String summary;
-        if (MirrorDirection.valueOf(mirrorDto.direction()) == MirrorDirection.REMOTE_TO_LOCAL) {
-            summary = "Create a new mirror from " + mirrorDto.remoteUrl() + mirrorDto.remotePath() + '#' +
-                      mirrorDto.remoteBranch() + " into " + mirrorDto.localRepo() + mirrorDto.localPath();
-        } else {
-            summary = "Create a new mirror from " + mirrorDto.localRepo() + mirrorDto.localPath() + " into " +
-                      mirrorDto.remoteUrl() + mirrorDto.remotePath() + '#' + mirrorDto.remoteBranch();
-        }
-        final MirrorConfig mirrorConfig = converterToMirrorConfig(mirrorDto);
-        final JsonNode jsonNode = convertToJsonNodeAndRemoveIndex(mirrorConfig);
-        final Change<JsonNode> change = Change.ofJsonPatch(
-                PATH_MIRRORS, asJsonArray(new AddOperation(JsonPointer.compile("/-"), jsonNode)));
-        return metadataRepo.push(projectName, Project.REPO_META, author, summary, change);
-    }
-
-    /**
-     * Update the {@link Mirror} for the {@code projectName}.
-     */
-    public CompletableFuture<Revision> updateMirror(String projectName, int index,
-                                                    MirrorDto mirrorDto, Author author) {
-
-        final String summary = "Update the mirror '" + mirrorDto.id() + '\'';
-        final MirrorConfig mirrorConfig = converterToMirrorConfig(mirrorDto);
-        final JsonNode jsonNode = convertToJsonNodeAndRemoveIndex(mirrorConfig);
-        final Change<JsonNode> change = Change.ofJsonPatch(
-                PATH_MIRRORS, asJsonArray(new ReplaceOperation(JsonPointer.compile("/" + index), jsonNode)));
-
-        return metadataRepo.push(projectName, Project.REPO_META, author, summary, change);
-    }
-
-    private static MirrorConfig converterToMirrorConfig(MirrorDto mirrorDto) {
-        final String remoteUri =
-                mirrorDto.remoteScheme() + "://" + mirrorDto.remoteUrl() +
-                MirrorUtil.normalizePath(mirrorDto.remotePath()) + '#' + mirrorDto.remoteBranch();
-
-        return new MirrorConfig(
-                mirrorDto.id(),
-                mirrorDto.enabled(),
-                mirrorDto.schedule(),
-                MirrorDirection.valueOf(mirrorDto.direction()),
-                mirrorDto.localRepo(),
-                mirrorDto.localPath(),
-                URI.create(remoteUri),
-                mirrorDto.gitignore(),
-                mirrorDto.credentialId());
-    }
-
-    /**
-     * Creates a new {@link MirrorCredential} for the {@code projectName}.
-     */
-    public CompletableFuture<Revision> createCredential(String projectName, MirrorCredential credential,
-                                                        Author author) {
-        checkArgument(credential.id().isPresent(), "Credential ID should not be null");
-
-        final String summary = "Create a new mirror credential for " + credential.id().get();
-        final JsonNode jsonNode = convertToJsonNodeAndRemoveIndex(credential);
-        final Change<JsonNode> change = Change.ofJsonPatch(
-                PATH_CREDENTIALS, asJsonArray(new AddOperation(JsonPointer.compile("/-"), jsonNode)));
-
-        return metadataRepo.push(projectName, Project.REPO_META, author, summary, change);
-    }
-
-    /**
-     * Updates the {@link MirrorCredential} for the {@code projectName}.
-     */
-    public CompletableFuture<Revision> updateCredential(String projectName, int index,
-                                                        MirrorCredential credential, Author author) {
-        checkArgument(credential.id().isPresent(), "Credential ID should not be null");
-
-        final String summary = "Update the mirror credential '" + credential.id().get() + '\'';
-        final JsonNode jsonNode = convertToJsonNodeAndRemoveIndex(credential);
-        final Change<JsonNode> change = Change.ofJsonPatch(
-                PATH_CREDENTIALS, asJsonArray(new ReplaceOperation(JsonPointer.compile("/" + index),
-                                                                   jsonNode)));
-
-        return metadataRepo.push(projectName, Project.REPO_META, author, summary, change);
-    }
-
-    private static <T> JsonNode convertToJsonNodeAndRemoveIndex(T credential) {
-        final ObjectNode jsonNode = Jackson.valueToTree(credential);
-        // Remove the 'index' field because it is computed from the offset of the value in the array.
-        jsonNode.remove("index");
-        return jsonNode;
-    }
-
-    /**
      * Ensures that the specified {@code user} is a member of the specified {@code project}.
      */
     private static void ensureProjectMember(ProjectMetadata project, User user) {
