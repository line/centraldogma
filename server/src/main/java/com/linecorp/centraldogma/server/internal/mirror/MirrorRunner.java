--- conflicted
+++ resolved
@@ -104,73 +104,45 @@
 
     private CompletableFuture<MirrorResult> run(MirrorKey mirrorKey, User user) {
         try {
-<<<<<<< HEAD
-            final CompletableFuture<MirrorResult> future = metaRepo(mirrorKey.projectName).mirror(
-                    mirrorKey.repoName, mirrorKey.mirrorId).thenApplyAsync(mirror -> {
-                if (!mirror.enabled()) {
-                    throw new MirrorException("The mirror is disabled: " + mirrorKey.projectName + '/' +
-                                              mirrorKey.repoName + '/' + mirrorKey.mirrorId);
-                }
-
-                final String zone = mirror.zone();
-                if (zone != null && !zone.equals(currentZone)) {
-                    throw new MirrorException("The mirror is not in the current zone: " + currentZone);
-                }
-                final MirrorTask mirrorTask = new MirrorTask(mirror, user, Instant.now(),
-                                                             currentZone, false);
-                final MirrorListener listener = MirrorSchedulingService.mirrorListener;
-                listener.onStart(mirrorTask);
-                try {
-                    final MirrorResult mirrorResult = mirror.mirror(workDir, commandExecutor,
-                                                                    mirrorConfig.maxNumFilesPerMirror(),
-                                                                    mirrorConfig.maxNumBytesPerMirror(),
-                                                                    mirrorTask.triggeredTime());
-                    listener.onComplete(mirrorTask, mirrorResult);
-                    return mirrorResult;
-                } catch (Exception e) {
-                    listener.onError(mirrorTask, e);
-                    throw e;
-                }
-            }, worker);
-=======
             final CompletableFuture<MirrorResult> future =
-                    metaRepo(mirrorKey.projectName).mirror(mirrorKey.mirrorId).thenCompose(mirror -> {
-                        if (!mirror.enabled()) {
-                            throw new MirrorException("The mirror is disabled: " +
-                                                      mirrorKey.projectName + '/' + mirrorKey.mirrorId);
-                        }
-
-                        return mirrorAccessController.isAllowed(mirror).thenApplyAsync(allowed -> {
-                            if (!allowed) {
-                                throw new MirrorAccessException(
-                                        "The mirroring from " + mirror.remoteRepoUri() + " is not allowed: " +
-                                        mirrorKey.projectName + '/' + mirrorKey.mirrorId);
-                            }
-
-                            final String zone = mirror.zone();
-                            if (zone != null && !zone.equals(currentZone)) {
-                                throw new MirrorException(
-                                        "The mirror is not in the current zone: " + currentZone);
-                            }
-                            final MirrorTask mirrorTask = new MirrorTask(mirror, user, Instant.now(),
-                                                                         currentZone, false);
-                            final MirrorListener listener = MirrorSchedulingService.mirrorListener();
-                            listener.onStart(mirrorTask);
-                            try {
-                                final MirrorResult mirrorResult =
-                                        mirror.mirror(workDir, commandExecutor,
-                                                      mirrorConfig.maxNumFilesPerMirror(),
-                                                      mirrorConfig.maxNumBytesPerMirror(),
-                                                      mirrorTask.triggeredTime());
-                                listener.onComplete(mirrorTask, mirrorResult);
-                                return mirrorResult;
-                            } catch (Exception e) {
-                                listener.onError(mirrorTask, e);
-                                throw e;
-                            }
-                        }, worker);
-                    });
->>>>>>> efb85f58
+                    metaRepo(mirrorKey.projectName).mirror(mirrorKey.repoName, mirrorKey.mirrorId).thenCompose(
+                            mirror -> {
+                                if (!mirror.enabled()) {
+                                    throw new MirrorException("The mirror is disabled: " +
+                                                              mirrorKey.repoName + '/' + mirrorKey.mirrorId);
+                                }
+
+                                return mirrorAccessController.isAllowed(mirror).thenApplyAsync(allowed -> {
+                                    if (!allowed) {
+                                        throw new MirrorAccessException(
+                                                "The mirroring from " + mirror.remoteRepoUri() +
+                                                " is not allowed: " +
+                                                mirrorKey.projectName + '/' + mirrorKey.mirrorId);
+                                    }
+
+                                    final String zone = mirror.zone();
+                                    if (zone != null && !zone.equals(currentZone)) {
+                                        throw new MirrorException(
+                                                "The mirror is not in the current zone: " + currentZone);
+                                    }
+                                    final MirrorTask mirrorTask = new MirrorTask(mirror, user, Instant.now(),
+                                                                                 currentZone, false);
+                                    final MirrorListener listener = MirrorSchedulingService.mirrorListener();
+                                    listener.onStart(mirrorTask);
+                                    try {
+                                        final MirrorResult mirrorResult =
+                                                mirror.mirror(workDir, commandExecutor,
+                                                              mirrorConfig.maxNumFilesPerMirror(),
+                                                              mirrorConfig.maxNumBytesPerMirror(),
+                                                              mirrorTask.triggeredTime());
+                                        listener.onComplete(mirrorTask, mirrorResult);
+                                        return mirrorResult;
+                                    } catch (Exception e) {
+                                        listener.onError(mirrorTask, e);
+                                        throw e;
+                                    }
+                                }, worker);
+                            });
             // Remove the inflight request when the mirror task is done.
             future.handleAsync((unused0, unused1) -> inflightRequests.remove(mirrorKey), worker);
             return future;
