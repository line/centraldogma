--- conflicted
+++ resolved
@@ -366,21 +366,14 @@
     }
 
     /**
-<<<<<<< HEAD
-     * Returns a new {@link Command} which is used to force-push the push {@link Command} even the server is in
-=======
      * Returns a new {@link Command} which is used to force-push {@link Command} even the server is in
->>>>>>> ac1e8c14
      * read-only mode. This command is useful for migrating the repository content during maintenance mode.
      *
      * <p>Note that {@link CommandType#NORMALIZING_PUSH} and {@link CommandType#PUSH} are allowed as the
      * delegate.
      */
     static <T> Command<T> forcePush(Command<T> delegate) {
-<<<<<<< HEAD
-=======
         requireNonNull(delegate, "delegate");
->>>>>>> ac1e8c14
         checkArgument(delegate.type() == CommandType.NORMALIZING_PUSH || delegate.type() == CommandType.PUSH,
                       "delegate: %s (expected: NORMALIZING_PUSH or PUSH)", delegate);
         return new ForcePushCommand<>(delegate);
