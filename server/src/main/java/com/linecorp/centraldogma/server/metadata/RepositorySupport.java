/*
 * Copyright 2019 LINE Corporation
 *
 * LINE Corporation licenses this file to you under the Apache License,
 * version 2.0 (the "License"); you may not use this file except in compliance
 * with the License. You may obtain a copy of the License at:
 *
 *   https://www.apache.org/licenses/LICENSE-2.0
 *
 * Unless required by applicable law or agreed to in writing, software
 * distributed under the License is distributed on an "AS IS" BASIS, WITHOUT
 * WARRANTIES OR CONDITIONS OF ANY KIND, either express or implied. See the
 * License for the specific language governing permissions and limitations
 * under the License.
 */

package com.linecorp.centraldogma.server.metadata;

import static java.util.Objects.requireNonNull;

import java.util.concurrent.CompletableFuture;
import java.util.function.Function;

import com.fasterxml.jackson.databind.JsonNode;
import com.google.common.collect.ImmutableList;

import com.linecorp.armeria.common.util.Exceptions;
import com.linecorp.centraldogma.common.Author;
import com.linecorp.centraldogma.common.Change;
import com.linecorp.centraldogma.common.Entry;
import com.linecorp.centraldogma.common.Markup;
import com.linecorp.centraldogma.common.RedundantChangeException;
import com.linecorp.centraldogma.common.Revision;
import com.linecorp.centraldogma.internal.Jackson;
import com.linecorp.centraldogma.server.command.Command;
import com.linecorp.centraldogma.server.command.CommandExecutor;
import com.linecorp.centraldogma.server.command.CommitResult;
import com.linecorp.centraldogma.server.command.ContentTransformer;
import com.linecorp.centraldogma.server.storage.project.ProjectManager;
import com.linecorp.centraldogma.server.storage.repository.Repository;

final class RepositorySupport<T> {

    private final ProjectManager projectManager;
    private final CommandExecutor executor;
    private final Function<Entry<?>, T> entryConverter;

    RepositorySupport(ProjectManager projectManager, CommandExecutor executor,
                      Function<Entry<?>, T> entryConverter) {
        this.projectManager = requireNonNull(projectManager, "projectManager");
        this.executor = requireNonNull(executor, "executor");
        this.entryConverter = requireNonNull(entryConverter, "entryConverter");
    }

    public ProjectManager projectManager() {
        return projectManager;
    }

    CompletableFuture<HolderWithRevision<T>> fetch(String projectName, String repoName, String path) {
        requireNonNull(projectName, "projectName");
        requireNonNull(repoName, "repoName");
        return fetch(projectManager().get(projectName).repos().get(repoName), path);
    }

    CompletableFuture<HolderWithRevision<T>> fetch(String projectName, String repoName, String path,
                                                   Revision revision) {
        requireNonNull(projectName, "projectName");
        requireNonNull(repoName, "repoName");
        requireNonNull(revision, "revision");
        return fetch(projectManager().get(projectName).repos().get(repoName), path, revision);
    }

    private CompletableFuture<HolderWithRevision<T>> fetch(Repository repository, String path) {
        requireNonNull(path, "path");
        final Revision revision = normalize(repository);
        return fetch(repository, path, revision);
    }

    private CompletableFuture<HolderWithRevision<T>> fetch(Repository repository, String path,
                                                           Revision revision) {
        requireNonNull(repository, "repository");
        requireNonNull(path, "path");
        requireNonNull(revision, "revision");
        return repository.get(revision, path)
                         .thenApply(entryConverter)
                         .thenApply((T obj) -> HolderWithRevision.of(obj, revision));
    }

    CompletableFuture<Revision> push(String projectName, String repoName,
                                     Author author, String commitSummary, Change<?> change) {
        return push(projectName, repoName, author, commitSummary, change, Revision.HEAD);
    }

    private CompletableFuture<Revision> push(String projectName, String repoName, Author author,
                                             String commitSummary, Change<?> change, Revision revision) {
        requireNonNull(change, "change");
        return push(projectName, repoName, author, commitSummary, ImmutableList.of(change), revision);
    }

    private CompletableFuture<Revision> push(String projectName, String repoName, Author author,
                                             String commitSummary, Iterable<Change<?>> changes,
                                             Revision revision) {
        requireNonNull(projectName, "projectName");
        requireNonNull(repoName, "repoName");
        requireNonNull(author, "author");
        requireNonNull(commitSummary, "commitSummary");
        requireNonNull(changes, "changes");

<<<<<<< HEAD
        return executor.execute(
                Command.push(author, projectName, repoName, revision, commitSummary, "",
                             Markup.PLAINTEXT, changes))
=======
        return executor.execute(Command.push(author, projectName, repoName, revision, commitSummary, "",
                                             Markup.PLAINTEXT, ImmutableList.of(change)))
>>>>>>> 7d75b794
                       .thenApply(CommitResult::revision);
    }

    CompletableFuture<Revision> push(String projectName, String repoName,
                                     Author author, String commitSummary,
                                     ContentTransformer<JsonNode> transformer) {
        requireNonNull(projectName, "projectName");
        requireNonNull(repoName, "repoName");
        requireNonNull(author, "author");
        requireNonNull(commitSummary, "commitSummary");
        requireNonNull(transformer, "transformer");

        return executor.execute(Command.transform(null, author, projectName, repoName, Revision.HEAD,
                                                  commitSummary, "", Markup.PLAINTEXT, transformer))
                       .thenApply(CommitResult::revision)
                       .exceptionally(cause -> {
                           final Throwable peeled = Exceptions.peel(cause);
                           if (peeled instanceof RedundantChangeException) {
                               final Revision revision = ((RedundantChangeException) peeled).headRevision();
                               assert revision != null;
                               return revision;
                           }
                           return Exceptions.throwUnsafely(peeled);
                       });
    }

    Revision normalize(Repository repository) {
        requireNonNull(repository, "repository");
        try {
            return repository.normalizeNow(Revision.HEAD);
        } catch (Throwable cause) {
            return Exceptions.throwUnsafely(cause);
        }
    }

    @SuppressWarnings("unchecked")
    static <T> T convertWithJackson(Entry<?> entry, Class<T> clazz) {
        requireNonNull(entry, "entry");
        requireNonNull(clazz, "clazz");
        try {
            return Jackson.treeToValue(((Entry<JsonNode>) entry).content(), clazz);
        } catch (Throwable cause) {
            return Exceptions.throwUnsafely(cause);
        }
    }
}<|MERGE_RESOLUTION|>--- conflicted
+++ resolved
@@ -106,14 +106,8 @@
         requireNonNull(commitSummary, "commitSummary");
         requireNonNull(changes, "changes");
 
-<<<<<<< HEAD
-        return executor.execute(
-                Command.push(author, projectName, repoName, revision, commitSummary, "",
-                             Markup.PLAINTEXT, changes))
-=======
         return executor.execute(Command.push(author, projectName, repoName, revision, commitSummary, "",
-                                             Markup.PLAINTEXT, ImmutableList.of(change)))
->>>>>>> 7d75b794
+                                             Markup.PLAINTEXT, changes))
                        .thenApply(CommitResult::revision);
     }
 
