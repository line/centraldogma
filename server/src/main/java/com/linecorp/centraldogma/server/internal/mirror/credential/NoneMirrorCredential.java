--- conflicted
+++ resolved
@@ -32,14 +32,8 @@
                                 @JsonProperty("enabled") @Nullable Boolean enabled,
                                 @JsonProperty("hostnamePatterns") @Nullable
                                 @JsonDeserialize(contentAs = Pattern.class)
-<<<<<<< HEAD
-                                Iterable<Pattern> hostnamePatterns,
-                                @JsonProperty("enabled") @Nullable Boolean enabled) {
-        super(id, "none", hostnamePatterns, enabled);
-=======
                                 Iterable<Pattern> hostnamePatterns) {
         super(id, enabled, "none", hostnamePatterns);
->>>>>>> 004a9118
     }
 
     @Override
