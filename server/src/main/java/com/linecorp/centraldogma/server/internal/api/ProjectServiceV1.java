--- conflicted
+++ resolved
@@ -188,14 +188,9 @@
      */
     @Consumes("application/json-patch+json")
     @Patch("/projects/{projectName}")
-<<<<<<< HEAD
     @RequiresSystemAdministrator
-    public CompletableFuture<ProjectDto> patchProject(@Param String projectName, JsonNode node, Author author) {
-=======
-    @RequiresAdministrator
     public CompletableFuture<ProjectDto> patchProject(@Param String projectName, JsonNode node, Author author,
                                                       User user) {
->>>>>>> 3f547afa
         checkUnremoveArgument(node);
         return projectApiManager.unremoveProject(projectName, author)
                                 .handle(returnOrThrow(() -> DtoConverter.convert(
