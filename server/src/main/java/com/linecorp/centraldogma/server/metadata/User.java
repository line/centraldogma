/*
 * Copyright 2019 LINE Corporation
 *
 * LINE Corporation licenses this file to you under the Apache License,
 * version 2.0 (the "License"); you may not use this file except in compliance
 * with the License. You may obtain a copy of the License at:
 *
 *   https://www.apache.org/licenses/LICENSE-2.0
 *
 * Unless required by applicable law or agreed to in writing, software
 * distributed under the License is distributed on an "AS IS" BASIS, WITHOUT
 * WARRANTIES OR CONDITIONS OF ANY KIND, either express or implied. See the
 * License for the specific language governing permissions and limitations
 * under the License.
 */

package com.linecorp.centraldogma.server.metadata;

import static java.util.Objects.requireNonNull;

import java.io.Serializable;
import java.util.List;

import com.fasterxml.jackson.annotation.JsonCreator;
import com.fasterxml.jackson.annotation.JsonIgnoreProperties;
import com.fasterxml.jackson.annotation.JsonInclude;
import com.fasterxml.jackson.annotation.JsonInclude.Include;
import com.fasterxml.jackson.annotation.JsonProperty;
import com.google.common.base.MoreObjects;
import com.google.common.base.Strings;
import com.google.common.collect.ImmutableList;

import com.linecorp.centraldogma.internal.Util;

/**
 * A user.
 */
@JsonIgnoreProperties(ignoreUnknown = true)
@JsonInclude(Include.NON_NULL)
public class User implements Identifiable, Serializable {

    private static final long serialVersionUID = -5429782019985526549L;

    private static final String LEVEL_USER_STR = "LEVEL_USER";
    private static final String LEVEL_SYSTEM_ADMIN_STR = "LEVEL_SYSTEM_ADMIN";

    // System-wide roles for a user. It is different from the role in a project.
    public static final List<String> LEVEL_USER = ImmutableList.of(LEVEL_USER_STR);
    public static final List<String> LEVEL_SYSTEM_ADMIN =
            ImmutableList.of(LEVEL_SYSTEM_ADMIN_STR, LEVEL_USER_STR);

    public static final User DEFAULT = new User("user@localhost.localdomain", LEVEL_USER);
    public static final User SYSTEM_ADMIN = new User("admin@localhost.localdomain", LEVEL_SYSTEM_ADMIN);

    private final String login;
    private final String name;
    private final String email;
    private final List<String> roles;

    private final boolean isSystemAdmin;

    /**
     * Creates a new instance.
     */
    @JsonCreator
    public User(@JsonProperty("login") String login,
                @JsonProperty("name") String name,
                @JsonProperty("email") String email,
                @JsonProperty("roles") List<String> roles) {
        this.login = requireNonNull(login, "login");
        this.name = requireNonNull(name, "name");
        this.email = requireNonNull(email, "email");
        this.roles = ImmutableList.copyOf(requireNonNull(roles, "roles"));
<<<<<<< HEAD
        isSystemAdmin = roles.stream().anyMatch(LEVEL_SYSTEM_ADMIN_STR::equals);
        isAnonymous = roles.stream().anyMatch(LEVEL_ANONYMOUS_STR::equals);
=======
        isAdmin = roles.stream().anyMatch(LEVEL_ADMIN_STR::equals);
>>>>>>> 4d4af7e3
    }

    /**
     * Creates a new instance.
     */
    public User(String login) {
        this(login, LEVEL_USER);
    }

    /**
     * Creates a new instance.
     */
    public User(String login, List<String> roles) {
        if (Strings.isNullOrEmpty(login)) {
            throw new IllegalArgumentException("login");
        }
        requireNonNull(roles, "roles");

        this.login = login;
        email = Util.toEmailAddress(login, "login");
        name = Util.emailToUsername(email, "login");

        this.roles = ImmutableList.copyOf(roles);
<<<<<<< HEAD
        isSystemAdmin = roles.stream().anyMatch(LEVEL_SYSTEM_ADMIN_STR::equals);
        isAnonymous = roles.stream().anyMatch(LEVEL_ANONYMOUS_STR::equals);
=======
        isAdmin = roles.stream().anyMatch(LEVEL_ADMIN_STR::equals);
>>>>>>> 4d4af7e3
    }

    /**
     * Returns the login ID of the user.
     */
    @JsonProperty
    public String login() {
        return login;
    }

    /**
     * Returns the human friendly name of the user.
     */
    @JsonProperty
    public String name() {
        return name;
    }

    /**
     * Returns the e-mail address of the user.
     */
    @JsonProperty
    public String email() {
        return email;
    }

    /**
     * Returns the roles of the user.
     */
    @JsonProperty
    public List<String> roles() {
        return roles;
    }

    @Override
    public String id() {
        return email();
    }

    /**
     * Returns {@code true} if this user has system administrative privileges.
     */
    public boolean isSystemAdmin() {
        return isSystemAdmin;
    }

    @Override
    public boolean equals(Object o) {
        if (this == o) {
            return true;
        }
        if (o == null || getClass() != o.getClass()) {
            return false;
        }

        final User user = (User) o;
        return login.equals(user.login);
    }

    @Override
    public int hashCode() {
        return login.hashCode();
    }

    @Override
    public String toString() {
        return MoreObjects.toStringHelper(this)
                          .add("login", login())
                          .add("name", name())
                          .add("email", email())
                          .add("roles", roles())
                          .add("isSystemAdmin", isSystemAdmin())
                          .toString();
    }
}<|MERGE_RESOLUTION|>--- conflicted
+++ resolved
@@ -71,12 +71,7 @@
         this.name = requireNonNull(name, "name");
         this.email = requireNonNull(email, "email");
         this.roles = ImmutableList.copyOf(requireNonNull(roles, "roles"));
-<<<<<<< HEAD
         isSystemAdmin = roles.stream().anyMatch(LEVEL_SYSTEM_ADMIN_STR::equals);
-        isAnonymous = roles.stream().anyMatch(LEVEL_ANONYMOUS_STR::equals);
-=======
-        isAdmin = roles.stream().anyMatch(LEVEL_ADMIN_STR::equals);
->>>>>>> 4d4af7e3
     }
 
     /**
@@ -100,12 +95,7 @@
         name = Util.emailToUsername(email, "login");
 
         this.roles = ImmutableList.copyOf(roles);
-<<<<<<< HEAD
         isSystemAdmin = roles.stream().anyMatch(LEVEL_SYSTEM_ADMIN_STR::equals);
-        isAnonymous = roles.stream().anyMatch(LEVEL_ANONYMOUS_STR::equals);
-=======
-        isAdmin = roles.stream().anyMatch(LEVEL_ADMIN_STR::equals);
->>>>>>> 4d4af7e3
     }
 
     /**
