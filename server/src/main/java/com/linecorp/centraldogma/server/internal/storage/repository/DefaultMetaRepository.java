--- conflicted
+++ resolved
@@ -24,7 +24,9 @@
 import java.util.Map;
 import java.util.Objects;
 import java.util.concurrent.CompletableFuture;
+import java.util.function.BiFunction;
 import java.util.regex.Pattern;
+import java.util.stream.Stream;
 
 import javax.annotation.Nullable;
 
@@ -59,7 +61,6 @@
 
 public final class DefaultMetaRepository extends RepositoryWrapper implements MetaRepository {
 
-<<<<<<< HEAD
     private static final Pattern MIRROR_PATH_PATTERN = Pattern.compile("/repos/[^/]+/mirrors/[^/]+\\.json");
 
     private static final Pattern REPO_CREDENTIAL_PATH_PATTERN =
@@ -71,11 +72,6 @@
     public static final String LEGACY_MIRRORS_PATH = "/mirrors/";
 
     public static final String NEW_MIRRORS_PATH = "/repos/*/mirrors/";
-=======
-    private static final String PATH_CREDENTIALS = "/credentials/";
-
-    private static final String PATH_MIRRORS = "/mirrors/";
->>>>>>> efb85f58
 
     public static boolean isMetaFile(String path) {
         return "/mirrors.json".equals(path) || "/credentials.json".equals(path) ||
@@ -89,21 +85,16 @@
                REPO_CREDENTIAL_PATH_PATTERN.matcher(path).matches();
     }
 
+    public static String mirrorFile(String repoName, String mirrorId) {
+        return "/repos/" + repoName + "/mirrors/" + mirrorId + ".json";
+    }
+
     public static String credentialFile(String credentialId) {
         return PATH_CREDENTIALS + credentialId + ".json";
     }
 
-<<<<<<< HEAD
-    public static String mirrorFile(String repoName, String mirrorId) {
-        return "/repos/" + repoName + "/mirrors/" + mirrorId + ".json";
-=======
     public static String credentialFile(String repoName, String credentialId) {
         return "/repos/" + repoName + credentialFile(credentialId);
-    }
-
-    public static String mirrorFile(String mirrorId) {
-        return PATH_MIRRORS + mirrorId + ".json";
->>>>>>> efb85f58
     }
 
     public DefaultMetaRepository(Repository repo) {
@@ -136,15 +127,9 @@
     }
 
     @Override
-<<<<<<< HEAD
-    public CompletableFuture<Mirror> mirror(String repoName, String id) {
+    public CompletableFuture<Mirror> mirror(String repoName, String id, Revision revision) {
         final String mirrorFile = mirrorFile(repoName, id);
-        return find(mirrorFile).thenCompose(entries -> {
-=======
-    public CompletableFuture<Mirror> mirror(String id, Revision revision) {
-        final String mirrorFile = mirrorFile(id);
         return find(revision, mirrorFile).thenCompose(entries -> {
->>>>>>> efb85f58
             @SuppressWarnings("unchecked")
             final Entry<JsonNode> entry = (Entry<JsonNode>) entries.get(mirrorFile);
             if (entry == null) {
@@ -164,22 +149,27 @@
                 throw new RepositoryMetadataException("failed to load the mirror configuration", e);
             }
 
-            final CompletableFuture<List<Credential>> credentials;
             if (Strings.isNullOrEmpty(c.credentialId())) {
-                credentials = projectCredentials();
-            } else {
-                credentials = projectCredential(c.credentialId()).thenApply(ImmutableList::of);
-            }
-            return credentials.thenApply(credentials0 -> {
-                final Mirror mirror = c.toMirror(parent(), credentials0);
+                if (!parent().repos().exists(repoName)) {
+                    throw mirrorNotFound(revision, mirrorFile);
+                }
+                return CompletableFuture.completedFuture(c.toMirror(parent(), Credential.FALLBACK));
+            }
+
+            return convert(ImmutableList.of(repoName), (repoCredentials, projectCredentials) -> {
+                final Mirror mirror = c.toMirror(parent(), repoCredentials, projectCredentials);
                 if (mirror == null) {
-                    throw new EntryNotFoundException(
-                            "failed to find a mirror config for '" + mirrorFile + "' in " +
-                            parent().name() + '/' + name() + " (revision: " + revision + ')');
+                    throw mirrorNotFound(revision, mirrorFile);
                 }
                 return mirror;
             });
         });
+    }
+
+    private EntryNotFoundException mirrorNotFound(Revision revision, String mirrorFile) {
+        return new EntryNotFoundException(
+                "failed to find a mirror config for '" + mirrorFile + "' in " +
+                parent().name() + '/' + name() + " (revision: " + revision + ')');
     }
 
     private CompletableFuture<List<Mirror>> allMirrors() {
@@ -188,13 +178,11 @@
                 return UnmodifiableFuture.completedFuture(ImmutableList.of());
             }
 
-            return credentials().thenApply(credentials -> {
-                try {
-                    return parseMirrors(entries, credentials);
-                } catch (JsonProcessingException e) {
-                    return Exceptions.throwUnsafely(e);
-                }
-            });
+            final List<String> repoNames = entries.keySet().stream()
+                                                  .map(path -> path.substring(7, path.indexOf('/', 8)))
+                                                  .distinct()
+                                                  .collect(toImmutableList());
+            return convert(entries, repoNames);
         });
     }
 
@@ -204,19 +192,51 @@
                 return UnmodifiableFuture.completedFuture(ImmutableList.of());
             }
 
-            return projectCredentials().thenApply(credentials -> {
-                try {
-                    return parseMirrors(entries, credentials);
-                } catch (JsonProcessingException e) {
-                    return Exceptions.throwUnsafely(e);
-                }
-            });
-        });
-    }
-
-    private List<Mirror> parseMirrors(Map<String, Entry<?>> entries, List<Credential> credentials)
+            return convert(entries, ImmutableList.of(repoName));
+        });
+    }
+
+    private CompletableFuture<List<Mirror>> convert(
+            Map<String, Entry<?>> entries, List<String> repoNames) {
+        return convert(repoNames, (repoCredentials, projectCredentials) -> {
+            try {
+                return parseMirrors(entries, repoCredentials, projectCredentials);
+            } catch (JsonProcessingException e) {
+                return Exceptions.throwUnsafely(e);
+            }
+        });
+    }
+
+    private <T> CompletableFuture<T> convert(
+            List<String> repoNames,
+            BiFunction<Map<String, List<Credential>>, List<Credential>, T> convertFunction) {
+        final ImmutableList.Builder<CompletableFuture<List<Credential>>> builder = ImmutableList.builder();
+
+        for (String repoName : repoNames) {
+            builder.add(repoCredentials(repoName));
+        }
+        final ImmutableList<CompletableFuture<List<Credential>>> futures = builder.build();
+        final CompletableFuture<List<Credential>> projectCredentialsFuture = projectCredentials();
+
+        final CompletableFuture<Void> allOfFuture =
+                CompletableFuture.allOf(Stream.concat(futures.stream(),
+                                                      Stream.of(projectCredentialsFuture))
+                                              .toArray(CompletableFuture<?>[]::new));
+        return allOfFuture.thenApply(unused -> {
+            final ImmutableMap.Builder<String, List<Credential>> repoCredentialsBuilder =
+                    ImmutableMap.builder();
+            for (int i = 0; i < repoNames.size(); i++) {
+                repoCredentialsBuilder.put(repoNames.get(i), futures.get(i).join());
+            }
+            final List<Credential> projectCredentials = projectCredentialsFuture.join();
+            return convertFunction.apply(repoCredentialsBuilder.build(), projectCredentials);
+        });
+    }
+
+    private List<Mirror> parseMirrors(Map<String, Entry<?>> entries,
+                                      Map<String, List<Credential>> repoCredentials,
+                                      List<Credential> projectCredentials)
             throws JsonProcessingException {
-
         return entries.entrySet().stream().map(entry -> {
                           final JsonNode mirrorJson = (JsonNode) entry.getValue().content();
                           if (!mirrorJson.isObject()) {
@@ -228,7 +248,7 @@
                           } catch (JsonProcessingException e) {
                               return Exceptions.throwUnsafely(e);
                           }
-                          return c.toMirror(parent(), credentials);
+                          return c.toMirror(parent(), repoCredentials, projectCredentials);
                       })
                       .filter(Objects::nonNull)
                       .collect(toImmutableList());
@@ -325,39 +345,20 @@
     }
 
     @Override
-<<<<<<< HEAD
-    public CompletableFuture<Command<CommitResult>> createMirrorPushCommand(MirrorDto mirrorDto, Author author,
-                                                                            @Nullable ZoneConfig zoneConfig,
-                                                                            boolean update) {
-        final String repoName = mirrorDto.localRepo();
-        validateMirror(mirrorDto, zoneConfig);
-        if (update) {
-            final String summary = "Update the mirror '" + mirrorDto.id() + "' in " + repoName;
-            return mirror(repoName, mirrorDto.id()).thenApply(mirror -> {
-=======
     public CompletableFuture<Command<CommitResult>> createMirrorPushCommand(
-            MirrorRequest mirrorRequest, Author author,
-            @Nullable ZoneConfig zoneConfig, boolean update) {
+            MirrorRequest mirrorRequest, Author author, @Nullable ZoneConfig zoneConfig, boolean update) {
+        final String repoName = mirrorRequest.localRepo();
         validateMirror(mirrorRequest, zoneConfig);
         if (update) {
-            final String summary = "Update the mirror '" + mirrorRequest.id() + '\'';
-            return mirror(mirrorRequest.id()).thenApply(mirror -> {
->>>>>>> efb85f58
-                // Perform the update operation only if the mirror exists.
+            final String summary = "Update the mirror '" + mirrorRequest.id() + "' in " + repoName;
+            return mirror(repoName, mirrorRequest.id()).thenApply(mirror -> {
                 return newMirrorCommand(mirrorRequest, author, summary);
             });
         } else {
-<<<<<<< HEAD
-            String summary = "Create a new mirror from " + mirrorDto.remoteUrl() +
-                             mirrorDto.remotePath() + '#' + mirrorDto.remoteBranch() + " into " +
-                             repoName + mirrorDto.localPath();
-            if (MirrorDirection.valueOf(mirrorDto.direction()) == MirrorDirection.REMOTE_TO_LOCAL) {
-=======
             String summary = "Create a new mirror from " + mirrorRequest.remoteUrl() +
                              mirrorRequest.remotePath() + '#' + mirrorRequest.remoteBranch() + " into " +
-                             mirrorRequest.localRepo() + mirrorRequest.localPath();
+                             repoName + mirrorRequest.localPath();
             if (MirrorDirection.valueOf(mirrorRequest.direction()) == MirrorDirection.REMOTE_TO_LOCAL) {
->>>>>>> efb85f58
                 summary = "[Remote-to-local] " + summary;
             } else {
                 summary = "[Local-to-remote] " + summary;
@@ -382,13 +383,6 @@
                 newCredentialCommand(credentialFile(credential.id()), credential, author, summary));
     }
 
-<<<<<<< HEAD
-    private Command<CommitResult> newCommand(MirrorDto mirrorDto, Author author, String summary) {
-        final MirrorConfig mirrorConfig = converterToMirrorConfig(mirrorDto);
-        final JsonNode jsonNode = Jackson.valueToTree(mirrorConfig);
-        final Change<JsonNode> change =
-                Change.ofJsonUpsert(mirrorFile(mirrorDto.localRepo(), mirrorConfig.id()), jsonNode);
-=======
     @Override
     public CompletableFuture<Command<CommitResult>> createCredentialPushCommand(String repoName,
                                                                                 Credential credential,
@@ -412,7 +406,6 @@
                                                        Author author, String summary) {
         final JsonNode jsonNode = Jackson.valueToTree(credential);
         final Change<JsonNode> change = Change.ofJsonUpsert(credentialFile, jsonNode);
->>>>>>> efb85f58
         return Command.push(author, parent().name(), name(), Revision.HEAD, summary, "", Markup.PLAINTEXT,
                             change);
     }
@@ -420,7 +413,8 @@
     private Command<CommitResult> newMirrorCommand(MirrorRequest mirrorRequest, Author author, String summary) {
         final MirrorConfig mirrorConfig = converterToMirrorConfig(mirrorRequest);
         final JsonNode jsonNode = Jackson.valueToTree(mirrorConfig);
-        final Change<JsonNode> change = Change.ofJsonUpsert(mirrorFile(mirrorConfig.id()), jsonNode);
+        final Change<JsonNode> change =
+                Change.ofJsonUpsert(mirrorFile(mirrorRequest.localRepo(), mirrorConfig.id()), jsonNode);
         return Command.push(author, parent().name(), name(), Revision.HEAD, summary, "", Markup.PLAINTEXT,
                             change);
     }
