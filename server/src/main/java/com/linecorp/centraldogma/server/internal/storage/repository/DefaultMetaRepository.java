/*
 * Copyright 2017 LINE Corporation
 *
 * LINE Corporation licenses this file to you under the Apache License,
 * version 2.0 (the "License"); you may not use this file except in compliance
 * with the License. You may obtain a copy of the License at:
 *
 *   https://www.apache.org/licenses/LICENSE-2.0
 *
 * Unless required by applicable law or agreed to in writing, software
 * distributed under the License is distributed on an "AS IS" BASIS, WITHOUT
 * WARRANTIES OR CONDITIONS OF ANY KIND, either express or implied. See the
 * License for the specific language governing permissions and limitations
 * under the License.
 */

package com.linecorp.centraldogma.server.internal.storage.repository;

<<<<<<< HEAD
import static com.google.common.collect.ImmutableList.toImmutableList;

import java.util.Collections;
import java.util.List;
import java.util.Map;
import java.util.Set;
import java.util.concurrent.CompletableFuture;
import java.util.concurrent.locks.Lock;
import java.util.concurrent.locks.ReentrantLock;

import javax.annotation.Nullable;

import com.fasterxml.jackson.core.JsonProcessingException;
import com.fasterxml.jackson.databind.JsonNode;
import com.google.common.collect.ImmutableList;
import com.google.common.collect.ImmutableSet;
import com.google.common.collect.Maps;

import com.linecorp.armeria.common.util.Exceptions;
import com.linecorp.armeria.common.util.UnmodifiableFuture;
=======
import static com.google.common.base.Preconditions.checkArgument;
import static com.google.common.collect.ImmutableList.toImmutableList;

import java.net.URI;
import java.util.List;
import java.util.Map;
import java.util.Objects;
import java.util.concurrent.CompletableFuture;

import com.cronutils.model.Cron;
import com.cronutils.model.field.CronField;
import com.cronutils.model.field.CronFieldName;
import com.fasterxml.jackson.core.JsonProcessingException;
import com.fasterxml.jackson.databind.JsonNode;
import com.google.common.base.Strings;
import com.google.common.collect.ImmutableList;
import com.google.common.collect.ImmutableMap;

import com.linecorp.armeria.common.util.Exceptions;
import com.linecorp.armeria.common.util.UnmodifiableFuture;
import com.linecorp.centraldogma.common.Author;
import com.linecorp.centraldogma.common.Change;
>>>>>>> 004a9118
import com.linecorp.centraldogma.common.Entry;
import com.linecorp.centraldogma.common.EntryNotFoundException;
import com.linecorp.centraldogma.common.Markup;
import com.linecorp.centraldogma.common.Revision;
import com.linecorp.centraldogma.internal.Jackson;
<<<<<<< HEAD
import com.linecorp.centraldogma.server.internal.mirror.credential.AbstractMirrorCredential;
import com.linecorp.centraldogma.server.mirror.Mirror;
import com.linecorp.centraldogma.server.mirror.MirrorCredential;
=======
import com.linecorp.centraldogma.internal.api.v1.MirrorDto;
import com.linecorp.centraldogma.server.command.Command;
import com.linecorp.centraldogma.server.command.CommitResult;
import com.linecorp.centraldogma.server.mirror.Mirror;
import com.linecorp.centraldogma.server.mirror.MirrorCredential;
import com.linecorp.centraldogma.server.mirror.MirrorDirection;
import com.linecorp.centraldogma.server.mirror.MirrorUtil;
>>>>>>> 004a9118
import com.linecorp.centraldogma.server.storage.repository.MetaRepository;
import com.linecorp.centraldogma.server.storage.repository.Repository;

public final class DefaultMetaRepository extends RepositoryWrapper implements MetaRepository {

    public static final String PATH_CREDENTIALS = "/credentials/";

    public static final String PATH_MIRRORS = "/mirrors/";

<<<<<<< HEAD
    private static final Map.Entry<List<Mirror>, List<MirrorCredential>> EMPTY_MIRRORS_AND_CREDENTIALS =
            Maps.immutableEntry(ImmutableList.of(), ImmutableList.of());

    private final Lock mirrorLock = new ReentrantLock();
=======
    public static boolean isMetaFile(String path) {
        return "/mirrors.json".equals(path) || "/credentials.json".equals(path) ||
               (path.endsWith(".json") && (path.startsWith(PATH_CREDENTIALS) || path.startsWith(PATH_MIRRORS)));
    }
>>>>>>> 004a9118

    public static boolean isMirrorFile(String path) {
        return path.endsWith(".json") && (path.startsWith(PATH_CREDENTIALS) || path.startsWith(PATH_MIRRORS));
    }

<<<<<<< HEAD
    @Nullable
    private Map.Entry<List<Mirror>, List<MirrorCredential>> mirrorsAndCredentials;
=======
    public static String credentialFile(String credentialId) {
        return PATH_CREDENTIALS + credentialId + ".json";
    }

    public static String mirrorFile(String mirrorId) {
        return PATH_MIRRORS + mirrorId + ".json";
    }
>>>>>>> 004a9118

    public DefaultMetaRepository(Repository repo) {
        super(repo);
    }

    @Override
<<<<<<< HEAD
    public CompletableFuture<List<Mirror>> mirrors(boolean includeDisabled) {
        return mirrorsAndCredentials().thenApply(mirrorsAndCredentials -> {
            final List<Mirror> mirrors = mirrorsAndCredentials.getKey();
            if (includeDisabled) {
                return mirrors;
            } else {
                return mirrors.stream().filter(Mirror::enabled).collect(toImmutableList());
            }
        });
    }

    @Override
    public CompletableFuture<List<MirrorCredential>> credentials() {
        return mirrorsAndCredentials().thenApply(Map.Entry::getValue);
    }

    public CompletableFuture<Map.Entry<List<Mirror>, List<MirrorCredential>>> mirrorsAndCredentials() {
        // The head revision of meta repo will be increased if a mirror configuration is updated or
        // a repository is created or removed.
        final int headRev = normalizeNow(Revision.HEAD).major();
        if (headRev > mirrorRev) {
            return mirrorsAndCredentials(headRev).handle((mirrorsAndCredentials, cause) -> {
                if (cause != null) {
                    return Exceptions.throwUnsafely(cause);
                }

                mirrorLock.lock();
                final int mirrorRev = this.mirrorRev;
                if (headRev > mirrorRev) {
                    this.mirrorsAndCredentials = mirrorsAndCredentials;
                    this.mirrorRev = headRev;
                } else {
                    // `mirrors` was updated by other threads with the latest revision.
                }

                mirrorLock.unlock();
                return mirrorsAndCredentials;
            });
        } else {
            return UnmodifiableFuture.completedFuture(mirrorsAndCredentials);
        }
    }

    private CompletableFuture<Map.Entry<List<Mirror>, List<MirrorCredential>>> mirrorsAndCredentials(int rev) {
        return find(new Revision(rev), PATH_CREDENTIALS_AND_MIRRORS, Collections.emptyMap()).thenApply(
                entries -> {
                    if (entries.isEmpty()) {
                        return EMPTY_MIRRORS_AND_CREDENTIALS;
                    }

                    try {
                        final List<MirrorCredential> credentials = parseCredentials(entries);
                        final List<Mirror> mirrors = parseMirrors(entries, credentials);
                        return Maps.immutableEntry(mirrors, credentials);
                    } catch (RepositoryMetadataException e) {
                        throw e;
                    } catch (Exception e) {
                        throw new RepositoryMetadataException("failed to load the mirror configuration", e);
                    }
                });
    }

    private List<Mirror> parseMirrors(Map<String, Entry<?>> entries, List<MirrorCredential> credentials)
            throws JsonProcessingException {
        final Entry<?> e = entries.get(PATH_MIRRORS);
        if (e == null) {
            return ImmutableList.of();
        }

        final JsonNode mirrorsJson = (JsonNode) e.content();
        if (!mirrorsJson.isArray()) {
            throw new RepositoryMetadataException(
                    PATH_MIRRORS + " must be an array: " + mirrorsJson.getNodeType());
        }
        if (mirrorsJson.isEmpty()) {
            return ImmutableList.of();
=======
    public org.eclipse.jgit.lib.Repository jGitRepository() {
        return unwrap().jGitRepository();
    }

    @Override
    public CompletableFuture<List<Mirror>> mirrors(boolean includeDisabled) {
        if (includeDisabled) {
            return allMirrors();
>>>>>>> 004a9118
        }
        return allMirrors().thenApply(mirrors -> {
            return mirrors.stream().filter(Mirror::enabled).collect(toImmutableList());
        });
    }

<<<<<<< HEAD
        final ImmutableList.Builder<Mirror> mirrors = ImmutableList.builder();

        int index = 0;
        for (JsonNode m : mirrorsJson) {
            final MirrorConfig c = Jackson.treeToValue(m, MirrorConfig.class);
            if (c == null) {
                throw new RepositoryMetadataException(PATH_MIRRORS + " contains null.");
            }
            final Mirror mirror = c.toMirror(parent(), credentials, index++);
            if (mirror != null) {
                mirrors.add(mirror);
            }
        }
        return mirrors.build();
    }

    private static List<MirrorCredential> parseCredentials(Map<String, Entry<?>> entries)
            throws JsonProcessingException {
        final Entry<?> e = entries.get(PATH_CREDENTIALS);
        if (e == null) {
            return ImmutableList.of();
        }

        final JsonNode credentialsJson = (JsonNode) e.content();
        if (!credentialsJson.isArray()) {
            throw new RepositoryMetadataException(
                    PATH_CREDENTIALS + " must be an array: " + credentialsJson.getNodeType());
        }
        if (credentialsJson.isEmpty()) {
            return ImmutableList.of();
        }

        final ImmutableList.Builder<MirrorCredential> builder = ImmutableList.builder();
        int index = 0;
        for (JsonNode c : credentialsJson) {
            final MirrorCredential credential = Jackson.treeToValue(c, MirrorCredential.class);
            if (credential == null) {
                throw new RepositoryMetadataException(PATH_CREDENTIALS + " contains null.");
            }
            assert credential instanceof AbstractMirrorCredential;
            ((AbstractMirrorCredential) credential).setIndex(index);
            builder.add(credential);
            index++;
        }

        return builder.build();
    }
=======
    @Override
    public CompletableFuture<Mirror> mirror(String id) {
        final String mirrorFile = mirrorFile(id);
        return find(mirrorFile).thenCompose(entries -> {
            @SuppressWarnings("unchecked")
            final Entry<JsonNode> entry = (Entry<JsonNode>) entries.get(mirrorFile);
            if (entry == null) {
                throw new EntryNotFoundException("failed to find credential '" + mirrorFile + "' in " +
                                                 parent().name() + '/' + name());
            }

            final JsonNode mirrorJson = entry.content();
            if (!mirrorJson.isObject()) {
                throw newInvalidJsonTypeException(mirrorFile, mirrorJson);
            }
            final MirrorConfig c;
            try {
                c = Jackson.treeToValue(mirrorJson, MirrorConfig.class);
            } catch (JsonProcessingException e) {
                throw new RepositoryMetadataException("failed to load the mirror configuration", e);
            }

            final CompletableFuture<List<MirrorCredential>> credentials;
            if (Strings.isNullOrEmpty(c.credentialId())) {
                credentials = credentials();
            } else {
                credentials = credential(c.credentialId()).thenApply(ImmutableList::of);
            }
            return credentials.thenApply(credentials0 -> {
                final Mirror mirror = c.toMirror(parent(), credentials0);
                if (mirror == null) {
                    throw new EntryNotFoundException("failed to find a mirror config for '" + mirrorFile +
                                                     "' in " + parent().name() + '/' + name());
                }
                return mirror;
            });
        });
    }

    private CompletableFuture<List<Mirror>> allMirrors() {
        return find(PATH_MIRRORS + "*.json").thenCompose(entries -> {
            if (entries.isEmpty()) {
                return UnmodifiableFuture.completedFuture(ImmutableList.of());
            }

            return credentials().thenApply(credentials -> {
                try {
                    return parseMirrors(entries, credentials);
                } catch (JsonProcessingException e) {
                    return Exceptions.throwUnsafely(e);
                }
            });
        });
    }

    private List<Mirror> parseMirrors(Map<String, Entry<?>> entries, List<MirrorCredential> credentials)
            throws JsonProcessingException {

        return entries.entrySet().stream().map(entry -> {
                          final JsonNode mirrorJson = (JsonNode) entry.getValue().content();
                          if (!mirrorJson.isObject()) {
                              throw newInvalidJsonTypeException(entry.getKey(), mirrorJson);
                          }
                          final MirrorConfig c;
                          try {
                              c = Jackson.treeToValue(mirrorJson, MirrorConfig.class);
                          } catch (JsonProcessingException e) {
                              return Exceptions.throwUnsafely(e);
                          }
                          return c.toMirror(parent(), credentials);
                      })
                      .filter(Objects::nonNull)
                      .collect(toImmutableList());
    }

    @Override
    public CompletableFuture<List<MirrorCredential>> credentials() {
        return find(PATH_CREDENTIALS + "*.json").thenApply(entries -> {
            if (entries.isEmpty()) {
                return ImmutableList.of();
            }
            try {
                return parseCredentials(entries);
            } catch (Exception e) {
                throw new RepositoryMetadataException("failed to load the credential configuration", e);
            }
        });
    }

    @Override
    public CompletableFuture<MirrorCredential> credential(String credentialId) {
        final String credentialFile = credentialFile(credentialId);
        return find(credentialFile).thenApply(entries -> {
            @SuppressWarnings("unchecked")
            final Entry<JsonNode> entry = (Entry<JsonNode>) entries.get(credentialFile);
            if (entry == null) {
                throw new EntryNotFoundException("failed to find credential '" + credentialId + "' in " +
                                                 parent().name() + '/' + name());
            }

            try {
                return parseCredential(credentialFile, entry);
            } catch (Exception e) {
                throw new RepositoryMetadataException("failed to load the credential configuration", e);
            }
        });
    }

    private List<MirrorCredential> parseCredentials(Map<String, Entry<?>> entries)
            throws JsonProcessingException {
        return entries.entrySet().stream()
                      .map(entry -> {
                          try {
                              //noinspection unchecked
                              return parseCredential(entry.getKey(), (Entry<JsonNode>) entry.getValue());
                          } catch (JsonProcessingException e) {
                              return Exceptions.throwUnsafely(e);
                          }
                      })
                      .collect(toImmutableList());
    }

    private MirrorCredential parseCredential(String credentialFile, Entry<JsonNode> entry)
            throws JsonProcessingException {
        final JsonNode credentialJson = entry.content();
        if (!credentialJson.isObject()) {
            throw newInvalidJsonTypeException(credentialFile, credentialJson);
        }
        return Jackson.treeToValue(credentialJson, MirrorCredential.class);
    }

    private RepositoryMetadataException newInvalidJsonTypeException(String fileName, JsonNode credentialJson) {
        return new RepositoryMetadataException(parent().name() + '/' + name() + fileName +
                                               " must be an object: " + credentialJson.getNodeType());
    }

    private CompletableFuture<Map<String, Entry<?>>> find(String filePattern) {
        return find(Revision.HEAD, filePattern, ImmutableMap.of());
    }

    @Override
    public CompletableFuture<Command<CommitResult>> createPushCommand(MirrorDto mirrorDto, Author author,
                                                                      boolean update) {
        validateMirror(mirrorDto);
        if (update) {
            final String summary = "Update the mirror '" + mirrorDto.id() + '\'';
            return mirror(mirrorDto.id()).thenApply(mirror -> {
                // Perform the update operation only if the mirror exists.
                return newCommand(mirrorDto, author, summary);
            });
        } else {
            String summary = "Create a new mirror from " + mirrorDto.remoteUrl() +
                             mirrorDto.remotePath() + '#' + mirrorDto.remoteBranch() + " into " +
                             mirrorDto.localRepo() + mirrorDto.localPath();
            if (MirrorDirection.valueOf(mirrorDto.direction()) == MirrorDirection.REMOTE_TO_LOCAL) {
                summary = "[Remote-to-local] " + summary;
            } else {
                summary = "[Local-to-remote] " + summary;
            }
            return UnmodifiableFuture.completedFuture(newCommand(mirrorDto, author, summary));
        }
    }

    @Override
    public CompletableFuture<Command<CommitResult>> createPushCommand(MirrorCredential credential,
                                                                      Author author, boolean update) {
        checkArgument(!credential.id().isEmpty(), "Credential ID should not be empty");

        if (update) {
            return credential(credential.id()).thenApply(c -> {
                assert c.id().equals(credential.id());
                final String summary = "Update the mirror credential '" + credential.id() + '\'';
                return newCommand(credential, author, summary);
            });
        } else {
            final String summary = "Create a new mirror credential for " + credential.id();
            return UnmodifiableFuture.completedFuture(newCommand(credential, author, summary));
        }
    }

    private Command<CommitResult> newCommand(MirrorDto mirrorDto, Author author, String summary) {
        final MirrorConfig mirrorConfig = converterToMirrorConfig(mirrorDto);
        final JsonNode jsonNode = Jackson.valueToTree(mirrorConfig);
        final Change<JsonNode> change = Change.ofJsonUpsert(mirrorFile(mirrorConfig.id()), jsonNode);
        return Command.push(author, parent().name(), name(), Revision.HEAD, summary, "", Markup.PLAINTEXT,
                            change);
    }

    private Command<CommitResult> newCommand(MirrorCredential credential, Author author, String summary) {
        final JsonNode jsonNode = Jackson.valueToTree(credential);
        final Change<JsonNode> change = Change.ofJsonUpsert(credentialFile(credential.id()), jsonNode);
        return Command.push(author, parent().name(), name(), Revision.HEAD, summary, "", Markup.PLAINTEXT,
                            change);
    }

    private static void validateMirror(MirrorDto mirror) {
        checkArgument(!Strings.isNullOrEmpty(mirror.id()), "Mirror ID is empty");
        final Cron schedule = MirrorConfig.CRON_PARSER.parse(mirror.schedule());
        final CronField secondField = schedule.retrieve(CronFieldName.SECOND);
        checkArgument(!secondField.getExpression().asString().contains("*"),
                      "The second field of the schedule must be specified. (seconds: *, expected: 0-59)");
    }

    private static MirrorConfig converterToMirrorConfig(MirrorDto mirrorDto) {
        final String remoteUri =
                mirrorDto.remoteScheme() + "://" + mirrorDto.remoteUrl() +
                MirrorUtil.normalizePath(mirrorDto.remotePath()) + '#' + mirrorDto.remoteBranch();

        return new MirrorConfig(
                mirrorDto.id(),
                mirrorDto.enabled(),
                mirrorDto.schedule(),
                MirrorDirection.valueOf(mirrorDto.direction()),
                mirrorDto.localRepo(),
                mirrorDto.localPath(),
                URI.create(remoteUri),
                mirrorDto.gitignore(),
                mirrorDto.credentialId());
    }
>>>>>>> 004a9118
}<|MERGE_RESOLUTION|>--- conflicted
+++ resolved
@@ -16,28 +16,6 @@
 
 package com.linecorp.centraldogma.server.internal.storage.repository;
 
-<<<<<<< HEAD
-import static com.google.common.collect.ImmutableList.toImmutableList;
-
-import java.util.Collections;
-import java.util.List;
-import java.util.Map;
-import java.util.Set;
-import java.util.concurrent.CompletableFuture;
-import java.util.concurrent.locks.Lock;
-import java.util.concurrent.locks.ReentrantLock;
-
-import javax.annotation.Nullable;
-
-import com.fasterxml.jackson.core.JsonProcessingException;
-import com.fasterxml.jackson.databind.JsonNode;
-import com.google.common.collect.ImmutableList;
-import com.google.common.collect.ImmutableSet;
-import com.google.common.collect.Maps;
-
-import com.linecorp.armeria.common.util.Exceptions;
-import com.linecorp.armeria.common.util.UnmodifiableFuture;
-=======
 import static com.google.common.base.Preconditions.checkArgument;
 import static com.google.common.collect.ImmutableList.toImmutableList;
 
@@ -60,17 +38,11 @@
 import com.linecorp.armeria.common.util.UnmodifiableFuture;
 import com.linecorp.centraldogma.common.Author;
 import com.linecorp.centraldogma.common.Change;
->>>>>>> 004a9118
 import com.linecorp.centraldogma.common.Entry;
 import com.linecorp.centraldogma.common.EntryNotFoundException;
 import com.linecorp.centraldogma.common.Markup;
 import com.linecorp.centraldogma.common.Revision;
 import com.linecorp.centraldogma.internal.Jackson;
-<<<<<<< HEAD
-import com.linecorp.centraldogma.server.internal.mirror.credential.AbstractMirrorCredential;
-import com.linecorp.centraldogma.server.mirror.Mirror;
-import com.linecorp.centraldogma.server.mirror.MirrorCredential;
-=======
 import com.linecorp.centraldogma.internal.api.v1.MirrorDto;
 import com.linecorp.centraldogma.server.command.Command;
 import com.linecorp.centraldogma.server.command.CommitResult;
@@ -78,7 +50,6 @@
 import com.linecorp.centraldogma.server.mirror.MirrorCredential;
 import com.linecorp.centraldogma.server.mirror.MirrorDirection;
 import com.linecorp.centraldogma.server.mirror.MirrorUtil;
->>>>>>> 004a9118
 import com.linecorp.centraldogma.server.storage.repository.MetaRepository;
 import com.linecorp.centraldogma.server.storage.repository.Repository;
 
@@ -88,26 +59,15 @@
 
     public static final String PATH_MIRRORS = "/mirrors/";
 
-<<<<<<< HEAD
-    private static final Map.Entry<List<Mirror>, List<MirrorCredential>> EMPTY_MIRRORS_AND_CREDENTIALS =
-            Maps.immutableEntry(ImmutableList.of(), ImmutableList.of());
-
-    private final Lock mirrorLock = new ReentrantLock();
-=======
     public static boolean isMetaFile(String path) {
         return "/mirrors.json".equals(path) || "/credentials.json".equals(path) ||
                (path.endsWith(".json") && (path.startsWith(PATH_CREDENTIALS) || path.startsWith(PATH_MIRRORS)));
     }
->>>>>>> 004a9118
 
     public static boolean isMirrorFile(String path) {
         return path.endsWith(".json") && (path.startsWith(PATH_CREDENTIALS) || path.startsWith(PATH_MIRRORS));
     }
 
-<<<<<<< HEAD
-    @Nullable
-    private Map.Entry<List<Mirror>, List<MirrorCredential>> mirrorsAndCredentials;
-=======
     public static String credentialFile(String credentialId) {
         return PATH_CREDENTIALS + credentialId + ".json";
     }
@@ -115,91 +75,12 @@
     public static String mirrorFile(String mirrorId) {
         return PATH_MIRRORS + mirrorId + ".json";
     }
->>>>>>> 004a9118
 
     public DefaultMetaRepository(Repository repo) {
         super(repo);
     }
 
     @Override
-<<<<<<< HEAD
-    public CompletableFuture<List<Mirror>> mirrors(boolean includeDisabled) {
-        return mirrorsAndCredentials().thenApply(mirrorsAndCredentials -> {
-            final List<Mirror> mirrors = mirrorsAndCredentials.getKey();
-            if (includeDisabled) {
-                return mirrors;
-            } else {
-                return mirrors.stream().filter(Mirror::enabled).collect(toImmutableList());
-            }
-        });
-    }
-
-    @Override
-    public CompletableFuture<List<MirrorCredential>> credentials() {
-        return mirrorsAndCredentials().thenApply(Map.Entry::getValue);
-    }
-
-    public CompletableFuture<Map.Entry<List<Mirror>, List<MirrorCredential>>> mirrorsAndCredentials() {
-        // The head revision of meta repo will be increased if a mirror configuration is updated or
-        // a repository is created or removed.
-        final int headRev = normalizeNow(Revision.HEAD).major();
-        if (headRev > mirrorRev) {
-            return mirrorsAndCredentials(headRev).handle((mirrorsAndCredentials, cause) -> {
-                if (cause != null) {
-                    return Exceptions.throwUnsafely(cause);
-                }
-
-                mirrorLock.lock();
-                final int mirrorRev = this.mirrorRev;
-                if (headRev > mirrorRev) {
-                    this.mirrorsAndCredentials = mirrorsAndCredentials;
-                    this.mirrorRev = headRev;
-                } else {
-                    // `mirrors` was updated by other threads with the latest revision.
-                }
-
-                mirrorLock.unlock();
-                return mirrorsAndCredentials;
-            });
-        } else {
-            return UnmodifiableFuture.completedFuture(mirrorsAndCredentials);
-        }
-    }
-
-    private CompletableFuture<Map.Entry<List<Mirror>, List<MirrorCredential>>> mirrorsAndCredentials(int rev) {
-        return find(new Revision(rev), PATH_CREDENTIALS_AND_MIRRORS, Collections.emptyMap()).thenApply(
-                entries -> {
-                    if (entries.isEmpty()) {
-                        return EMPTY_MIRRORS_AND_CREDENTIALS;
-                    }
-
-                    try {
-                        final List<MirrorCredential> credentials = parseCredentials(entries);
-                        final List<Mirror> mirrors = parseMirrors(entries, credentials);
-                        return Maps.immutableEntry(mirrors, credentials);
-                    } catch (RepositoryMetadataException e) {
-                        throw e;
-                    } catch (Exception e) {
-                        throw new RepositoryMetadataException("failed to load the mirror configuration", e);
-                    }
-                });
-    }
-
-    private List<Mirror> parseMirrors(Map<String, Entry<?>> entries, List<MirrorCredential> credentials)
-            throws JsonProcessingException {
-        final Entry<?> e = entries.get(PATH_MIRRORS);
-        if (e == null) {
-            return ImmutableList.of();
-        }
-
-        final JsonNode mirrorsJson = (JsonNode) e.content();
-        if (!mirrorsJson.isArray()) {
-            throw new RepositoryMetadataException(
-                    PATH_MIRRORS + " must be an array: " + mirrorsJson.getNodeType());
-        }
-        if (mirrorsJson.isEmpty()) {
-            return ImmutableList.of();
-=======
     public org.eclipse.jgit.lib.Repository jGitRepository() {
         return unwrap().jGitRepository();
     }
@@ -208,62 +89,12 @@
     public CompletableFuture<List<Mirror>> mirrors(boolean includeDisabled) {
         if (includeDisabled) {
             return allMirrors();
->>>>>>> 004a9118
         }
         return allMirrors().thenApply(mirrors -> {
             return mirrors.stream().filter(Mirror::enabled).collect(toImmutableList());
         });
     }
 
-<<<<<<< HEAD
-        final ImmutableList.Builder<Mirror> mirrors = ImmutableList.builder();
-
-        int index = 0;
-        for (JsonNode m : mirrorsJson) {
-            final MirrorConfig c = Jackson.treeToValue(m, MirrorConfig.class);
-            if (c == null) {
-                throw new RepositoryMetadataException(PATH_MIRRORS + " contains null.");
-            }
-            final Mirror mirror = c.toMirror(parent(), credentials, index++);
-            if (mirror != null) {
-                mirrors.add(mirror);
-            }
-        }
-        return mirrors.build();
-    }
-
-    private static List<MirrorCredential> parseCredentials(Map<String, Entry<?>> entries)
-            throws JsonProcessingException {
-        final Entry<?> e = entries.get(PATH_CREDENTIALS);
-        if (e == null) {
-            return ImmutableList.of();
-        }
-
-        final JsonNode credentialsJson = (JsonNode) e.content();
-        if (!credentialsJson.isArray()) {
-            throw new RepositoryMetadataException(
-                    PATH_CREDENTIALS + " must be an array: " + credentialsJson.getNodeType());
-        }
-        if (credentialsJson.isEmpty()) {
-            return ImmutableList.of();
-        }
-
-        final ImmutableList.Builder<MirrorCredential> builder = ImmutableList.builder();
-        int index = 0;
-        for (JsonNode c : credentialsJson) {
-            final MirrorCredential credential = Jackson.treeToValue(c, MirrorCredential.class);
-            if (credential == null) {
-                throw new RepositoryMetadataException(PATH_CREDENTIALS + " contains null.");
-            }
-            assert credential instanceof AbstractMirrorCredential;
-            ((AbstractMirrorCredential) credential).setIndex(index);
-            builder.add(credential);
-            index++;
-        }
-
-        return builder.build();
-    }
-=======
     @Override
     public CompletableFuture<Mirror> mirror(String id) {
         final String mirrorFile = mirrorFile(id);
@@ -483,5 +314,4 @@
                 mirrorDto.gitignore(),
                 mirrorDto.credentialId());
     }
->>>>>>> 004a9118
 }