/*
 * Copyright 2017 LINE Corporation
 *
 * LINE Corporation licenses this file to you under the Apache License,
 * version 2.0 (the "License"); you may not use this file except in compliance
 * with the License. You may obtain a copy of the License at:
 *
 *   https://www.apache.org/licenses/LICENSE-2.0
 *
 * Unless required by applicable law or agreed to in writing, software
 * distributed under the License is distributed on an "AS IS" BASIS, WITHOUT
 * WARRANTIES OR CONDITIONS OF ANY KIND, either express or implied. See the
 * License for the specific language governing permissions and limitations
 * under the License.
 */

package com.linecorp.centraldogma.server.internal.storage.repository;

import static com.google.common.base.Preconditions.checkArgument;
import static com.google.common.collect.ImmutableList.toImmutableList;

import java.net.URI;
import java.util.List;
import java.util.Map;
import java.util.Objects;
import java.util.concurrent.CompletableFuture;

import javax.annotation.Nullable;

import com.cronutils.model.Cron;
import com.cronutils.model.field.CronField;
import com.cronutils.model.field.CronFieldName;
import com.fasterxml.jackson.core.JsonProcessingException;
import com.fasterxml.jackson.databind.JsonNode;
import com.google.common.base.Strings;
import com.google.common.collect.ImmutableList;
import com.google.common.collect.ImmutableMap;

import com.linecorp.armeria.common.annotation.Nullable;
import com.linecorp.armeria.common.util.Exceptions;
import com.linecorp.armeria.common.util.UnmodifiableFuture;
import com.linecorp.centraldogma.common.Author;
import com.linecorp.centraldogma.common.Change;
import com.linecorp.centraldogma.common.Entry;
import com.linecorp.centraldogma.common.EntryNotFoundException;
import com.linecorp.centraldogma.common.Markup;
import com.linecorp.centraldogma.common.Revision;
import com.linecorp.centraldogma.internal.Jackson;
import com.linecorp.centraldogma.internal.api.v1.MirrorDto;
import com.linecorp.centraldogma.server.ZoneConfig;
import com.linecorp.centraldogma.server.command.Command;
import com.linecorp.centraldogma.server.command.CommitResult;
import com.linecorp.centraldogma.server.credential.Credential;
import com.linecorp.centraldogma.server.mirror.Mirror;
import com.linecorp.centraldogma.server.mirror.MirrorDirection;
import com.linecorp.centraldogma.server.mirror.MirrorUtil;
import com.linecorp.centraldogma.server.storage.repository.MetaRepository;
import com.linecorp.centraldogma.server.storage.repository.Repository;

public final class DefaultMetaRepository extends RepositoryWrapper implements MetaRepository {

    private static final String PATH_CREDENTIALS = "/credentials/";

    public static final String PATH_MIRRORS = "/mirrors/";

    public static boolean isMetaFile(String path) {
        return "/mirrors.json".equals(path) || "/credentials.json".equals(path) ||
               (path.endsWith(".json") &&
                (path.startsWith(PATH_CREDENTIALS) || path.startsWith(PATH_MIRRORS)));
    }

    public static boolean isMirrorFile(String path) {
        return path.endsWith(".json") &&
               (path.startsWith(PATH_CREDENTIALS) || path.startsWith(PATH_MIRRORS));
    }

    public static String credentialFile(String credentialId) {
        return PATH_CREDENTIALS + credentialId + ".json";
    }

    public static String credentialFile(String repoName, String credentialId) {
        return "/repos/" + repoName + credentialFile(credentialId);
    }

    public static String mirrorFile(String mirrorId) {
        return PATH_MIRRORS + mirrorId + ".json";
    }

    public DefaultMetaRepository(Repository repo) {
        super(repo);
    }

    @Override
    public org.eclipse.jgit.lib.Repository jGitRepository() {
        return unwrap().jGitRepository();
    }

    @Override
    public CompletableFuture<List<Mirror>> mirrors(boolean includeDisabled) {
        if (includeDisabled) {
            return allMirrors();
        }
        return allMirrors().thenApply(mirrors -> {
            return mirrors.stream().filter(Mirror::enabled).collect(toImmutableList());
        });
    }

    @Override
    public CompletableFuture<Mirror> mirror(String id) {
        final String mirrorFile = mirrorFile(id);
        return find(mirrorFile).thenCompose(entries -> {
            @SuppressWarnings("unchecked")
            final Entry<JsonNode> entry = (Entry<JsonNode>) entries.get(mirrorFile);
            if (entry == null) {
                throw new EntryNotFoundException("failed to find mirror '" + mirrorFile + "' in " +
                                                 parent().name() + '/' + name());
            }

            final JsonNode mirrorJson = entry.content();
            if (!mirrorJson.isObject()) {
                throw newInvalidJsonTypeException(mirrorFile, mirrorJson);
            }
            final MirrorConfig c;
            try {
                c = Jackson.treeToValue(mirrorJson, MirrorConfig.class);
            } catch (JsonProcessingException e) {
                throw new RepositoryMetadataException("failed to load the mirror configuration", e);
            }

            final CompletableFuture<List<Credential>> credentials;
            if (Strings.isNullOrEmpty(c.credentialId())) {
                credentials = credentials();
            } else {
                credentials = credential(c.credentialId()).thenApply(ImmutableList::of);
            }
            return credentials.thenApply(credentials0 -> {
                final Mirror mirror = c.toMirror(parent(), credentials0);
                if (mirror == null) {
                    throw new EntryNotFoundException("failed to find a mirror config for '" + mirrorFile +
                                                     "' in " + parent().name() + '/' + name());
                }
                return mirror;
            });
        });
    }

    private CompletableFuture<List<Mirror>> allMirrors() {
        return find(PATH_MIRRORS + "*.json").thenCompose(entries -> {
            if (entries.isEmpty()) {
                return UnmodifiableFuture.completedFuture(ImmutableList.of());
            }

            return credentials().thenApply(credentials -> {
                try {
                    return parseMirrors(entries, credentials);
                } catch (JsonProcessingException e) {
                    return Exceptions.throwUnsafely(e);
                }
            });
        });
    }

    private List<Mirror> parseMirrors(Map<String, Entry<?>> entries, List<Credential> credentials)
            throws JsonProcessingException {

        return entries.entrySet().stream().map(entry -> {
                          final JsonNode mirrorJson = (JsonNode) entry.getValue().content();
                          if (!mirrorJson.isObject()) {
                              throw newInvalidJsonTypeException(entry.getKey(), mirrorJson);
                          }
                          final MirrorConfig c;
                          try {
                              c = Jackson.treeToValue(mirrorJson, MirrorConfig.class);
                          } catch (JsonProcessingException e) {
                              return Exceptions.throwUnsafely(e);
                          }
                          return c.toMirror(parent(), credentials);
                      })
                      .filter(Objects::nonNull)
                      .collect(toImmutableList());
    }

    @Override
    public CompletableFuture<List<Credential>> credentials() {
        return find(PATH_CREDENTIALS + "*.json").thenApply(entries -> credentials(entries, null));
    }

    @Override
    public CompletableFuture<List<Credential>> credentials(String repoName) {
        return find("/repos/" + repoName + PATH_CREDENTIALS + "*.json").thenApply(
                entries -> credentials(entries, repoName));
    }

    private List<Credential> credentials(Map<String, Entry<?>> entries, @Nullable String repoName) {
        if (entries.isEmpty()) {
            return ImmutableList.of();
        }
        try {
            return parseCredentials(entries);
        } catch (Exception e) {
            String message = "failed to load the credential configuration";
            if (repoName != null) {
                message += " for " + repoName;
            }
            throw new RepositoryMetadataException(message, e);
        }
    }

    @Override
    public CompletableFuture<Credential> credential(String credentialId) {
        final String credentialFile = credentialFile(credentialId);
        return credential(null, credentialId, credentialFile);
    }

    @Override
    public CompletableFuture<Credential> credential(String repoName, String id) {
        final String credentialFile = credentialFile(repoName, id);
        return credential(repoName, id, credentialFile);
    }

    private CompletableFuture<Credential> credential(@Nullable String repoName, String id,
                                                     String credentialFile) {
        return find(credentialFile).thenApply(entries -> {
            @SuppressWarnings("unchecked")
            final Entry<JsonNode> entry = (Entry<JsonNode>) entries.get(credentialFile);
            if (entry == null) {
                String path = parent().name() + '/' + name();
                if (repoName != null) {
                    path += "/repos/" + repoName;
                }
                throw new EntryNotFoundException("failed to find credential '" + id + "' in " + path);
            }

            try {
                return parseCredential(credentialFile, entry);
            } catch (Exception e) {
                throw new RepositoryMetadataException(
                        "failed to load the credential configuration. credential file: " + credentialFile, e);
            }
        });
    }

    private List<Credential> parseCredentials(Map<String, Entry<?>> entries)
            throws JsonProcessingException {
        return entries.entrySet().stream()
                      .map(entry -> {
                          try {
                              //noinspection unchecked
                              return parseCredential(entry.getKey(),
                                                     (Entry<JsonNode>) entry.getValue());
                          } catch (JsonProcessingException e) {
                              return Exceptions.throwUnsafely(e);
                          }
                      })
                      .collect(toImmutableList());
    }

    private Credential parseCredential(String credentialFile, Entry<JsonNode> entry)
            throws JsonProcessingException {
        final JsonNode credentialJson = entry.content();
        if (!credentialJson.isObject()) {
            throw newInvalidJsonTypeException(credentialFile, credentialJson);
        }
        return Jackson.treeToValue(credentialJson, Credential.class);
    }

    private RepositoryMetadataException newInvalidJsonTypeException(
            String fileName, JsonNode credentialJson) {
        return new RepositoryMetadataException(parent().name() + '/' + name() + fileName +
                                               " must be an object: " + credentialJson.getNodeType());
    }

    private CompletableFuture<Map<String, Entry<?>>> find(String filePattern) {
        return find(Revision.HEAD, filePattern, ImmutableMap.of());
    }

    @Override
<<<<<<< HEAD
    public CompletableFuture<Command<CommitResult>> createMirrorPushCommand(MirrorDto mirrorDto, Author author,
                                                                            boolean update) {
        validateMirror(mirrorDto);
=======
    public CompletableFuture<Command<CommitResult>> createPushCommand(MirrorDto mirrorDto, Author author,
                                                                      @Nullable ZoneConfig zoneConfig,
                                                                      boolean update) {
        validateMirror(mirrorDto, zoneConfig);
>>>>>>> c3f635a4
        if (update) {
            final String summary = "Update the mirror '" + mirrorDto.id() + '\'';
            return mirror(mirrorDto.id()).thenApply(mirror -> {
                // Perform the update operation only if the mirror exists.
                return newCommand(mirrorDto, author, summary);
            });
        } else {
            String summary = "Create a new mirror from " + mirrorDto.remoteUrl() +
                             mirrorDto.remotePath() + '#' + mirrorDto.remoteBranch() + " into " +
                             mirrorDto.localRepo() + mirrorDto.localPath();
            if (MirrorDirection.valueOf(mirrorDto.direction()) == MirrorDirection.REMOTE_TO_LOCAL) {
                summary = "[Remote-to-local] " + summary;
            } else {
                summary = "[Local-to-remote] " + summary;
            }
            return UnmodifiableFuture.completedFuture(newCommand(mirrorDto, author, summary));
        }
    }

    @Override
    public CompletableFuture<Command<CommitResult>> createCredentialPushCommand(Credential credential,
                                                                                Author author, boolean update) {
        checkArgument(!credential.id().isEmpty(), "Credential ID should not be empty");

        if (update) {
            return credential(credential.id()).thenApply(c -> {
                final String summary = "Update the mirror credential '" + credential.id() + '\'';
                return newCredentialCommand(credentialFile(credential.id()), credential, author, summary);
            });
        }
        final String summary = "Create a new mirror credential for " + credential.id();
        return UnmodifiableFuture.completedFuture(
                newCredentialCommand(credentialFile(credential.id()), credential, author, summary));
}

    @Override
    public CompletableFuture<Command<CommitResult>> createCredentialPushCommand(String repoName,
                                                                                Credential credential,
                                                                                Author author, boolean update) {
        checkArgument(!credential.id().isEmpty(), "Credential ID should not be empty");

        if (update) {
            return credential(repoName, credential.id()).thenApply(c -> {
                final String summary =
                        "Update the mirror credential '" + repoName + '/' + credential.id() + '\'';
                return newCredentialCommand(credentialFile(repoName, credential.id()), credential, author, summary);
            });

        }
        final String summary = "Create a new mirror credential for " + repoName + '/' + credential.id();
        return UnmodifiableFuture.completedFuture(
                newCredentialCommand(credentialFile(repoName, credential.id()), credential, author, summary));
    }

    private Command<CommitResult> newCredentialCommand(String credentialFile, Credential credential,
                                                       Author author, String summary) {
        final JsonNode jsonNode = Jackson.valueToTree(credential);
        final Change<JsonNode> change = Change.ofJsonUpsert(credentialFile, jsonNode);
        return Command.push(author, parent().name(), name(), Revision.HEAD, summary, "", Markup.PLAINTEXT,
                            change);
    }

    private Command<CommitResult> newCommand(MirrorDto mirrorDto, Author author, String summary) {
        final MirrorConfig mirrorConfig = converterToMirrorConfig(mirrorDto);
        final JsonNode jsonNode = Jackson.valueToTree(mirrorConfig);
        final Change<JsonNode> change = Change.ofJsonUpsert(mirrorFile(mirrorConfig.id()), jsonNode);
        return Command.push(author, parent().name(), name(), Revision.HEAD, summary, "", Markup.PLAINTEXT,
                            change);
    }

    private static void validateMirror(MirrorDto mirror, @Nullable ZoneConfig zoneConfig) {
        checkArgument(!Strings.isNullOrEmpty(mirror.id()), "Mirror ID is empty");
        final String scheduleString = mirror.schedule();
        if (scheduleString != null) {
            final Cron schedule = MirrorConfig.CRON_PARSER.parse(scheduleString);
            final CronField secondField = schedule.retrieve(CronFieldName.SECOND);
            checkArgument(!secondField.getExpression().asString().contains("*"),
                          "The second field of the schedule must be specified. (seconds: *, expected: 0-59)");
        }

        final String zone = mirror.zone();
        if (zone != null) {
            checkArgument(zoneConfig != null, "Zone configuration is missing");
            checkArgument(zoneConfig.allZones().contains(zone),
                          "The zone '%s' is not in the zone configuration: %s", zone, zoneConfig);
        }
    }

    private static MirrorConfig converterToMirrorConfig(MirrorDto mirrorDto) {
        final String remoteUri =
                mirrorDto.remoteScheme() + "://" + mirrorDto.remoteUrl() +
                MirrorUtil.normalizePath(mirrorDto.remotePath()) + '#' + mirrorDto.remoteBranch();

        return new MirrorConfig(
                mirrorDto.id(),
                mirrorDto.enabled(),
                mirrorDto.schedule(),
                MirrorDirection.valueOf(mirrorDto.direction()),
                mirrorDto.localRepo(),
                mirrorDto.localPath(),
                URI.create(remoteUri),
                mirrorDto.gitignore(),
                mirrorDto.credentialId(),
                mirrorDto.zone());
    }
}<|MERGE_RESOLUTION|>--- conflicted
+++ resolved
@@ -36,7 +36,6 @@
 import com.google.common.collect.ImmutableList;
 import com.google.common.collect.ImmutableMap;
 
-import com.linecorp.armeria.common.annotation.Nullable;
 import com.linecorp.armeria.common.util.Exceptions;
 import com.linecorp.armeria.common.util.UnmodifiableFuture;
 import com.linecorp.centraldogma.common.Author;
@@ -275,21 +274,15 @@
     }
 
     @Override
-<<<<<<< HEAD
     public CompletableFuture<Command<CommitResult>> createMirrorPushCommand(MirrorDto mirrorDto, Author author,
+                                                                            @Nullable ZoneConfig zoneConfig,
                                                                             boolean update) {
-        validateMirror(mirrorDto);
-=======
-    public CompletableFuture<Command<CommitResult>> createPushCommand(MirrorDto mirrorDto, Author author,
-                                                                      @Nullable ZoneConfig zoneConfig,
-                                                                      boolean update) {
         validateMirror(mirrorDto, zoneConfig);
->>>>>>> c3f635a4
         if (update) {
             final String summary = "Update the mirror '" + mirrorDto.id() + '\'';
             return mirror(mirrorDto.id()).thenApply(mirror -> {
                 // Perform the update operation only if the mirror exists.
-                return newCommand(mirrorDto, author, summary);
+                return newMirrorCommand(mirrorDto, author, summary);
             });
         } else {
             String summary = "Create a new mirror from " + mirrorDto.remoteUrl() +
@@ -300,7 +293,7 @@
             } else {
                 summary = "[Local-to-remote] " + summary;
             }
-            return UnmodifiableFuture.completedFuture(newCommand(mirrorDto, author, summary));
+            return UnmodifiableFuture.completedFuture(newMirrorCommand(mirrorDto, author, summary));
         }
     }
 
@@ -347,7 +340,7 @@
                             change);
     }
 
-    private Command<CommitResult> newCommand(MirrorDto mirrorDto, Author author, String summary) {
+    private Command<CommitResult> newMirrorCommand(MirrorDto mirrorDto, Author author, String summary) {
         final MirrorConfig mirrorConfig = converterToMirrorConfig(mirrorDto);
         final JsonNode jsonNode = Jackson.valueToTree(mirrorConfig);
         final Change<JsonNode> change = Change.ofJsonUpsert(mirrorFile(mirrorConfig.id()), jsonNode);
