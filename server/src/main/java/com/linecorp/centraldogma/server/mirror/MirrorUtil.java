--- conflicted
+++ resolved
@@ -17,7 +17,6 @@
 
 import static java.util.Objects.requireNonNull;
 
-<<<<<<< HEAD
 import java.io.UnsupportedEncodingException;
 import java.net.URI;
 import java.net.URLDecoder;
@@ -26,12 +25,12 @@
 
 import javax.annotation.Nullable;
 
-=======
->>>>>>> b2991f34
 /**
  * A utility class for creating a mirroring task.
  */
 public final class MirrorUtil {
+
+    static final Pattern DOGMA_PATH_PATTERN = Pattern.compile("^/([^/]+)/([^/]+)\\.dogma$");
 
     /**
      * Normalizes the specified {@code path}. A path which starts and ends with {@code /} would be returned.
@@ -54,7 +53,6 @@
         return path.replaceAll("//+", "/");
     }
 
-<<<<<<< HEAD
     /**
      * Splits the specified 'remoteUri' into:
      * - the actual remote repository URI
@@ -71,6 +69,7 @@
      * - remotePath:    / (default)
      * - remoteBranch:  {@code defaultBranch}
      */
+    // TODO(ikhoon) Check usage of this API
     public static String[] splitRemoteUri(URI remoteUri, String suffix, @Nullable String defaultBranch) {
         final String host = remoteUri.getHost();
         if (host == null && !remoteUri.getScheme().endsWith("+file")) {
@@ -116,7 +115,5 @@
         return new String[] { newRemoteUri, remotePath, remoteBranch };
     }
 
-=======
->>>>>>> b2991f34
     private MirrorUtil() {}
 }