/*
 * Copyright 2019 LINE Corporation
 *
 * LINE Corporation licenses this file to you under the Apache License,
 * version 2.0 (the "License"); you may not use this file except in compliance
 * with the License. You may obtain a copy of the License at:
 *
 *   https://www.apache.org/licenses/LICENSE-2.0
 *
 * Unless required by applicable law or agreed to in writing, software
 * distributed under the License is distributed on an "AS IS" BASIS, WITHOUT
 * WARRANTIES OR CONDITIONS OF ANY KIND, either express or implied. See the
 * License for the specific language governing permissions and limitations
 * under the License.
 */
package com.linecorp.centraldogma.server.mirror;

import static java.util.Objects.requireNonNull;

<<<<<<< HEAD
import java.io.UnsupportedEncodingException;
import java.net.URI;
import java.net.URLDecoder;
import java.util.regex.Matcher;
import java.util.regex.Pattern;

import javax.annotation.Nullable;

=======
>>>>>>> 004a9118
/**
 * A utility class for creating a mirroring task.
 */
public final class MirrorUtil {

    /**
     * Normalizes the specified {@code path}. A path which starts and ends with {@code /} would be returned.
     * Also, it would not have consecutive {@code /}.
     */
    public static String normalizePath(String path) {
        requireNonNull(path, "path");
        if (path.isEmpty()) {
            return "/";
        }

        if (!path.startsWith("/")) {
            path = '/' + path;
        }

        if (!path.endsWith("/")) {
            path += '/';
        }

        return path.replaceAll("//+", "/");
    }

<<<<<<< HEAD
    /**
     * Splits the specified 'remoteUri' into:
     * - the actual remote repository URI
     * - the path in the remote repository
     * - the branch name.
     *
     * <p>e.g. git+ssh://foo.com/bar.git/some-path#master is split into:
     * - remoteRepoUri: git+ssh://foo.com/bar.git
     * - remotePath:    /some-path
     * - remoteBranch:  master
     *
     * <p>e.g. dogma://foo.com/bar/qux.dogma is split into:
     * - remoteRepoUri: dogma://foo.com/bar/qux.dogma
     * - remotePath:    / (default)
     * - remoteBranch:  {@code defaultBranch}
     */
    public static String[] splitRemoteUri(URI remoteUri, String suffix, @Nullable String defaultBranch) {
        final String host = remoteUri.getHost();
        if (host == null && !remoteUri.getScheme().endsWith("+file")) {
            throw new IllegalArgumentException("no host in remoteUri: " + remoteUri);
        }

        final String path = remoteUri.getRawPath();
        if (path == null) {
            throw new IllegalArgumentException("no path in remoteUri: " + remoteUri);
        }

        final Matcher matcher = Pattern.compile("^(.*?\\." + suffix + ")(?:$|/)").matcher(path);
        if (!matcher.find()) {
            throw new IllegalArgumentException("no '." + suffix + "' in remoteUri path: " + remoteUri);
        }

        final String newRemoteUri;
        final int port = remoteUri.getPort();
        if (host != null) {
            if (port > 0) {
                newRemoteUri = remoteUri.getScheme() + "://" + host + ':' + port +
                               matcher.group(1);
            } else {
                newRemoteUri = remoteUri.getScheme() + "://" + host + matcher.group(1);
            }
        } else {
            newRemoteUri = remoteUri.getScheme() + "://" + matcher.group(1);
        }

        final String remotePath;
        try {
            String decoded = URLDecoder.decode(path.substring(matcher.group(1).length()), "UTF-8");
            decoded = normalizePath(decoded);

            remotePath = decoded;
        } catch (UnsupportedEncodingException e) {
            throw new Error(e);
        }

        final String fragment = remoteUri.getFragment();
        final String remoteBranch = fragment != null ? fragment : defaultBranch;

        return new String[] { newRemoteUri, remotePath, remoteBranch };
    }

=======
>>>>>>> 004a9118
    private MirrorUtil() {}
}<|MERGE_RESOLUTION|>--- conflicted
+++ resolved
@@ -17,17 +17,6 @@
 
 import static java.util.Objects.requireNonNull;
 
-<<<<<<< HEAD
-import java.io.UnsupportedEncodingException;
-import java.net.URI;
-import java.net.URLDecoder;
-import java.util.regex.Matcher;
-import java.util.regex.Pattern;
-
-import javax.annotation.Nullable;
-
-=======
->>>>>>> 004a9118
 /**
  * A utility class for creating a mirroring task.
  */
@@ -54,69 +43,5 @@
         return path.replaceAll("//+", "/");
     }
 
-<<<<<<< HEAD
-    /**
-     * Splits the specified 'remoteUri' into:
-     * - the actual remote repository URI
-     * - the path in the remote repository
-     * - the branch name.
-     *
-     * <p>e.g. git+ssh://foo.com/bar.git/some-path#master is split into:
-     * - remoteRepoUri: git+ssh://foo.com/bar.git
-     * - remotePath:    /some-path
-     * - remoteBranch:  master
-     *
-     * <p>e.g. dogma://foo.com/bar/qux.dogma is split into:
-     * - remoteRepoUri: dogma://foo.com/bar/qux.dogma
-     * - remotePath:    / (default)
-     * - remoteBranch:  {@code defaultBranch}
-     */
-    public static String[] splitRemoteUri(URI remoteUri, String suffix, @Nullable String defaultBranch) {
-        final String host = remoteUri.getHost();
-        if (host == null && !remoteUri.getScheme().endsWith("+file")) {
-            throw new IllegalArgumentException("no host in remoteUri: " + remoteUri);
-        }
-
-        final String path = remoteUri.getRawPath();
-        if (path == null) {
-            throw new IllegalArgumentException("no path in remoteUri: " + remoteUri);
-        }
-
-        final Matcher matcher = Pattern.compile("^(.*?\\." + suffix + ")(?:$|/)").matcher(path);
-        if (!matcher.find()) {
-            throw new IllegalArgumentException("no '." + suffix + "' in remoteUri path: " + remoteUri);
-        }
-
-        final String newRemoteUri;
-        final int port = remoteUri.getPort();
-        if (host != null) {
-            if (port > 0) {
-                newRemoteUri = remoteUri.getScheme() + "://" + host + ':' + port +
-                               matcher.group(1);
-            } else {
-                newRemoteUri = remoteUri.getScheme() + "://" + host + matcher.group(1);
-            }
-        } else {
-            newRemoteUri = remoteUri.getScheme() + "://" + matcher.group(1);
-        }
-
-        final String remotePath;
-        try {
-            String decoded = URLDecoder.decode(path.substring(matcher.group(1).length()), "UTF-8");
-            decoded = normalizePath(decoded);
-
-            remotePath = decoded;
-        } catch (UnsupportedEncodingException e) {
-            throw new Error(e);
-        }
-
-        final String fragment = remoteUri.getFragment();
-        final String remoteBranch = fragment != null ? fragment : defaultBranch;
-
-        return new String[] { newRemoteUri, remotePath, remoteBranch };
-    }
-
-=======
->>>>>>> 004a9118
     private MirrorUtil() {}
 }