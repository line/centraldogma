/*
 * Copyright 2017 LINE Corporation
 *
 * LINE Corporation licenses this file to you under the Apache License,
 * version 2.0 (the "License"); you may not use this file except in compliance
 * with the License. You may obtain a copy of the License at:
 *
 *   https://www.apache.org/licenses/LICENSE-2.0
 *
 * Unless required by applicable law or agreed to in writing, software
 * distributed under the License is distributed on an "AS IS" BASIS, WITHOUT
 * WARRANTIES OR CONDITIONS OF ANY KIND, either express or implied. See the
 * License for the specific language governing permissions and limitations
 * under the License.
 */

package com.linecorp.centraldogma.server.internal.mirror;

import static com.linecorp.centraldogma.server.mirror.MirrorUtil.normalizePath;
import static java.util.Objects.requireNonNull;

import java.io.File;
import java.net.URI;
import java.time.ZonedDateTime;
import java.time.temporal.ChronoUnit;
import java.util.Objects;
import java.util.Optional;

import javax.annotation.Nullable;

import com.cronutils.descriptor.CronDescriptor;
import com.cronutils.model.Cron;
import com.cronutils.model.time.ExecutionTime;
import com.google.common.annotations.VisibleForTesting;
import com.google.common.base.MoreObjects;
import com.google.common.base.MoreObjects.ToStringHelper;

import com.linecorp.centraldogma.common.Author;
import com.linecorp.centraldogma.server.MirrorException;
import com.linecorp.centraldogma.server.command.CommandExecutor;
import com.linecorp.centraldogma.server.mirror.Mirror;
import com.linecorp.centraldogma.server.mirror.MirrorCredential;
import com.linecorp.centraldogma.server.mirror.MirrorDirection;
import com.linecorp.centraldogma.server.storage.repository.Repository;

public abstract class AbstractMirror implements Mirror {

    private static final CronDescriptor CRON_DESCRIPTOR = CronDescriptor.instance();

    protected static final Author MIRROR_AUTHOR = new Author("Mirror", "mirror@localhost.localdomain");

<<<<<<< HEAD
    private final int index;
    @Nullable
    private final String id;
=======
    private final String id;
    private final boolean enabled;
>>>>>>> 004a9118
    private final Cron schedule;
    private final MirrorDirection direction;
    private final MirrorCredential credential;
    private final Repository localRepo;
    private final String localPath;
    private final URI remoteRepoUri;
    private final String remotePath;
    private final String remoteBranch;
    @Nullable
    private final String gitignore;
    private final ExecutionTime executionTime;
    private final long jitterMillis;
    private final boolean enabled;

<<<<<<< HEAD
    protected AbstractMirror(int index, @Nullable String id, Cron schedule, MirrorDirection direction,
                             MirrorCredential credential, Repository localRepo, String localPath,
                             URI remoteRepoUri, String remotePath, @Nullable String remoteBranch,
                             @Nullable String gitignore, boolean enabled) {

        this.index = index;
        this.id = id;
=======
    protected AbstractMirror(String id, boolean enabled, Cron schedule, MirrorDirection direction,
                             MirrorCredential credential, Repository localRepo, String localPath,
                             URI remoteRepoUri, String remotePath, String remoteBranch,
                             @Nullable String gitignore) {
        this.id = requireNonNull(id, "id");
        this.enabled = enabled;
>>>>>>> 004a9118
        this.schedule = requireNonNull(schedule, "schedule");
        this.direction = requireNonNull(direction, "direction");
        this.credential = requireNonNull(credential, "credential");
        this.localRepo = requireNonNull(localRepo, "localRepo");
        this.localPath = normalizePath(requireNonNull(localPath, "localPath"));
        this.remoteRepoUri = requireNonNull(remoteRepoUri, "remoteRepoUri");
        this.remotePath = normalizePath(requireNonNull(remotePath, "remotePath"));
        this.remoteBranch = requireNonNull(remoteBranch, "remoteBranch");
        this.gitignore = gitignore;
        this.enabled = enabled;

        executionTime = ExecutionTime.forCron(this.schedule);

        // Pre-calculate a constant jitter value up to 1 minute for a mirror.
        // Use the properties' hash code so that the same properties result in the same jitter.
        jitterMillis = Math.abs(Objects.hash(this.schedule.asString(), this.direction,
                                             this.localRepo.parent().name(), this.localRepo.name(),
                                             this.remoteRepoUri, this.remotePath, this.remoteBranch) /
                                (Integer.MAX_VALUE / 60000));
    }

    @Override
<<<<<<< HEAD
    public int index() {
        return index;
    }

    @Override
=======
>>>>>>> 004a9118
    public String id() {
        return id;
    }

    @Override
    public final Cron schedule() {
        return schedule;
    }

    @Override
    public final ZonedDateTime nextExecutionTime(ZonedDateTime lastExecutionTime) {
        return nextExecutionTime(lastExecutionTime, jitterMillis);
    }

    @VisibleForTesting
    ZonedDateTime nextExecutionTime(ZonedDateTime lastExecutionTime, long jitterMillis) {
        requireNonNull(lastExecutionTime, "lastExecutionTime");
        final Optional<ZonedDateTime> next = executionTime.nextExecution(
                lastExecutionTime.minus(jitterMillis, ChronoUnit.MILLIS));
        if (next.isPresent()) {
            return next.get().plus(jitterMillis, ChronoUnit.MILLIS);
        }
        throw new IllegalArgumentException(
                "no next execution time for " + CRON_DESCRIPTOR.describe(schedule) + ", lastExecutionTime: " +
                lastExecutionTime);
    }

    @Override
    public MirrorDirection direction() {
        return direction;
    }

    @Override
    public final MirrorCredential credential() {
        return credential;
    }

    @Override
    public final Repository localRepo() {
        return localRepo;
    }

    @Override
    public final String localPath() {
        return localPath;
    }

    @Override
    public final URI remoteRepoUri() {
        return remoteRepoUri;
    }

    @Override
    public final String remotePath() {
        return remotePath;
    }

    @Override
    public final String remoteBranch() {
        return remoteBranch;
    }

    @Override
    public final String gitignore() {
        return gitignore;
    }

    @Override
    public final boolean enabled() {
        return enabled;
    }

    @Override
    public final void mirror(File workDir, CommandExecutor executor, int maxNumFiles, long maxNumBytes) {
        try {
            switch (direction()) {
                case LOCAL_TO_REMOTE:
                    mirrorLocalToRemote(workDir, maxNumFiles, maxNumBytes);
                    break;
                case REMOTE_TO_LOCAL:
                    mirrorRemoteToLocal(workDir, executor, maxNumFiles, maxNumBytes);
                    break;
            }
        } catch (InterruptedException e) {
            // Propagate the interruption.
            Thread.currentThread().interrupt();
        } catch (MirrorException e) {
            throw e;
        } catch (Exception e) {
            throw new MirrorException(e);
        }
    }

    protected abstract void mirrorLocalToRemote(
            File workDir, int maxNumFiles, long maxNumBytes) throws Exception;

    protected abstract void mirrorRemoteToLocal(
            File workDir, CommandExecutor executor, int maxNumFiles, long maxNumBytes) throws Exception;

    @Override
    public String toString() {
        final ToStringHelper helper = MoreObjects.toStringHelper("")
                                                 .omitNullValues()
                                                 .add("schedule", CronDescriptor.instance().describe(schedule))
                                                 .add("direction", direction)
                                                 .add("localProj", localRepo.parent().name())
                                                 .add("localRepo", localRepo.name())
                                                 .add("localPath", localPath)
                                                 .add("remoteRepo", remoteRepoUri)
                                                 .add("remotePath", remotePath)
                                                 .add("remoteBranch", remoteBranch)
                                                 .add("gitignore", gitignore)
                                                 .add("credential", credential);

        return helper.toString();
    }
}<|MERGE_RESOLUTION|>--- conflicted
+++ resolved
@@ -49,14 +49,8 @@
 
     protected static final Author MIRROR_AUTHOR = new Author("Mirror", "mirror@localhost.localdomain");
 
-<<<<<<< HEAD
-    private final int index;
-    @Nullable
-    private final String id;
-=======
     private final String id;
     private final boolean enabled;
->>>>>>> 004a9118
     private final Cron schedule;
     private final MirrorDirection direction;
     private final MirrorCredential credential;
@@ -69,24 +63,13 @@
     private final String gitignore;
     private final ExecutionTime executionTime;
     private final long jitterMillis;
-    private final boolean enabled;
-
-<<<<<<< HEAD
-    protected AbstractMirror(int index, @Nullable String id, Cron schedule, MirrorDirection direction,
-                             MirrorCredential credential, Repository localRepo, String localPath,
-                             URI remoteRepoUri, String remotePath, @Nullable String remoteBranch,
-                             @Nullable String gitignore, boolean enabled) {
-
-        this.index = index;
-        this.id = id;
-=======
+
     protected AbstractMirror(String id, boolean enabled, Cron schedule, MirrorDirection direction,
                              MirrorCredential credential, Repository localRepo, String localPath,
                              URI remoteRepoUri, String remotePath, String remoteBranch,
                              @Nullable String gitignore) {
         this.id = requireNonNull(id, "id");
         this.enabled = enabled;
->>>>>>> 004a9118
         this.schedule = requireNonNull(schedule, "schedule");
         this.direction = requireNonNull(direction, "direction");
         this.credential = requireNonNull(credential, "credential");
@@ -96,7 +79,6 @@
         this.remotePath = normalizePath(requireNonNull(remotePath, "remotePath"));
         this.remoteBranch = requireNonNull(remoteBranch, "remoteBranch");
         this.gitignore = gitignore;
-        this.enabled = enabled;
 
         executionTime = ExecutionTime.forCron(this.schedule);
 
@@ -109,14 +91,6 @@
     }
 
     @Override
-<<<<<<< HEAD
-    public int index() {
-        return index;
-    }
-
-    @Override
-=======
->>>>>>> 004a9118
     public String id() {
         return id;
     }
