/*
 * Copyright 2017 LINE Corporation
 *
 * LINE Corporation licenses this file to you under the Apache License,
 * version 2.0 (the "License"); you may not use this file except in compliance
 * with the License. You may obtain a copy of the License at:
 *
 *   https://www.apache.org/licenses/LICENSE-2.0
 *
 * Unless required by applicable law or agreed to in writing, software
 * distributed under the License is distributed on an "AS IS" BASIS, WITHOUT
 * WARRANTIES OR CONDITIONS OF ANY KIND, either express or implied. See the
 * License for the specific language governing permissions and limitations
 * under the License.
 */

package com.linecorp.centraldogma.server.internal.storage.project;

import static com.google.common.base.Preconditions.checkState;
import static com.linecorp.centraldogma.server.internal.storage.MigratingMetaToDogmaRepositoryService.META_TO_DOGMA_MIGRATED;
import static com.linecorp.centraldogma.server.internal.storage.MigratingMetaToDogmaRepositoryService.META_TO_DOGMA_MIGRATION_JOB;
import static com.linecorp.centraldogma.server.metadata.MetadataService.METADATA_JSON;
import static com.linecorp.centraldogma.server.storage.project.InternalProjectInitializer.INTERNAL_PROJECT_DOGMA;
import static java.util.Objects.requireNonNull;

import java.io.File;
import java.time.Instant;
import java.util.concurrent.CompletableFuture;
import java.util.concurrent.ExecutionException;
import java.util.concurrent.Executor;
import java.util.concurrent.TimeUnit;

import javax.annotation.Nullable;

import org.slf4j.Logger;
import org.slf4j.LoggerFactory;

import com.fasterxml.jackson.core.JsonParseException;
import com.fasterxml.jackson.core.JsonProcessingException;
import com.fasterxml.jackson.databind.JsonMappingException;
import com.fasterxml.jackson.databind.JsonNode;
import com.google.common.base.MoreObjects;
import com.google.common.collect.ImmutableMap;

import com.linecorp.centraldogma.common.Author;
import com.linecorp.centraldogma.common.CentralDogmaException;
import com.linecorp.centraldogma.common.Change;
import com.linecorp.centraldogma.common.Entry;
import com.linecorp.centraldogma.common.Markup;
import com.linecorp.centraldogma.common.ProjectExistsException;
import com.linecorp.centraldogma.common.ProjectNotFoundException;
import com.linecorp.centraldogma.common.ProjectRole;
import com.linecorp.centraldogma.common.Query;
import com.linecorp.centraldogma.common.RepositoryExistsException;
import com.linecorp.centraldogma.common.Revision;
import com.linecorp.centraldogma.internal.Jackson;
import com.linecorp.centraldogma.server.command.CommitResult;
import com.linecorp.centraldogma.server.internal.storage.repository.DefaultMetaRepository;
import com.linecorp.centraldogma.server.internal.storage.repository.RepositoryCache;
import com.linecorp.centraldogma.server.internal.storage.repository.cache.CachingRepositoryManager;
import com.linecorp.centraldogma.server.internal.storage.repository.git.GitRepositoryManager;
import com.linecorp.centraldogma.server.metadata.Member;
import com.linecorp.centraldogma.server.metadata.ProjectMetadata;
import com.linecorp.centraldogma.server.metadata.UserAndTimestamp;
import com.linecorp.centraldogma.server.storage.project.Project;
import com.linecorp.centraldogma.server.storage.repository.MetaRepository;
import com.linecorp.centraldogma.server.storage.repository.Repository;
import com.linecorp.centraldogma.server.storage.repository.RepositoryListener;
import com.linecorp.centraldogma.server.storage.repository.RepositoryManager;

public class DefaultProject implements Project {

    private static final Logger logger = LoggerFactory.getLogger(DefaultProject.class);

    private final String name;
    private final long creationTimeMillis;
    private final Author author;
    final RepositoryManager repos;

    @SuppressWarnings("NotNullFieldNotInitialized")
    private volatile MetaRepository metaRepo;

    @Nullable
    private volatile Revision lastMetadataRevision;
    @Nullable
    private volatile ProjectMetadata projectMetadata;

    /**
     * Opens an existing project.
     */
    DefaultProject(File rootDir, Executor repositoryWorker, Executor purgeWorker,
                   @Nullable RepositoryCache cache) {
        requireNonNull(rootDir, "rootDir");
        requireNonNull(repositoryWorker, "repositoryWorker");

        if (!rootDir.exists()) {
            throw new ProjectNotFoundException(rootDir.toString());
        }

        name = rootDir.getName();
        repos = newRepoManager(rootDir, repositoryWorker, purgeWorker, cache);
        if (!repos.exists(REPO_DOGMA)) {
            throw new IllegalStateException(
                    "The project does not have a dogma repository: " + rootDir);
        }

        boolean success = false;
        try {
            final ProjectMetadata projectedMetadata = initialMetadata();
            if (projectedMetadata != null) {
                final UserAndTimestamp creation = projectedMetadata.creation();
                creationTimeMillis = creation.timestampMillis();
                author = Author.ofEmail(creation.user());
                attachMetadataListener();
                resetMetaRepository();
            } else {
                creationTimeMillis = repos.get(REPO_DOGMA).creationTimeMillis();
                author = repos.get(REPO_DOGMA).author();
            }
            success = true;
        } catch (Exception e) {
            throw new CentralDogmaException("failed to initialize internal repositories of " + name, e);
        } finally {
            if (!success) {
                repos.close(() -> new CentralDogmaException(
                        "failed to initialize internal repositories of " + name));
            }
        }
    }

    /**
     * Creates a new project.
     */
    DefaultProject(@Nullable Project dogmaProject, File rootDir,
                   Executor repositoryWorker, Executor purgeWorker,
                   long creationTimeMillis, Author author, @Nullable RepositoryCache cache) {
        requireNonNull(rootDir, "rootDir");
        requireNonNull(repositoryWorker, "repositoryWorker");

        if (rootDir.exists()) {
            throw new ProjectExistsException(rootDir.getName());
        }

        name = rootDir.getName();
        repos = newRepoManager(rootDir, repositoryWorker, purgeWorker, cache);

        final boolean useDogmaRepoAsMetaRepo;
        if (dogmaProject == null) {
            useDogmaRepoAsMetaRepo = false;
        } else {
            final Repository dogmaProjectDogmaRepository = dogmaProject.repos().get(REPO_DOGMA);
            final Entry<JsonNode> entry = dogmaProjectDogmaRepository.getOrNull(
                    Revision.HEAD, Query.ofJson(META_TO_DOGMA_MIGRATION_JOB)).join();
            useDogmaRepoAsMetaRepo = entry != null;
        }

        boolean success = false;
        try {
            createReservedRepos(creationTimeMillis, useDogmaRepoAsMetaRepo);
            initializeMetadata(creationTimeMillis, author);
            this.creationTimeMillis = creationTimeMillis;
            this.author = author;
            attachMetadataListener();
            setMetaRepository(useDogmaRepoAsMetaRepo);
            success = true;
        } finally {
            if (!success) {
                repos.close(() -> new CentralDogmaException(
                        "failed to initialize internal repositories of " + name));
            }
        }
    }

    private RepositoryManager newRepoManager(File rootDir, Executor repositoryWorker, Executor purgeWorker,
                                             @Nullable RepositoryCache cache) {
        // Enable caching if 'cache' is not null.
        final GitRepositoryManager gitRepos =
                new GitRepositoryManager(this, rootDir, repositoryWorker, purgeWorker, cache);
        return cache == null ? gitRepos : new CachingRepositoryManager(gitRepos, cache);
    }

    private void createReservedRepos(long creationTimeMillis, boolean useDogmaRepoAsMetaRepo) {
        if (!repos.exists(REPO_DOGMA)) {
            try {
                final Repository dogmaRepository =
                        repos.create(REPO_DOGMA, creationTimeMillis, Author.SYSTEM);
                if (useDogmaRepoAsMetaRepo) {
                    dogmaRepository.commit(
                            Revision.HEAD, creationTimeMillis, Author.SYSTEM,
                            "Add " + META_TO_DOGMA_MIGRATED + " file to dogma repository", "", Markup.PLAINTEXT,
<<<<<<< HEAD
                            Change.ofJsonUpsert(META_TO_DOGMA_MIGRATED,
                                                Jackson.writeValueAsString(
                                                        ImmutableMap.of("timestamp", Instant.now())))).join();
=======
                            Change.ofJsonUpsert(META_TO_DOGMA_MIGRATED, "{}"))
                                   .join();
>>>>>>> 7c5ca439
                }
            } catch (RepositoryExistsException ignored) {
                // Just in case there's a race.
            } catch (JsonProcessingException e) {
                // Should never happen because map is used.
                throw new Error();
            }
        }
        if (!useDogmaRepoAsMetaRepo && !repos.exists(REPO_META)) {
            try {
                repos.create(REPO_META, creationTimeMillis, Author.SYSTEM);
            } catch (RepositoryExistsException ignored) {
                // Just in case there's a race.
            }
        }
    }

    @Nullable
    @Override
    public ProjectMetadata metadata() {
        // projectMetadata is null only when the project is dogma project.
        return projectMetadata;
    }

    private void initializeMetadata(long creationTimeMillis, Author author) {
        // Do not generate a metadata file for internal projects.
        if (name.equals(INTERNAL_PROJECT_DOGMA)) {
            return;
        }

        final Repository dogmaRepo = repos.get(REPO_DOGMA);
        final Revision headRev = dogmaRepo.normalizeNow(Revision.HEAD);
        if (!dogmaRepo.exists(headRev, METADATA_JSON).join()) {
            logger.info("Initializing metadata of project: {}", name);

            final UserAndTimestamp userAndTimestamp = UserAndTimestamp.of(author);
            final Member member = new Member(author, ProjectRole.OWNER, userAndTimestamp);
            final ProjectMetadata metadata = new ProjectMetadata(name,
                                                                 ImmutableMap.of(),
                                                                 ImmutableMap.of(member.id(), member),
                                                                 ImmutableMap.of(),
                                                                 userAndTimestamp, null);
            final CommitResult result =
                    dogmaRepo.commit(headRev, creationTimeMillis, Author.SYSTEM,
                                     "Initialize metadata", "",
                                     Markup.PLAINTEXT,
                                     Change.ofJsonUpsert(METADATA_JSON, Jackson.valueToTree(metadata)))
                             .join();
            lastMetadataRevision = result.revision();
            projectMetadata = metadata;
        }
    }

    @Nullable
    private ProjectMetadata initialMetadata()
            throws ExecutionException, InterruptedException, JsonProcessingException {
        if (name.equals(INTERNAL_PROJECT_DOGMA)) {
            return null;
        }
        final Entry<JsonNode> metadata = repos.get(REPO_DOGMA).get(Revision.HEAD, Query.ofJson(METADATA_JSON))
                                              .get();
        final ProjectMetadata projectMetadata = Jackson.treeToValue(metadata.content(),
                                                                    ProjectMetadata.class);
        lastMetadataRevision = metadata.revision();
        this.projectMetadata = projectMetadata;
        return projectMetadata;
    }

    /**
     * Listens to new changes for "metadata.json" and updates the information to {@link #lastMetadataRevision}
     * and {@link #projectMetadata}.
     */
    private void attachMetadataListener() {
        if (name.equals(INTERNAL_PROJECT_DOGMA)) {
            return;
        }

        final Repository dogmaRepo = repos.get(REPO_DOGMA);
        dogmaRepo.addListener(RepositoryListener.of(Query.ofJson(METADATA_JSON), entry -> {
            if (entry == null) {
                logger.warn("{} file is missing in {}/{}", METADATA_JSON, name, REPO_DOGMA);
                return;
            }

            final Revision lastRevision = entry.revision();
            final Revision lastMetadataRevision = this.lastMetadataRevision;
            assert lastMetadataRevision != null;
            if (lastRevision.compareTo(lastMetadataRevision) <= 0) {
                // An old data.
                return;
            }

            try {
                final ProjectMetadata projectMetadata = Jackson.treeToValue(entry.content(),
                                                                            ProjectMetadata.class);
                this.lastMetadataRevision = lastRevision;
                this.projectMetadata = projectMetadata;
            } catch (JsonParseException | JsonMappingException e) {
                logger.warn("Invalid {} file in {}/{}", METADATA_JSON, name, REPO_DOGMA, e);
            }
        }));
    }

    @Override
    public String name() {
        return name;
    }

    @Override
    public long creationTimeMillis() {
        return creationTimeMillis;
    }

    @Override
    public Author author() {
        return author;
    }

    @Override
    public MetaRepository resetMetaRepository() {
        final Repository repository = repos.get(REPO_DOGMA);
        final CompletableFuture<Entry<JsonNode>> future = repository.getOrNull(Revision.HEAD, Query.ofJson(
                META_TO_DOGMA_MIGRATED));
        final Entry<JsonNode> entry;
        try {
            // Will be executed by the ZooKeeper command executor during migration.
            entry = future.get(10, TimeUnit.SECONDS);
        } catch (Exception e) {
            throw new IllegalStateException("failed to get the migration entry in 10 seconds. ", e);
        }
        return setMetaRepository(entry != null);
    }

    private MetaRepository setMetaRepository(boolean useDogmaRepoAsMetaRepo) {
        final String repoName = useDogmaRepoAsMetaRepo ? REPO_DOGMA : REPO_META;
        final DefaultMetaRepository metaRepo = new DefaultMetaRepository(repos.get(repoName));
        this.metaRepo = metaRepo;
        return metaRepo;
    }

    @Override
    public MetaRepository metaRepo() {
        checkState(!name.equals(INTERNAL_PROJECT_DOGMA),
                   "metaRepo() is not available for %s project", INTERNAL_PROJECT_DOGMA);
        return metaRepo;
    }

    @Override
    public RepositoryManager repos() {
        return repos;
    }

    @Override
    public String toString() {
        return MoreObjects.toStringHelper(this)
                          .add("name", name)
                          .add("author", author)
                          .add("repos", repos)
                          .toString();
    }
}<|MERGE_RESOLUTION|>--- conflicted
+++ resolved
@@ -188,20 +188,11 @@
                     dogmaRepository.commit(
                             Revision.HEAD, creationTimeMillis, Author.SYSTEM,
                             "Add " + META_TO_DOGMA_MIGRATED + " file to dogma repository", "", Markup.PLAINTEXT,
-<<<<<<< HEAD
-                            Change.ofJsonUpsert(META_TO_DOGMA_MIGRATED,
-                                                Jackson.writeValueAsString(
-                                                        ImmutableMap.of("timestamp", Instant.now())))).join();
-=======
                             Change.ofJsonUpsert(META_TO_DOGMA_MIGRATED, "{}"))
                                    .join();
->>>>>>> 7c5ca439
                 }
             } catch (RepositoryExistsException ignored) {
                 // Just in case there's a race.
-            } catch (JsonProcessingException e) {
-                // Should never happen because map is used.
-                throw new Error();
             }
         }
         if (!useDogmaRepoAsMetaRepo && !repos.exists(REPO_META)) {
