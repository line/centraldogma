/*
 * Copyright 2017 LINE Corporation
 *
 * LINE Corporation licenses this file to you under the Apache License,
 * version 2.0 (the "License"); you may not use this file except in compliance
 * with the License. You may obtain a copy of the License at:
 *
 *   https://www.apache.org/licenses/LICENSE-2.0
 *
 * Unless required by applicable law or agreed to in writing, software
 * distributed under the License is distributed on an "AS IS" BASIS, WITHOUT
 * WARRANTIES OR CONDITIONS OF ANY KIND, either express or implied. See the
 * License for the specific language governing permissions and limitations
 * under the License.
 */

package com.linecorp.centraldogma.server.internal.storage.project;

import static com.google.common.base.Preconditions.checkState;
import static com.linecorp.centraldogma.server.metadata.MetadataService.METADATA_JSON;
import static com.linecorp.centraldogma.server.storage.project.InternalProjectInitializer.INTERNAL_PROJECT_DOGMA;
import static java.util.Objects.requireNonNull;

import java.io.File;
import java.util.concurrent.CompletableFuture;
import java.util.concurrent.ExecutionException;
import java.util.concurrent.Executor;
import java.util.concurrent.TimeUnit;

import javax.annotation.Nullable;

import org.slf4j.Logger;
import org.slf4j.LoggerFactory;

import com.fasterxml.jackson.core.JsonParseException;
import com.fasterxml.jackson.core.JsonProcessingException;
import com.fasterxml.jackson.databind.JsonMappingException;
import com.fasterxml.jackson.databind.JsonNode;
import com.google.common.base.MoreObjects;
import com.google.common.collect.ImmutableMap;

import com.linecorp.centraldogma.common.Author;
import com.linecorp.centraldogma.common.CentralDogmaException;
import com.linecorp.centraldogma.common.Change;
import com.linecorp.centraldogma.common.Entry;
import com.linecorp.centraldogma.common.Markup;
import com.linecorp.centraldogma.common.ProjectExistsException;
import com.linecorp.centraldogma.common.ProjectNotFoundException;
import com.linecorp.centraldogma.common.ProjectRole;
import com.linecorp.centraldogma.common.Query;
import com.linecorp.centraldogma.common.RepositoryExistsException;
import com.linecorp.centraldogma.common.Revision;
import com.linecorp.centraldogma.internal.Jackson;
import com.linecorp.centraldogma.server.command.CommitResult;
import com.linecorp.centraldogma.server.internal.storage.repository.DefaultMetaRepository;
import com.linecorp.centraldogma.server.internal.storage.repository.RepositoryCache;
import com.linecorp.centraldogma.server.internal.storage.repository.cache.CachingRepositoryManager;
import com.linecorp.centraldogma.server.internal.storage.repository.git.GitRepositoryManager;
import com.linecorp.centraldogma.server.metadata.Member;
import com.linecorp.centraldogma.server.metadata.ProjectMetadata;
import com.linecorp.centraldogma.server.metadata.UserAndTimestamp;
import com.linecorp.centraldogma.server.storage.encryption.EncryptionStorageManager;
import com.linecorp.centraldogma.server.storage.project.Project;
import com.linecorp.centraldogma.server.storage.repository.MetaRepository;
import com.linecorp.centraldogma.server.storage.repository.Repository;
import com.linecorp.centraldogma.server.storage.repository.RepositoryListener;
import com.linecorp.centraldogma.server.storage.repository.RepositoryManager;

public class DefaultProject implements Project {

    private static final Logger logger = LoggerFactory.getLogger(DefaultProject.class);

    // Will be stored in dogma/dogma
    public static final String META_TO_DOGMA_MIGRATION_JOB = "/meta-to-dogma-migration-job.json";

    // Will be stored in {project}/dogma
    public static final String META_TO_DOGMA_MIGRATED = "/meta-to-dogma-migrated.json";

    private final String name;
    private final long creationTimeMillis;
    private final Author author;
    final RepositoryManager repos;

    @SuppressWarnings("NotNullFieldNotInitialized")
    private volatile MetaRepository metaRepo;

    @Nullable
    private volatile Revision lastMetadataRevision;
    @Nullable
    private volatile ProjectMetadata projectMetadata;

    /**
     * Opens an existing project.
     */
    DefaultProject(File rootDir, Executor repositoryWorker, Executor purgeWorker,
                   @Nullable RepositoryCache cache, EncryptionStorageManager encryptionStorageManager) {
        requireNonNull(rootDir, "rootDir");
        requireNonNull(repositoryWorker, "repositoryWorker");
        requireNonNull(encryptionStorageManager, "encryptionStorageManager");

        if (!rootDir.exists()) {
            throw new ProjectNotFoundException(rootDir.toString());
        }

        name = rootDir.getName();
        repos = newRepoManager(rootDir, repositoryWorker, purgeWorker, cache, encryptionStorageManager);
        if (!repos.exists(REPO_DOGMA)) {
            throw new IllegalStateException(
                    "The project does not have a dogma repository: " + rootDir);
        }

        boolean success = false;
        try {
            final ProjectMetadata projectedMetadata = initialMetadata();
            if (projectedMetadata != null) {
                final UserAndTimestamp creation = projectedMetadata.creation();
                creationTimeMillis = creation.timestampMillis();
                author = Author.ofEmail(creation.user());
                attachMetadataListener();
                resetMetaRepository();
            } else {
                creationTimeMillis = repos.get(REPO_DOGMA).creationTimeMillis();
                author = repos.get(REPO_DOGMA).author();
            }
            success = true;
        } catch (Exception e) {
            throw new CentralDogmaException("failed to initialize internal repositories of " + name, e);
        } finally {
            if (!success) {
                repos.close(() -> new CentralDogmaException(
                        "failed to initialize internal repositories of " + name));
            }
        }
    }

    /**
     * Creates a new project.
     */
    DefaultProject(@Nullable Project dogmaProject, File rootDir,
                   Executor repositoryWorker, Executor purgeWorker,
                   long creationTimeMillis, Author author, @Nullable RepositoryCache cache,
                   EncryptionStorageManager encryptionStorageManager, boolean encryptDogmaRepo) {
        requireNonNull(rootDir, "rootDir");
        requireNonNull(repositoryWorker, "repositoryWorker");
        requireNonNull(encryptionStorageManager, "encryptionStorageManager");

        if (rootDir.exists()) {
            throw new ProjectExistsException(rootDir.getName());
        }

        name = rootDir.getName();
        repos = newRepoManager(rootDir, repositoryWorker, purgeWorker, cache, encryptionStorageManager);

        final boolean useDogmaRepoAsMetaRepo;
        if (dogmaProject == null) {
            useDogmaRepoAsMetaRepo = false;
        } else {
            final Repository dogmaProjectDogmaRepository = dogmaProject.repos().get(REPO_DOGMA);
            final Entry<JsonNode> entry = dogmaProjectDogmaRepository.getOrNull(
                    Revision.HEAD, Query.ofJson(META_TO_DOGMA_MIGRATION_JOB)).join();
            useDogmaRepoAsMetaRepo = entry != null;
        }

        boolean success = false;
        try {
            createReservedRepos(creationTimeMillis, useDogmaRepoAsMetaRepo, encryptDogmaRepo);
            initializeMetadata(creationTimeMillis, author);
            this.creationTimeMillis = creationTimeMillis;
            this.author = author;
            attachMetadataListener();
            setMetaRepository(useDogmaRepoAsMetaRepo);
            success = true;
        } finally {
            if (!success) {
                repos.close(() -> new CentralDogmaException(
                        "failed to initialize internal repositories of " + name));
            }
        }
    }

    private RepositoryManager newRepoManager(File rootDir, Executor repositoryWorker, Executor purgeWorker,
                                             @Nullable RepositoryCache cache,
                                             EncryptionStorageManager encryptionStorageManager) {
        // Enable caching if 'cache' is not null.
        final GitRepositoryManager gitRepos =
                new GitRepositoryManager(this, rootDir, repositoryWorker, purgeWorker, cache,
                                         encryptionStorageManager);
        return cache == null ? gitRepos : new CachingRepositoryManager(gitRepos, cache);
    }

    private void createReservedRepos(long creationTimeMillis, boolean useDogmaRepoAsMetaRepo,
                                     boolean encryptDogmaRepo) {
        if (!repos.exists(REPO_DOGMA)) {
            try {
<<<<<<< HEAD
                repos.create(REPO_DOGMA, creationTimeMillis, Author.SYSTEM, false);
=======
                final Repository dogmaRepository =
                        repos.create(REPO_DOGMA, creationTimeMillis, Author.SYSTEM);
                if (useDogmaRepoAsMetaRepo) {
                    dogmaRepository.commit(
                            Revision.HEAD, creationTimeMillis, Author.SYSTEM,
                            "Add " + META_TO_DOGMA_MIGRATED + " file to dogma repository", "", Markup.PLAINTEXT,
                            Change.ofJsonUpsert(META_TO_DOGMA_MIGRATED, "{}"))
                                   .join();
                }
>>>>>>> 96b67ce8
            } catch (RepositoryExistsException ignored) {
                // Just in case there's a race.
            }
        }
        if (!useDogmaRepoAsMetaRepo && !repos.exists(REPO_META)) {
            try {
                repos.create(REPO_META, creationTimeMillis, Author.SYSTEM, false);
            } catch (RepositoryExistsException ignored) {
                // Just in case there's a race.
            }
        }
    }

    @Nullable
    @Override
    public ProjectMetadata metadata() {
        // projectMetadata is null only when the project is dogma project.
        return projectMetadata;
    }

    private void initializeMetadata(long creationTimeMillis, Author author) {
        // Do not generate a metadata file for internal projects.
        if (name.equals(INTERNAL_PROJECT_DOGMA)) {
            return;
        }

        final Repository dogmaRepo = repos.get(REPO_DOGMA);
        final Revision headRev = dogmaRepo.normalizeNow(Revision.HEAD);
        if (!dogmaRepo.exists(headRev, METADATA_JSON).join()) {
            logger.info("Initializing metadata of project: {}", name);

            final UserAndTimestamp userAndTimestamp = UserAndTimestamp.of(author);
            final Member member = new Member(author, ProjectRole.OWNER, userAndTimestamp);
            final ProjectMetadata metadata = new ProjectMetadata(name,
                                                                 ImmutableMap.of(),
                                                                 ImmutableMap.of(member.id(), member),
                                                                 ImmutableMap.of(),
                                                                 userAndTimestamp, null);
            final CommitResult result =
                    dogmaRepo.commit(headRev, creationTimeMillis, Author.SYSTEM,
                                     "Initialize metadata", "",
                                     Markup.PLAINTEXT,
                                     Change.ofJsonUpsert(METADATA_JSON, Jackson.valueToTree(metadata)))
                             .join();
            lastMetadataRevision = result.revision();
            projectMetadata = metadata;
        }
    }

    @Nullable
    private ProjectMetadata initialMetadata()
            throws ExecutionException, InterruptedException, JsonProcessingException {
        if (name.equals(INTERNAL_PROJECT_DOGMA)) {
            return null;
        }
        final Entry<JsonNode> metadata = repos.get(REPO_DOGMA).get(Revision.HEAD, Query.ofJson(METADATA_JSON))
                                              .get();
        final ProjectMetadata projectMetadata = Jackson.treeToValue(metadata.content(),
                                                                    ProjectMetadata.class);
        lastMetadataRevision = metadata.revision();
        this.projectMetadata = projectMetadata;
        return projectMetadata;
    }

    /**
     * Listens to new changes for "metadata.json" and updates the information to {@link #lastMetadataRevision}
     * and {@link #projectMetadata}.
     */
    private void attachMetadataListener() {
        if (name.equals(INTERNAL_PROJECT_DOGMA)) {
            return;
        }

        final Repository dogmaRepo = repos.get(REPO_DOGMA);
        dogmaRepo.addListener(RepositoryListener.of(Query.ofJson(METADATA_JSON), entry -> {
            if (entry == null) {
                logger.warn("{} file is missing in {}/{}", METADATA_JSON, name, REPO_DOGMA);
                return;
            }

            final Revision lastRevision = entry.revision();
            final Revision lastMetadataRevision = this.lastMetadataRevision;
            assert lastMetadataRevision != null;
            if (lastRevision.compareTo(lastMetadataRevision) <= 0) {
                // An old data.
                return;
            }

            try {
                final ProjectMetadata projectMetadata = Jackson.treeToValue(entry.content(),
                                                                            ProjectMetadata.class);
                this.lastMetadataRevision = lastRevision;
                this.projectMetadata = projectMetadata;
            } catch (JsonParseException | JsonMappingException e) {
                logger.warn("Invalid {} file in {}/{}", METADATA_JSON, name, REPO_DOGMA, e);
            }
        }));
    }

    @Override
    public String name() {
        return name;
    }

    @Override
    public long creationTimeMillis() {
        return creationTimeMillis;
    }

    @Override
    public Author author() {
        return author;
    }

    @Override
    public MetaRepository resetMetaRepository() {
        final Repository repository = repos.get(REPO_DOGMA);
        final CompletableFuture<Entry<JsonNode>> future = repository.getOrNull(Revision.HEAD, Query.ofJson(
                META_TO_DOGMA_MIGRATED));
        final Entry<JsonNode> entry;
        try {
            // Will be executed by the ZooKeeper command executor during migration.
            entry = future.get(10, TimeUnit.SECONDS);
        } catch (Exception e) {
            throw new IllegalStateException("failed to get the migration entry in 10 seconds. ", e);
        }
        return setMetaRepository(entry != null);
    }

    private MetaRepository setMetaRepository(boolean useDogmaRepoAsMetaRepo) {
        final String repoName = useDogmaRepoAsMetaRepo ? REPO_DOGMA : REPO_META;
        final DefaultMetaRepository metaRepo = new DefaultMetaRepository(repos.get(repoName));
        this.metaRepo = metaRepo;
        return metaRepo;
    }

    @Override
    public MetaRepository metaRepo() {
        checkState(!name.equals(INTERNAL_PROJECT_DOGMA),
                   "metaRepo() is not available for %s project", INTERNAL_PROJECT_DOGMA);
        return metaRepo;
    }

    @Override
    public RepositoryManager repos() {
        return repos;
    }

    @Override
    public String toString() {
        return MoreObjects.toStringHelper(this)
                          .add("name", name)
                          .add("author", author)
                          .add("repos", repos)
                          .toString();
    }
}<|MERGE_RESOLUTION|>--- conflicted
+++ resolved
@@ -192,11 +192,8 @@
                                      boolean encryptDogmaRepo) {
         if (!repos.exists(REPO_DOGMA)) {
             try {
-<<<<<<< HEAD
-                repos.create(REPO_DOGMA, creationTimeMillis, Author.SYSTEM, false);
-=======
                 final Repository dogmaRepository =
-                        repos.create(REPO_DOGMA, creationTimeMillis, Author.SYSTEM);
+                        repos.create(REPO_DOGMA, creationTimeMillis, Author.SYSTEM, encryptDogmaRepo);
                 if (useDogmaRepoAsMetaRepo) {
                     dogmaRepository.commit(
                             Revision.HEAD, creationTimeMillis, Author.SYSTEM,
@@ -204,7 +201,6 @@
                             Change.ofJsonUpsert(META_TO_DOGMA_MIGRATED, "{}"))
                                    .join();
                 }
->>>>>>> 96b67ce8
             } catch (RepositoryExistsException ignored) {
                 // Just in case there's a race.
             }
