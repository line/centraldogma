/*
 * Copyright 2017 LINE Corporation
 *
 * LINE Corporation licenses this file to you under the Apache License,
 * version 2.0 (the "License"); you may not use this file except in compliance
 * with the License. You may obtain a copy of the License at:
 *
 *   https://www.apache.org/licenses/LICENSE-2.0
 *
 * Unless required by applicable law or agreed to in writing, software
 * distributed under the License is distributed on an "AS IS" BASIS, WITHOUT
 * WARRANTIES OR CONDITIONS OF ANY KIND, either express or implied. See the
 * License for the specific language governing permissions and limitations
 * under the License.
 */

package com.linecorp.centraldogma.server.internal.storage.project;

import static com.google.common.base.Preconditions.checkState;
import static com.linecorp.centraldogma.server.metadata.MetadataService.METADATA_JSON;
import static com.linecorp.centraldogma.server.storage.project.InternalProjectInitializer.INTERNAL_PROJECT_DOGMA;
import static java.util.Objects.requireNonNull;

import java.io.File;
import java.util.concurrent.CompletableFuture;
import java.util.concurrent.ExecutionException;
import java.util.concurrent.Executor;
import java.util.concurrent.TimeUnit;

import javax.annotation.Nullable;

import org.slf4j.Logger;
import org.slf4j.LoggerFactory;

import com.fasterxml.jackson.core.JsonParseException;
import com.fasterxml.jackson.core.JsonProcessingException;
import com.fasterxml.jackson.databind.JsonMappingException;
import com.fasterxml.jackson.databind.JsonNode;
import com.google.common.base.MoreObjects;
import com.google.common.collect.ImmutableMap;

import com.linecorp.centraldogma.common.Author;
import com.linecorp.centraldogma.common.CentralDogmaException;
import com.linecorp.centraldogma.common.Change;
import com.linecorp.centraldogma.common.Entry;
import com.linecorp.centraldogma.common.Markup;
import com.linecorp.centraldogma.common.ProjectExistsException;
import com.linecorp.centraldogma.common.ProjectNotFoundException;
import com.linecorp.centraldogma.common.ProjectRole;
import com.linecorp.centraldogma.common.Query;
import com.linecorp.centraldogma.common.RepositoryExistsException;
import com.linecorp.centraldogma.common.Revision;
import com.linecorp.centraldogma.internal.Jackson;
import com.linecorp.centraldogma.server.command.CommitResult;
import com.linecorp.centraldogma.server.internal.storage.repository.DefaultMetaRepository;
import com.linecorp.centraldogma.server.internal.storage.repository.RepositoryCache;
import com.linecorp.centraldogma.server.internal.storage.repository.cache.CachingRepositoryManager;
import com.linecorp.centraldogma.server.internal.storage.repository.git.GitRepositoryManager;
import com.linecorp.centraldogma.server.metadata.Member;
import com.linecorp.centraldogma.server.metadata.ProjectMetadata;
import com.linecorp.centraldogma.server.metadata.UserAndTimestamp;
import com.linecorp.centraldogma.server.storage.encryption.EncryptionStorageManager;
import com.linecorp.centraldogma.server.storage.project.Project;
import com.linecorp.centraldogma.server.storage.repository.MetaRepository;
import com.linecorp.centraldogma.server.storage.repository.Repository;
import com.linecorp.centraldogma.server.storage.repository.RepositoryListener;
import com.linecorp.centraldogma.server.storage.repository.RepositoryManager;

public class DefaultProject implements Project {

    private static final Logger logger = LoggerFactory.getLogger(DefaultProject.class);

    // Will be stored in dogma/dogma
    public static final String META_TO_DOGMA_MIGRATION_JOB = "/meta-to-dogma-migration-job.json";

    // Will be stored in {project}/dogma
    public static final String META_TO_DOGMA_MIGRATED = "/meta-to-dogma-migrated.json";

    private final String name;
    private final long creationTimeMillis;
    private final Author author;
    final RepositoryManager repos;

    @SuppressWarnings("NotNullFieldNotInitialized")
    private volatile MetaRepository metaRepo;

    @Nullable
    private volatile Revision lastMetadataRevision;
    @Nullable
    private volatile ProjectMetadata projectMetadata;

    /**
     * Opens an existing project.
     */
    DefaultProject(File rootDir, Executor repositoryWorker, Executor purgeWorker,
                   @Nullable RepositoryCache cache, EncryptionStorageManager encryptionStorageManager) {
        requireNonNull(rootDir, "rootDir");
        requireNonNull(repositoryWorker, "repositoryWorker");
        requireNonNull(encryptionStorageManager, "encryptionStorageManager");

        if (!rootDir.exists()) {
            throw new ProjectNotFoundException(rootDir.toString());
        }

        name = rootDir.getName();
<<<<<<< HEAD
        repos = newRepoManager(rootDir, repositoryWorker, purgeWorker, cache, encryptionStorageManager);

        boolean success = false;
        try {
            createReservedRepos(System.currentTimeMillis(), false);
=======
        repos = newRepoManager(rootDir, repositoryWorker, purgeWorker, cache);
        if (!repos.exists(REPO_DOGMA)) {
            throw new IllegalStateException(
                    "The project does not have a dogma repository: " + rootDir);
        }

        boolean success = false;
        try {
>>>>>>> c2d559d4
            final ProjectMetadata projectedMetadata = initialMetadata();
            if (projectedMetadata != null) {
                final UserAndTimestamp creation = projectedMetadata.creation();
                creationTimeMillis = creation.timestampMillis();
                author = Author.ofEmail(creation.user());
                attachMetadataListener();
                resetMetaRepository();
            } else {
                creationTimeMillis = repos.get(REPO_DOGMA).creationTimeMillis();
                author = repos.get(REPO_DOGMA).author();
            }
            success = true;
        } catch (Exception e) {
            throw new CentralDogmaException("failed to initialize internal repositories of " + name, e);
        } finally {
            if (!success) {
                repos.close(() -> new CentralDogmaException(
                        "failed to initialize internal repositories of " + name));
            }
        }
    }

    /**
     * Creates a new project.
     */
<<<<<<< HEAD
    DefaultProject(File rootDir, Executor repositoryWorker, Executor purgeWorker,
                   long creationTimeMillis, Author author, @Nullable RepositoryCache cache,
                   EncryptionStorageManager encryptionStorageManager, boolean encryptDogmaRepo) {
=======
    DefaultProject(@Nullable Project dogmaProject, File rootDir,
                   Executor repositoryWorker, Executor purgeWorker,
                   long creationTimeMillis, Author author, @Nullable RepositoryCache cache) {
>>>>>>> c2d559d4
        requireNonNull(rootDir, "rootDir");
        requireNonNull(repositoryWorker, "repositoryWorker");
        requireNonNull(encryptionStorageManager, "encryptionStorageManager");

        if (rootDir.exists()) {
            throw new ProjectExistsException(rootDir.getName());
        }

        name = rootDir.getName();
        repos = newRepoManager(rootDir, repositoryWorker, purgeWorker, cache, encryptionStorageManager);

        final boolean useDogmaRepoAsMetaRepo;
        if (dogmaProject == null) {
            useDogmaRepoAsMetaRepo = false;
        } else {
            final Repository dogmaProjectDogmaRepository = dogmaProject.repos().get(REPO_DOGMA);
            final Entry<JsonNode> entry = dogmaProjectDogmaRepository.getOrNull(
                    Revision.HEAD, Query.ofJson(META_TO_DOGMA_MIGRATION_JOB)).join();
            useDogmaRepoAsMetaRepo = entry != null;
        }

        boolean success = false;
        try {
<<<<<<< HEAD
            createReservedRepos(creationTimeMillis, encryptDogmaRepo);
=======
            createReservedRepos(creationTimeMillis, useDogmaRepoAsMetaRepo);
>>>>>>> c2d559d4
            initializeMetadata(creationTimeMillis, author);
            this.creationTimeMillis = creationTimeMillis;
            this.author = author;
            attachMetadataListener();
            setMetaRepository(useDogmaRepoAsMetaRepo);
            success = true;
        } finally {
            if (!success) {
                repos.close(() -> new CentralDogmaException(
                        "failed to initialize internal repositories of " + name));
            }
        }
    }

    private RepositoryManager newRepoManager(File rootDir, Executor repositoryWorker, Executor purgeWorker,
                                             @Nullable RepositoryCache cache,
                                             EncryptionStorageManager encryptionStorageManager) {
        // Enable caching if 'cache' is not null.
        final GitRepositoryManager gitRepos =
                new GitRepositoryManager(this, rootDir, repositoryWorker, purgeWorker, cache,
                                         encryptionStorageManager);
        return cache == null ? gitRepos : new CachingRepositoryManager(gitRepos, cache);
    }

<<<<<<< HEAD
    private void createReservedRepos(long creationTimeMillis, boolean encryptDogmaRepo) {
        // TODO(minwoox): Support encryption after merging dogma and meta repository.
=======
    private void createReservedRepos(long creationTimeMillis, boolean useDogmaRepoAsMetaRepo) {
>>>>>>> c2d559d4
        if (!repos.exists(REPO_DOGMA)) {
            try {
                repos.create(REPO_DOGMA, creationTimeMillis, Author.SYSTEM, false);
            } catch (RepositoryExistsException ignored) {
                // Just in case there's a race.
            }
        }
        if (!useDogmaRepoAsMetaRepo && !repos.exists(REPO_META)) {
            try {
                repos.create(REPO_META, creationTimeMillis, Author.SYSTEM, false);
            } catch (RepositoryExistsException ignored) {
                // Just in case there's a race.
            }
        }
    }

    @Nullable
    @Override
    public ProjectMetadata metadata() {
        // projectMetadata is null only when the project is dogma project.
        return projectMetadata;
    }

    private void initializeMetadata(long creationTimeMillis, Author author) {
        // Do not generate a metadata file for internal projects.
        if (name.equals(INTERNAL_PROJECT_DOGMA)) {
            return;
        }

        final Repository dogmaRepo = repos.get(REPO_DOGMA);
        final Revision headRev = dogmaRepo.normalizeNow(Revision.HEAD);
        if (!dogmaRepo.exists(headRev, METADATA_JSON).join()) {
            logger.info("Initializing metadata of project: {}", name);

            final UserAndTimestamp userAndTimestamp = UserAndTimestamp.of(author);
            final Member member = new Member(author, ProjectRole.OWNER, userAndTimestamp);
            final ProjectMetadata metadata = new ProjectMetadata(name,
                                                                 ImmutableMap.of(),
                                                                 ImmutableMap.of(member.id(), member),
                                                                 ImmutableMap.of(),
                                                                 userAndTimestamp, null);
            final CommitResult result =
                    dogmaRepo.commit(headRev, creationTimeMillis, Author.SYSTEM,
                                     "Initialize metadata", "",
                                     Markup.PLAINTEXT,
                                     Change.ofJsonUpsert(METADATA_JSON, Jackson.valueToTree(metadata)))
                             .join();
            lastMetadataRevision = result.revision();
            projectMetadata = metadata;
        }
    }

    @Nullable
    private ProjectMetadata initialMetadata()
            throws ExecutionException, InterruptedException, JsonProcessingException {
        if (name.equals(INTERNAL_PROJECT_DOGMA)) {
            return null;
        }
        final Entry<JsonNode> metadata = repos.get(REPO_DOGMA).get(Revision.HEAD, Query.ofJson(METADATA_JSON))
                                              .get();
        final ProjectMetadata projectMetadata = Jackson.treeToValue(metadata.content(),
                                                                    ProjectMetadata.class);
        lastMetadataRevision = metadata.revision();
        this.projectMetadata = projectMetadata;
        return projectMetadata;
    }

    /**
     * Listens to new changes for "metadata.json" and updates the information to {@link #lastMetadataRevision}
     * and {@link #projectMetadata}.
     */
    private void attachMetadataListener() {
        if (name.equals(INTERNAL_PROJECT_DOGMA)) {
            return;
        }

        final Repository dogmaRepo = repos.get(REPO_DOGMA);
        dogmaRepo.addListener(RepositoryListener.of(Query.ofJson(METADATA_JSON), entry -> {
            if (entry == null) {
                logger.warn("{} file is missing in {}/{}", METADATA_JSON, name, REPO_DOGMA);
                return;
            }

            final Revision lastRevision = entry.revision();
            final Revision lastMetadataRevision = this.lastMetadataRevision;
            assert lastMetadataRevision != null;
            if (lastRevision.compareTo(lastMetadataRevision) <= 0) {
                // An old data.
                return;
            }

            try {
                final ProjectMetadata projectMetadata = Jackson.treeToValue(entry.content(),
                                                                            ProjectMetadata.class);
                this.lastMetadataRevision = lastRevision;
                this.projectMetadata = projectMetadata;
            } catch (JsonParseException | JsonMappingException e) {
                logger.warn("Invalid {} file in {}/{}", METADATA_JSON, name, REPO_DOGMA, e);
            }
        }));
    }

    @Override
    public String name() {
        return name;
    }

    @Override
    public long creationTimeMillis() {
        return creationTimeMillis;
    }

    @Override
    public Author author() {
        return author;
    }

    @Override
    public MetaRepository resetMetaRepository() {
        final Repository repository = repos.get(REPO_DOGMA);
        final CompletableFuture<Entry<JsonNode>> future = repository.getOrNull(Revision.HEAD, Query.ofJson(
                META_TO_DOGMA_MIGRATED));
        try {
            // Will be executed by the ZooKeeper command executor during migration.
            final Entry<JsonNode> entry = future.get(10, TimeUnit.SECONDS);
            return setMetaRepository(entry != null);
        } catch (Exception e) {
            throw new IllegalStateException("failed to get the migration entry in 10 seconds. ", e);
        }
    }

    private MetaRepository setMetaRepository(boolean useDogmaRepoAsMetaRepo) {
        final String repoName = useDogmaRepoAsMetaRepo ? REPO_DOGMA : REPO_META;
        final DefaultMetaRepository metaRepo = new DefaultMetaRepository(repos.get(repoName));
        this.metaRepo = metaRepo;
        return metaRepo;
    }

    @Override
    public MetaRepository metaRepo() {
        checkState(!name.equals(INTERNAL_PROJECT_DOGMA),
                   "metaRepo() is not available for %s project", INTERNAL_PROJECT_DOGMA);
        return metaRepo;
    }

    @Override
    public RepositoryManager repos() {
        return repos;
    }

    @Override
    public String toString() {
        return MoreObjects.toStringHelper(this)
                          .add("name", name)
                          .add("author", author)
                          .add("repos", repos)
                          .toString();
    }
}<|MERGE_RESOLUTION|>--- conflicted
+++ resolved
@@ -103,14 +103,7 @@
         }
 
         name = rootDir.getName();
-<<<<<<< HEAD
         repos = newRepoManager(rootDir, repositoryWorker, purgeWorker, cache, encryptionStorageManager);
-
-        boolean success = false;
-        try {
-            createReservedRepos(System.currentTimeMillis(), false);
-=======
-        repos = newRepoManager(rootDir, repositoryWorker, purgeWorker, cache);
         if (!repos.exists(REPO_DOGMA)) {
             throw new IllegalStateException(
                     "The project does not have a dogma repository: " + rootDir);
@@ -118,7 +111,6 @@
 
         boolean success = false;
         try {
->>>>>>> c2d559d4
             final ProjectMetadata projectedMetadata = initialMetadata();
             if (projectedMetadata != null) {
                 final UserAndTimestamp creation = projectedMetadata.creation();
@@ -144,15 +136,10 @@
     /**
      * Creates a new project.
      */
-<<<<<<< HEAD
-    DefaultProject(File rootDir, Executor repositoryWorker, Executor purgeWorker,
+    DefaultProject(@Nullable Project dogmaProject, File rootDir,
+                   Executor repositoryWorker, Executor purgeWorker,
                    long creationTimeMillis, Author author, @Nullable RepositoryCache cache,
                    EncryptionStorageManager encryptionStorageManager, boolean encryptDogmaRepo) {
-=======
-    DefaultProject(@Nullable Project dogmaProject, File rootDir,
-                   Executor repositoryWorker, Executor purgeWorker,
-                   long creationTimeMillis, Author author, @Nullable RepositoryCache cache) {
->>>>>>> c2d559d4
         requireNonNull(rootDir, "rootDir");
         requireNonNull(repositoryWorker, "repositoryWorker");
         requireNonNull(encryptionStorageManager, "encryptionStorageManager");
@@ -176,11 +163,7 @@
 
         boolean success = false;
         try {
-<<<<<<< HEAD
-            createReservedRepos(creationTimeMillis, encryptDogmaRepo);
-=======
-            createReservedRepos(creationTimeMillis, useDogmaRepoAsMetaRepo);
->>>>>>> c2d559d4
+            createReservedRepos(creationTimeMillis, useDogmaRepoAsMetaRepo, encryptDogmaRepo);
             initializeMetadata(creationTimeMillis, author);
             this.creationTimeMillis = creationTimeMillis;
             this.author = author;
@@ -205,12 +188,8 @@
         return cache == null ? gitRepos : new CachingRepositoryManager(gitRepos, cache);
     }
 
-<<<<<<< HEAD
-    private void createReservedRepos(long creationTimeMillis, boolean encryptDogmaRepo) {
-        // TODO(minwoox): Support encryption after merging dogma and meta repository.
-=======
-    private void createReservedRepos(long creationTimeMillis, boolean useDogmaRepoAsMetaRepo) {
->>>>>>> c2d559d4
+    private void createReservedRepos(long creationTimeMillis, boolean useDogmaRepoAsMetaRepo,
+                                     boolean encryptDogmaRepo) {
         if (!repos.exists(REPO_DOGMA)) {
             try {
                 repos.create(REPO_DOGMA, creationTimeMillis, Author.SYSTEM, false);
