/*
 * Copyright 2017 LINE Corporation
 *
 * LINE Corporation licenses this file to you under the Apache License,
 * version 2.0 (the "License"); you may not use this file except in compliance
 * with the License. You may obtain a copy of the License at:
 *
 *   https://www.apache.org/licenses/LICENSE-2.0
 *
 * Unless required by applicable law or agreed to in writing, software
 * distributed under the License is distributed on an "AS IS" BASIS, WITHOUT
 * WARRANTIES OR CONDITIONS OF ANY KIND, either express or implied. See the
 * License for the specific language governing permissions and limitations
 * under the License.
 */

package com.linecorp.centraldogma.server.internal.mirror;

import static com.google.common.base.Preconditions.checkArgument;
import static java.util.Objects.requireNonNull;

import java.io.File;
import java.time.Duration;
import java.time.ZonedDateTime;
import java.util.Set;
import java.util.concurrent.CompletableFuture;
import java.util.concurrent.ExecutorService;
import java.util.concurrent.Executors;
import java.util.concurrent.ScheduledExecutorService;
import java.util.concurrent.SynchronousQueue;
import java.util.concurrent.ThreadPoolExecutor;
import java.util.concurrent.TimeUnit;

import javax.annotation.Nullable;

import org.slf4j.Logger;
import org.slf4j.LoggerFactory;

import com.google.common.util.concurrent.FutureCallback;
import com.google.common.util.concurrent.Futures;
import com.google.common.util.concurrent.ListenableFuture;
import com.google.common.util.concurrent.ListenableScheduledFuture;
import com.google.common.util.concurrent.ListeningExecutorService;
import com.google.common.util.concurrent.ListeningScheduledExecutorService;
import com.google.common.util.concurrent.MoreExecutors;

import com.linecorp.centraldogma.server.MirrorException;
import com.linecorp.centraldogma.server.MirroringService;
import com.linecorp.centraldogma.server.command.CommandExecutor;
import com.linecorp.centraldogma.server.mirror.Mirror;
import com.linecorp.centraldogma.server.storage.project.Project;
import com.linecorp.centraldogma.server.storage.project.ProjectManager;

import io.micrometer.core.instrument.MeterRegistry;
import io.micrometer.core.instrument.binder.jvm.ExecutorServiceMetrics;
import io.netty.util.concurrent.DefaultThreadFactory;

public final class DefaultMirroringService implements MirroringService {

    private static final Logger logger = LoggerFactory.getLogger(DefaultMirroringService.class);

    /**
     * How often to check the mirroring schedules. i.e. every second.
     */
    private static final Duration TICK = Duration.ofSeconds(1);

    private final File workDir;
    private final ProjectManager projectManager;
    private final int numThreads;
    private final int maxNumFilesPerMirror;
    private final long maxNumBytesPerMirror;

    private volatile CommandExecutor commandExecutor;
    private volatile ListeningScheduledExecutorService scheduler;
    private volatile ListeningExecutorService worker;

    private ZonedDateTime lastExecutionTime;
    private final MeterRegistry meterRegistry;

    DefaultMirroringService(File workDir, ProjectManager projectManager, MeterRegistry meterRegistry,
                            int numThreads, int maxNumFilesPerMirror, long maxNumBytesPerMirror) {

        this.workDir = requireNonNull(workDir, "workDir");
        this.projectManager = requireNonNull(projectManager, "projectManager");
        this.meterRegistry = requireNonNull(meterRegistry, "meterRegistry");

        checkArgument(numThreads > 0, "numThreads: %s (expected: > 0)", numThreads);
        checkArgument(maxNumFilesPerMirror > 0,
                      "maxNumFilesPerMirror: %s (expected: > 0)", maxNumFilesPerMirror);
        checkArgument(maxNumBytesPerMirror > 0,
                      "maxNumBytesPerMirror: %s (expected: > 0)", maxNumBytesPerMirror);
        this.numThreads = numThreads;
        this.maxNumFilesPerMirror = maxNumFilesPerMirror;
        this.maxNumBytesPerMirror = maxNumBytesPerMirror;
    }

    public boolean isStarted() {
        return scheduler != null;
    }

    public synchronized void start(CommandExecutor commandExecutor) {
        if (isStarted()) {
            return;
        }

        this.commandExecutor = requireNonNull(commandExecutor, "commandExecutor");

        ScheduledExecutorService executorService = Executors.newSingleThreadScheduledExecutor(
                new DefaultThreadFactory("mirroring-scheduler", true));
        executorService = ExecutorServiceMetrics.monitor(meterRegistry, executorService,
                                                         "mirroringScheduler");
        scheduler = MoreExecutors.listeningDecorator(executorService);

        // Use SynchronousQueue to prevent the work queue from growing infinitely
        // when the workers cannot handle the mirroring tasks fast enough.
        final SynchronousQueue<Runnable> workQueue = new SynchronousQueue<>();
        worker = MoreExecutors.listeningDecorator(new ThreadPoolExecutor(
                0, numThreads, 90, TimeUnit.SECONDS, workQueue,
                new DefaultThreadFactory("mirroring-worker", true),
                (rejectedTask, executor) -> {
                    // We do not want the mirroring tasks to be rejected.
                    // Just wait until a worker thread takes it.
                    try {
                        workQueue.put(rejectedTask);
                    } catch (InterruptedException e) {
                        // Propagate the interrupt to the scheduler.
                        Thread.currentThread().interrupt();
                    }
                }));

        // Migrate the old mirrors.json to the new format if exists.
        try {
            new MirroringMigrationService(projectManager).migrate();
        } catch (Throwable e) {
            logger.error("Git mirroring stopped due to an unexpected exception while migrating mirrors.json:",
                         e);
            return;
        }

        final ListenableScheduledFuture<?> future = scheduler.scheduleWithFixedDelay(
                this::schedulePendingMirrors,
                TICK.getSeconds(), TICK.getSeconds(), TimeUnit.SECONDS);

        Futures.addCallback(future, new FutureCallback<Object>() {
            @Override
            public void onSuccess(@Nullable Object result) {}

            @Override
            public void onFailure(Throwable cause) {
                logger.error("Git mirroring scheduler stopped due to an unexpected exception:", cause);
            }
        }, MoreExecutors.directExecutor());
    }

    public synchronized void stop() {
        final ExecutorService scheduler = this.scheduler;
        final ExecutorService worker = this.worker;

        try {
            final boolean interrupted = terminate(scheduler) || terminate(worker);
            if (interrupted) {
                Thread.currentThread().interrupt();
            }
        } finally {
            this.scheduler = null;
            this.worker = null;
        }
    }

    private static boolean terminate(ExecutorService executor) {
        if (executor == null) {
            return false;
        }

        boolean interrupted = false;
        for (;;) {
            executor.shutdownNow();
            try {
                if (executor.awaitTermination(1, TimeUnit.MINUTES)) {
                    break;
                }
            } catch (InterruptedException e) {
                // Propagate later.
                interrupted = true;
            }
        }

        return interrupted;
    }

    private void schedulePendingMirrors() {
        final ZonedDateTime now = ZonedDateTime.now();
        if (lastExecutionTime == null) {
            lastExecutionTime = now.minus(TICK);
        }

        final ZonedDateTime currentLastExecutionTime = lastExecutionTime;
        lastExecutionTime = now;

        projectManager.list()
                      .values()
                      .forEach(project -> {
                          final Set<Mirror> mirrors;
                          try {
<<<<<<< HEAD
                              return r.mirrors().join().stream();
=======
                              mirrors = project.metaRepo().mirrors();
>>>>>>> b2991f34
                          } catch (Exception e) {
                              logger.warn("Failed to load the mirror list from: {}", project.name(), e);
                              return;
                          }
                          mirrors.forEach(m -> {
                              try {
                                  if (m.nextExecutionTime(currentLastExecutionTime).compareTo(now) < 0) {
                                      run(project, m);
                                  }
                              } catch (Exception e) {
                                  logger.warn("Unexpected exception while mirroring: {}", m, e);
                              }
                          });
                      });
    }

    @Override
    public CompletableFuture<Void> mirror() {
        if (commandExecutor == null) {
            return CompletableFuture.completedFuture(null);
        }

        return CompletableFuture.runAsync(
                () -> projectManager.list().values()
<<<<<<< HEAD
                                    .forEach(p -> p.metaRepo().mirrors().join()
                                                   .forEach(m -> run(m, false))),
=======
                                    .forEach(p -> p.metaRepo().mirrors()
                                                   .forEach(m -> run(m, p.name(), false))),
>>>>>>> b2991f34
                worker);
    }

    private void run(Project project, Mirror m) {
        final ListenableFuture<?> future = worker.submit(() -> run(m, project.name(), true));
        Futures.addCallback(future, new FutureCallback<Object>() {
            @Override
            public void onSuccess(@Nullable Object result) {}

            @Override
            public void onFailure(Throwable cause) {
                logger.warn("Unexpected Git mirroring failure: {}", m, cause);
            }
        }, MoreExecutors.directExecutor());
    }

    private void run(Mirror m, String projectName, boolean logOnFailure) {
        logger.info("Mirroring: {}", m);
        try {
            new MirroringTask(m, projectName, meterRegistry)
                    .run(workDir, commandExecutor, maxNumFilesPerMirror, maxNumBytesPerMirror);
        } catch (Exception e) {
            if (logOnFailure) {
                logger.warn("Unexpected exception while mirroring: {}", m, e);
            } else {
                if (e instanceof MirrorException) {
                    throw (MirrorException) e;
                } else {
                    throw new MirrorException(e);
                }
            }
        }
    }
}<|MERGE_RESOLUTION|>--- conflicted
+++ resolved
@@ -202,11 +202,7 @@
                       .forEach(project -> {
                           final Set<Mirror> mirrors;
                           try {
-<<<<<<< HEAD
-                              return r.mirrors().join().stream();
-=======
-                              mirrors = project.metaRepo().mirrors();
->>>>>>> b2991f34
+                              mirrors = project.metaRepo().mirrors().join();
                           } catch (Exception e) {
                               logger.warn("Failed to load the mirror list from: {}", project.name(), e);
                               return;
@@ -231,13 +227,8 @@
 
         return CompletableFuture.runAsync(
                 () -> projectManager.list().values()
-<<<<<<< HEAD
                                     .forEach(p -> p.metaRepo().mirrors().join()
-                                                   .forEach(m -> run(m, false))),
-=======
-                                    .forEach(p -> p.metaRepo().mirrors()
                                                    .forEach(m -> run(m, p.name(), false))),
->>>>>>> b2991f34
                 worker);
     }
 
