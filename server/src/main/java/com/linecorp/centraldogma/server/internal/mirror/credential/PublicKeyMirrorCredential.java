--- conflicted
+++ resolved
@@ -19,6 +19,7 @@
 import static com.linecorp.centraldogma.server.CentralDogmaConfig.convertValue;
 import static com.linecorp.centraldogma.server.internal.mirror.credential.MirrorCredentialUtil.requireNonEmpty;
 
+import java.util.List;
 import java.util.Objects;
 import java.util.regex.Pattern;
 
@@ -30,19 +31,19 @@
 import com.fasterxml.jackson.annotation.JsonCreator;
 import com.fasterxml.jackson.annotation.JsonProperty;
 import com.fasterxml.jackson.databind.annotation.JsonDeserialize;
+import com.google.common.base.CharMatcher;
 import com.google.common.base.MoreObjects.ToStringHelper;
+import com.google.common.base.Splitter;
+import com.google.common.collect.ImmutableList;
 
 public final class PublicKeyMirrorCredential extends AbstractMirrorCredential {
 
-<<<<<<< HEAD
-=======
     private static final Logger logger = LoggerFactory.getLogger(PublicKeyMirrorCredential.class);
 
     private static final Splitter NEWLINE_SPLITTER = Splitter.on(CharMatcher.anyOf("\n\r"))
                                                              .omitEmptyStrings()
                                                              .trimResults();
 
->>>>>>> ac1e8c14
     private static final int PUBLIC_KEY_PREVIEW_LEN = 40;
 
     private final String username;
@@ -50,8 +51,6 @@
     private final String privateKey;
     @Nullable
     private final String passphrase;
-    @Nullable
-    private final String passphraseString;
 
     @JsonCreator
     public PublicKeyMirrorCredential(@JsonProperty("id") String id,
@@ -68,17 +67,8 @@
 
         this.username = requireNonEmpty(username, "username");
         this.publicKey = requireNonEmpty(publicKey, "publicKey");
-<<<<<<< HEAD
-        requireNonEmpty(privateKey, "privateKey");
-        // privateKey is converted into a list of Strings that will be used as an input of
-        // KeyPairResourceLoader.loadKeyPairs(...)
-        this.privateKey = privateKey;
-        this.passphrase = maybeDecodeBase64(passphrase, "passphrase");
-        passphraseString = passphrase;
-=======
         this.privateKey = requireNonEmpty(privateKey, "privateKey");
         this.passphrase = passphrase;
->>>>>>> ac1e8c14
     }
 
     @JsonProperty("username")
@@ -91,11 +81,6 @@
         return publicKey;
     }
 
-<<<<<<< HEAD
-    @JsonProperty("privateKey")
-    public String privateKey() {
-        return privateKey;
-=======
     public List<String> privateKey() {
         String converted;
         try {
@@ -110,7 +95,11 @@
         // privateKey is converted into a list of Strings that will be used as an input of
         // KeyPairResourceLoader.loadKeyPairs(...)
         return ImmutableList.copyOf(NEWLINE_SPLITTER.splitToList(converted));
->>>>>>> ac1e8c14
+    }
+
+    @JsonProperty("privateKey")
+    public String rawPrivateKey() {
+        return privateKey;
     }
 
     @Nullable
@@ -127,8 +116,8 @@
 
     @JsonProperty("passphrase")
     @Nullable
-    public String passphraseString() {
-        return passphraseString;
+    public String rawPassphrase() {
+        return passphrase;
     }
 
     @Override
