--- conflicted
+++ resolved
@@ -241,11 +241,9 @@
     @Nullable
     private SessionManager sessionManager;
     @Nullable
-<<<<<<< HEAD
+    private ServerStatusManager statusManager;
+    @Nullable
     private InternalProjectInitializer projectInitializer;
-=======
-    private ServerStatusManager statusManager;
->>>>>>> f1f17afa
 
     CentralDogma(CentralDogmaConfig cfg, MeterRegistry meterRegistry) {
         this.cfg = requireNonNull(cfg, "cfg");
@@ -449,12 +447,8 @@
             if (pluginsForLeaderOnly != null) {
                 logger.info("Starting plugins on the leader replica ..");
                 pluginsForLeaderOnly
-<<<<<<< HEAD
                         .start(cfg, pm, exec, meterRegistry, purgeWorker, projectInitializer)
                         .handle((unused, cause) -> {
-=======
-                        .start(cfg, pm, exec, meterRegistry, purgeWorker).handle((unused, cause) -> {
->>>>>>> f1f17afa
                             if (cause == null) {
                                 logger.info("Started plugins on the leader replica.");
                             } else {
