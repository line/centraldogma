--- conflicted
+++ resolved
@@ -28,7 +28,6 @@
 import static com.linecorp.centraldogma.server.auth.AuthProvider.LOGIN_PATH;
 import static com.linecorp.centraldogma.server.auth.AuthProvider.LOGOUT_API_ROUTES;
 import static com.linecorp.centraldogma.server.auth.AuthProvider.LOGOUT_PATH;
-import static com.linecorp.centraldogma.server.internal.storage.project.ProjectInitializer.initializeInternalProject;
 import static java.util.Objects.requireNonNull;
 
 import java.io.File;
@@ -143,12 +142,9 @@
 import com.linecorp.centraldogma.server.internal.mirror.DefaultMirroringServicePlugin;
 import com.linecorp.centraldogma.server.internal.replication.ZooKeeperCommandExecutor;
 import com.linecorp.centraldogma.server.internal.storage.project.DefaultProjectManager;
-<<<<<<< HEAD
-import com.linecorp.centraldogma.server.internal.storage.project.SafeProjectManager;
+import com.linecorp.centraldogma.server.storage.project.InternalProjectInitializer;
+import com.linecorp.centraldogma.server.internal.storage.project.ProjectApiManager;
 import com.linecorp.centraldogma.server.internal.storage.repository.MirrorConfig;
-=======
-import com.linecorp.centraldogma.server.internal.storage.project.ProjectApiManager;
->>>>>>> ac1e8c14
 import com.linecorp.centraldogma.server.internal.thrift.CentralDogmaExceptionTranslator;
 import com.linecorp.centraldogma.server.internal.thrift.CentralDogmaServiceImpl;
 import com.linecorp.centraldogma.server.internal.thrift.CentralDogmaTimeoutScheduler;
@@ -242,6 +238,8 @@
     MeterRegistry meterRegistryToBeClosed;
     @Nullable
     private SessionManager sessionManager;
+    @Nullable
+    private InternalProjectInitializer projectInitializer;
 
     CentralDogma(CentralDogmaConfig cfg, MeterRegistry meterRegistry) {
         this.cfg = requireNonNull(cfg, "cfg");
@@ -394,14 +392,16 @@
             logger.info("Starting the command executor ..");
             executor = startCommandExecutor(pm, repositoryWorker, purgeWorker,
                                             meterRegistry, sessionManager);
+            // The projectInitializer is set in startCommandExecutor.
+            assert projectInitializer != null;
             if (executor.isWritable()) {
                 logger.info("Started the command executor.");
-
-                initializeInternalProject(executor);
+                projectInitializer.initialize();
             }
 
             logger.info("Starting the RPC server.");
-            server = startServer(pm, executor, purgeWorker, meterRegistry, sessionManager);
+            server = startServer(pm, executor, purgeWorker, meterRegistry, sessionManager,
+                                 projectInitializer);
             logger.info("Started the RPC server at: {}", server.activePorts());
             logger.info("Started the Central Dogma successfully.");
             success = true;
@@ -429,7 +429,8 @@
             if (pluginsForLeaderOnly != null) {
                 logger.info("Starting plugins on the leader replica ..");
                 pluginsForLeaderOnly
-                        .start(cfg, pm, exec, meterRegistry, purgeWorker).handle((unused, cause) -> {
+                        .start(cfg, pm, exec, meterRegistry, purgeWorker, projectInitializer)
+                        .handle((unused, cause) -> {
                             if (cause == null) {
                                 logger.info("Started plugins on the leader replica.");
                             } else {
@@ -443,14 +444,16 @@
         final Consumer<CommandExecutor> onReleaseLeadership = exec -> {
             if (pluginsForLeaderOnly != null) {
                 logger.info("Stopping plugins on the leader replica ..");
-                pluginsForLeaderOnly.stop(cfg, pm, exec, meterRegistry, purgeWorker).handle((unused, cause) -> {
-                    if (cause == null) {
-                        logger.info("Stopped plugins on the leader replica.");
-                    } else {
-                        logger.error("Failed to stop plugins on the leader replica.", cause);
-                    }
-                    return null;
-                });
+                pluginsForLeaderOnly.stop(cfg, pm, exec, meterRegistry, purgeWorker, projectInitializer)
+                                    .handle((unused, cause) -> {
+                                        if (cause == null) {
+                                            logger.info("Stopped plugins on the leader replica.");
+                                        } else {
+                                            logger.error("Failed to stop plugins on the leader replica.",
+                                                         cause);
+                                        }
+                                        return null;
+                                    });
             }
         };
 
@@ -470,6 +473,7 @@
             default:
                 throw new Error("unknown replication method: " + replicationMethod);
         }
+        projectInitializer = new InternalProjectInitializer(executor);
 
         try {
             final CompletableFuture<Void> startFuture = executor.start();
@@ -527,7 +531,8 @@
 
     private Server startServer(ProjectManager pm, CommandExecutor executor,
                                ScheduledExecutorService purgeWorker, MeterRegistry meterRegistry,
-                               @Nullable SessionManager sessionManager) {
+                               @Nullable SessionManager sessionManager,
+                               InternalProjectInitializer projectInitializer) {
         final ServerBuilder sb = Server.builder();
         sb.verboseResponses(true);
         cfg.ports().forEach(sb::port);
@@ -602,7 +607,8 @@
 
         if (pluginsForAllReplicas != null) {
             final PluginInitContext pluginInitContext =
-                    new PluginInitContext(config(), pm, executor, meterRegistry, purgeWorker, sb);
+                    new PluginInitContext(config(), pm, executor, meterRegistry, purgeWorker, sb,
+                                          projectInitializer);
             pluginsForAllReplicas.plugins()
                                  .forEach(p -> {
                                      if (!(p instanceof AllReplicasPlugin)) {
@@ -754,23 +760,19 @@
                             new ProjectServiceV1(projectApiManager), decorator,
                             v1RequestConverter, jacksonRequestConverterFunction, v1ResponseConverter);
         sb.annotatedService(API_V1_PATH_PREFIX,
-<<<<<<< HEAD
-                            new RepositoryServiceV1(safePm, executor, mds), decorator,
-                            v1RequestConverter, v1ResponseConverter);
+                            new RepositoryServiceV1(executor, mds), decorator,
+                            v1RequestConverter, jacksonRequestConverterFunction, v1ResponseConverter);
 
         if (GIT_MIRROR_ENABLED) {
+            // TODO(ikhoon): Resolve conflicts
             sb.annotatedService(API_V1_PATH_PREFIX,
-                                new MirroringServiceV1(safePm, executor), decorator,
+                                new MirroringServiceV1(projectApiManager, executor), decorator,
                                 v1RequestConverter, v1RequestConverter);
             sb.annotatedService(API_V1_PATH_PREFIX,
-                                new CredentialServiceV1(safePm, executor), decorator,
+                                new CredentialServiceV1(projectApiManager, executor), decorator,
                                 v1RequestConverter, v1RequestConverter);
         }
 
-=======
-                            new RepositoryServiceV1(executor, mds), decorator,
-                            v1RequestConverter, jacksonRequestConverterFunction, v1ResponseConverter);
->>>>>>> ac1e8c14
         sb.annotatedService()
           .pathPrefix(API_V1_PATH_PREFIX)
           .defaultServiceNaming(new ServiceNaming() {
@@ -1056,7 +1058,8 @@
                         final CommandExecutor executor = CentralDogma.this.executor;
                         final MeterRegistry meterRegistry = CentralDogma.this.meterRegistry;
                         if (pm != null && executor != null && meterRegistry != null) {
-                            pluginsForAllReplicas.start(cfg, pm, executor, meterRegistry, purgeWorker).join();
+                            pluginsForAllReplicas.start(cfg, pm, executor, meterRegistry, purgeWorker,
+                                                        projectInitializer).join();
                         }
                     }
                 } catch (Exception e) {
@@ -1073,7 +1076,8 @@
                     final CommandExecutor executor = CentralDogma.this.executor;
                     final MeterRegistry meterRegistry = CentralDogma.this.meterRegistry;
                     if (pm != null && executor != null && meterRegistry != null) {
-                        pluginsForAllReplicas.stop(cfg, pm, executor, meterRegistry, purgeWorker).join();
+                        pluginsForAllReplicas.stop(cfg, pm, executor, meterRegistry, purgeWorker,
+                                                   projectInitializer).join();
                     }
                 }
                 CentralDogma.this.doStop();
