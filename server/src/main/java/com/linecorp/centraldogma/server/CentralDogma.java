--- conflicted
+++ resolved
@@ -130,11 +130,8 @@
 import com.linecorp.centraldogma.server.internal.admin.util.RestfulJsonResponseConverter;
 import com.linecorp.centraldogma.server.internal.api.AdministrativeService;
 import com.linecorp.centraldogma.server.internal.api.ContentServiceV1;
-<<<<<<< HEAD
+import com.linecorp.centraldogma.server.internal.api.GitHttpService;
 import com.linecorp.centraldogma.server.internal.api.CredentialServiceV1;
-=======
-import com.linecorp.centraldogma.server.internal.api.GitHttpService;
->>>>>>> 5463d227
 import com.linecorp.centraldogma.server.internal.api.MetadataApiService;
 import com.linecorp.centraldogma.server.internal.api.MirroringServiceV1;
 import com.linecorp.centraldogma.server.internal.api.ProjectServiceV1;
@@ -452,7 +449,6 @@
             if (pluginsForLeaderOnly != null) {
                 logger.info("Starting plugins on the leader replica ..");
                 pluginsForLeaderOnly
-<<<<<<< HEAD
                         .start(cfg, pm, exec, meterRegistry, purgeWorker, projectInitializer)
                         .handle((unused, cause) -> {
                             if (cause == null) {
@@ -462,16 +458,6 @@
                             }
                             return null;
                         });
-=======
-                        .start(cfg, pm, exec, meterRegistry, purgeWorker).handle((unused, cause) -> {
-                    if (cause == null) {
-                        logger.info("Started plugins on the leader replica.");
-                    } else {
-                        logger.error("Failed to start plugins on the leader replica..", cause);
-                    }
-                    return null;
-                });
->>>>>>> 5463d227
             }
         };
 
