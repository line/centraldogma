--- conflicted
+++ resolved
@@ -102,7 +102,6 @@
 import com.linecorp.armeria.server.healthcheck.HealthCheckService;
 import com.linecorp.armeria.server.healthcheck.SettableHealthChecker;
 import com.linecorp.armeria.server.logging.AccessLogWriter;
-import com.linecorp.armeria.server.logging.LoggingService;
 import com.linecorp.armeria.server.metric.MetricCollectingService;
 import com.linecorp.armeria.server.prometheus.PrometheusExpositionService;
 import com.linecorp.armeria.server.thrift.THttpService;
@@ -448,12 +447,8 @@
             if (pluginsForLeaderOnly != null) {
                 logger.info("Starting plugins on the leader replica ..");
                 pluginsForLeaderOnly
-<<<<<<< HEAD
-                        .start(cfg, pm, exec, meterRegistry, purgeWorker).handle((unused, cause) -> {
-=======
                         .start(cfg, pm, exec, meterRegistry, purgeWorker, projectInitializer)
                         .handle((unused, cause) -> {
->>>>>>> 531ffc35
                             if (cause == null) {
                                 logger.info("Started plugins on the leader replica.");
                             } else {
@@ -776,19 +771,12 @@
                     .andThen(AuthService.newDecorator(new CsrfTokenAuthorizer()));
         }
 
-<<<<<<< HEAD
-        sb.decorator(LoggingService.newDecorator());
-        final SafeProjectManager safePm = new SafeProjectManager(pm);
-
-        final HttpApiRequestConverter v1RequestConverter = new HttpApiRequestConverter(safePm);
-=======
         final HttpApiRequestConverter v1RequestConverter = new HttpApiRequestConverter(projectApiManager);
         final JacksonRequestConverterFunction jacksonRequestConverterFunction =
                 // Use the default ObjectMapper without any configuration.
                 // See JacksonRequestConverterFunctionTest
                 new JacksonRequestConverterFunction(new ObjectMapper());
         // Do not need jacksonResponseConverterFunction because HttpApiResponseConverter handles the JSON data.
->>>>>>> 531ffc35
         final HttpApiResponseConverter v1ResponseConverter = new HttpApiResponseConverter();
 
         // Enable content compression for API responses.
@@ -878,17 +866,6 @@
                 sb.service(LOGIN_PATH, authProvider.webLoginService());
                 // Will redirect to /web/auth/logout by default.
                 sb.service(LOGOUT_PATH, authProvider.webLogoutService());
-<<<<<<< HEAD
-=======
-
-                sb.serviceUnder(BUILTIN_WEB_BASE_PATH, new OrElseDefaultHttpFileService(
-                        FileService.builder(CentralDogma.class.getClassLoader(), "auth-webapp")
-                                   .autoDecompress(true)
-                                   .serveCompressedFiles(true)
-                                   .cacheControl(ServerCacheControl.REVALIDATED)
-                                   .build(),
-                        "/index.html"));
->>>>>>> 531ffc35
             }
 
             // Folder names contain path patterns such as `[projectName]` which FileService can't infer from
@@ -900,6 +877,8 @@
             sb.serviceUnder("/app", FileService.builder(CentralDogma.class.getClassLoader(),
                                                         "com/linecorp/centraldogma/webapp/app")
                                                .cacheControl(ServerCacheControl.REVALIDATED)
+                                               .autoDecompress(true)
+                                               .serveCompressedFiles(true)
                                                .build().orElse(fallbackFileService));
 
             // Serve all web resources except for '/app'.
@@ -909,20 +888,17 @@
               .build(FileService.builder(CentralDogma.class.getClassLoader(),
                                          "com/linecorp/centraldogma/webapp")
                                 .cacheControl(ServerCacheControl.REVALIDATED)
+                                .autoDecompress(true)
+                                .serveCompressedFiles(true)
                                 .build());
 
             sb.serviceUnder("/legacy-web",
                             FileService.builder(CentralDogma.class.getClassLoader(), "webapp")
                                        .cacheControl(ServerCacheControl.REVALIDATED)
+                                       .autoDecompress(true)
+                                       .serveCompressedFiles(true)
                                        .build());
         }
-
-        // TODO(ikhoon): A temporary workaround to allow CORS requests.
-        //               Add a way to CORS configurations to CentralDogmaBuilder and CentralDogmaConfig.
-        sb.decorator(CorsService.builderForAnyOrigin()
-                                .allowRequestMethods(HttpMethod.knownMethods())
-                                .allowAllRequestHeaders(true)
-                                .newDecorator());
     }
 
     private static void configCors(ServerBuilder sb, @Nullable CorsConfig corsConfig) {
