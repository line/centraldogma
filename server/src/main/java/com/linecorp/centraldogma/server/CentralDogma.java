/*
 * Copyright 2017 LINE Corporation
 *
 * LINE Corporation licenses this file to you under the Apache License,
 * version 2.0 (the "License"); you may not use this file except in compliance
 * with the License. You may obtain a copy of the License at:
 *
 *   https://www.apache.org/licenses/LICENSE-2.0
 *
 * Unless required by applicable law or agreed to in writing, software
 * distributed under the License is distributed on an "AS IS" BASIS, WITHOUT
 * WARRANTIES OR CONDITIONS OF ANY KIND, either express or implied. See the
 * License for the specific language governing permissions and limitations
 * under the License.
 */

package com.linecorp.centraldogma.server;

import static com.google.common.base.MoreObjects.firstNonNull;
import static com.google.common.base.Preconditions.checkState;
import static com.google.common.base.Strings.isNullOrEmpty;
import static com.linecorp.centraldogma.internal.api.v1.HttpApiV1Constants.API_V0_PATH_PREFIX;
import static com.linecorp.centraldogma.internal.api.v1.HttpApiV1Constants.API_V1_PATH_PREFIX;
import static com.linecorp.centraldogma.internal.api.v1.HttpApiV1Constants.HEALTH_CHECK_PATH;
import static com.linecorp.centraldogma.internal.api.v1.HttpApiV1Constants.METRICS_PATH;
import static com.linecorp.centraldogma.server.auth.AuthProvider.LOGIN_API_ROUTES;
import static com.linecorp.centraldogma.server.auth.AuthProvider.LOGIN_PATH;
import static com.linecorp.centraldogma.server.auth.AuthProvider.LOGOUT_API_ROUTES;
import static com.linecorp.centraldogma.server.auth.AuthProvider.LOGOUT_PATH;
import static java.util.Objects.requireNonNull;

import java.io.File;
import java.io.IOException;
import java.io.InputStream;
import java.net.InetSocketAddress;
import java.util.Collections;
import java.util.List;
import java.util.Map;
import java.util.Optional;
import java.util.concurrent.CompletableFuture;
import java.util.concurrent.CompletionStage;
import java.util.concurrent.Executor;
import java.util.concurrent.ExecutorService;
import java.util.concurrent.Executors;
import java.util.concurrent.ForkJoinPool;
import java.util.concurrent.LinkedBlockingQueue;
import java.util.concurrent.ScheduledExecutorService;
import java.util.concurrent.ThreadPoolExecutor;
import java.util.concurrent.TimeUnit;
import java.util.concurrent.TimeoutException;
import java.util.concurrent.atomic.AtomicInteger;
import java.util.function.BiFunction;
import java.util.function.Consumer;
import java.util.function.Function;

import javax.annotation.Nullable;

import org.slf4j.Logger;
import org.slf4j.LoggerFactory;

import com.fasterxml.jackson.core.JsonProcessingException;
import com.fasterxml.jackson.databind.ObjectMapper;
import com.fasterxml.jackson.databind.module.SimpleModule;
import com.github.benmanes.caffeine.cache.Caffeine;
import com.github.benmanes.caffeine.cache.stats.CacheStats;
import com.google.common.collect.ImmutableList;
import com.google.common.collect.ImmutableMap;

import com.linecorp.armeria.common.Flags;
import com.linecorp.armeria.common.HttpData;
import com.linecorp.armeria.common.HttpHeaderNames;
import com.linecorp.armeria.common.HttpHeaders;
import com.linecorp.armeria.common.HttpMethod;
import com.linecorp.armeria.common.HttpRequest;
import com.linecorp.armeria.common.HttpResponse;
import com.linecorp.armeria.common.HttpStatus;
import com.linecorp.armeria.common.MediaType;
import com.linecorp.armeria.common.ServerCacheControl;
import com.linecorp.armeria.common.metric.MeterIdPrefixFunction;
import com.linecorp.armeria.common.prometheus.PrometheusMeterRegistries;
import com.linecorp.armeria.common.util.EventLoopGroups;
import com.linecorp.armeria.common.util.Exceptions;
import com.linecorp.armeria.common.util.StartStopSupport;
import com.linecorp.armeria.common.util.SystemInfo;
import com.linecorp.armeria.server.AbstractHttpService;
import com.linecorp.armeria.server.HttpService;
import com.linecorp.armeria.server.Route;
import com.linecorp.armeria.server.Server;
import com.linecorp.armeria.server.ServerBuilder;
import com.linecorp.armeria.server.ServerPort;
import com.linecorp.armeria.server.ServiceNaming;
import com.linecorp.armeria.server.ServiceRequestContext;
import com.linecorp.armeria.server.annotation.JacksonRequestConverterFunction;
import com.linecorp.armeria.server.auth.AuthService;
import com.linecorp.armeria.server.auth.Authorizer;
import com.linecorp.armeria.server.cors.CorsService;
import com.linecorp.armeria.server.docs.DocService;
import com.linecorp.armeria.server.encoding.DecodingService;
import com.linecorp.armeria.server.encoding.EncodingService;
import com.linecorp.armeria.server.file.FileService;
import com.linecorp.armeria.server.file.HttpFile;
import com.linecorp.armeria.server.healthcheck.HealthCheckService;
import com.linecorp.armeria.server.healthcheck.SettableHealthChecker;
import com.linecorp.armeria.server.logging.AccessLogWriter;
import com.linecorp.armeria.server.metric.MetricCollectingService;
import com.linecorp.armeria.server.prometheus.PrometheusExpositionService;
import com.linecorp.armeria.server.thrift.THttpService;
import com.linecorp.armeria.server.thrift.ThriftCallService;
import com.linecorp.centraldogma.common.ShuttingDownException;
import com.linecorp.centraldogma.internal.CsrfToken;
import com.linecorp.centraldogma.internal.Jackson;
import com.linecorp.centraldogma.internal.thrift.CentralDogmaService;
import com.linecorp.centraldogma.server.auth.AuthConfig;
import com.linecorp.centraldogma.server.auth.AuthProvider;
import com.linecorp.centraldogma.server.auth.AuthProviderParameters;
import com.linecorp.centraldogma.server.auth.SessionManager;
import com.linecorp.centraldogma.server.command.Command;
import com.linecorp.centraldogma.server.command.CommandExecutor;
import com.linecorp.centraldogma.server.command.StandaloneCommandExecutor;
import com.linecorp.centraldogma.server.internal.admin.auth.CachedSessionManager;
import com.linecorp.centraldogma.server.internal.admin.auth.CsrfTokenAuthorizer;
import com.linecorp.centraldogma.server.internal.admin.auth.ExpiredSessionDeletingSessionManager;
import com.linecorp.centraldogma.server.internal.admin.auth.FileBasedSessionManager;
import com.linecorp.centraldogma.server.internal.admin.auth.SessionTokenAuthorizer;
import com.linecorp.centraldogma.server.internal.admin.service.DefaultLogoutService;
import com.linecorp.centraldogma.server.internal.admin.service.RepositoryService;
import com.linecorp.centraldogma.server.internal.admin.service.UserService;
import com.linecorp.centraldogma.server.internal.admin.util.RestfulJsonResponseConverter;
import com.linecorp.centraldogma.server.internal.api.AdministrativeService;
import com.linecorp.centraldogma.server.internal.api.ContentServiceV1;
import com.linecorp.centraldogma.server.internal.api.CredentialServiceV1;
<<<<<<< HEAD
=======
import com.linecorp.centraldogma.server.internal.api.GitHttpService;
>>>>>>> 004a9118
import com.linecorp.centraldogma.server.internal.api.MetadataApiService;
import com.linecorp.centraldogma.server.internal.api.MirroringServiceV1;
import com.linecorp.centraldogma.server.internal.api.ProjectServiceV1;
import com.linecorp.centraldogma.server.internal.api.RepositoryServiceV1;
import com.linecorp.centraldogma.server.internal.api.TokenService;
import com.linecorp.centraldogma.server.internal.api.WatchService;
import com.linecorp.centraldogma.server.internal.api.auth.ApplicationTokenAuthorizer;
import com.linecorp.centraldogma.server.internal.api.converter.HttpApiRequestConverter;
import com.linecorp.centraldogma.server.internal.api.converter.HttpApiResponseConverter;
import com.linecorp.centraldogma.server.internal.mirror.DefaultMirroringServicePlugin;
import com.linecorp.centraldogma.server.internal.replication.ZooKeeperCommandExecutor;
import com.linecorp.centraldogma.server.internal.storage.project.DefaultProjectManager;
import com.linecorp.centraldogma.server.internal.storage.project.ProjectApiManager;
import com.linecorp.centraldogma.server.internal.storage.repository.MirrorConfig;
import com.linecorp.centraldogma.server.internal.thrift.CentralDogmaExceptionTranslator;
import com.linecorp.centraldogma.server.internal.thrift.CentralDogmaServiceImpl;
import com.linecorp.centraldogma.server.internal.thrift.CentralDogmaTimeoutScheduler;
import com.linecorp.centraldogma.server.internal.thrift.TokenlessClientLogger;
import com.linecorp.centraldogma.server.management.ServerStatus;
import com.linecorp.centraldogma.server.management.ServerStatusManager;
import com.linecorp.centraldogma.server.metadata.MetadataService;
import com.linecorp.centraldogma.server.metadata.MetadataServiceInjector;
import com.linecorp.centraldogma.server.mirror.MirrorProvider;
import com.linecorp.centraldogma.server.plugin.AllReplicasPlugin;
import com.linecorp.centraldogma.server.plugin.Plugin;
import com.linecorp.centraldogma.server.plugin.PluginInitContext;
import com.linecorp.centraldogma.server.plugin.PluginTarget;
import com.linecorp.centraldogma.server.storage.project.InternalProjectInitializer;
import com.linecorp.centraldogma.server.storage.project.ProjectManager;

import io.micrometer.core.instrument.MeterRegistry;
import io.micrometer.core.instrument.binder.jvm.ClassLoaderMetrics;
import io.micrometer.core.instrument.binder.jvm.DiskSpaceMetrics;
import io.micrometer.core.instrument.binder.jvm.ExecutorServiceMetrics;
import io.micrometer.core.instrument.binder.jvm.JvmGcMetrics;
import io.micrometer.core.instrument.binder.jvm.JvmMemoryMetrics;
import io.micrometer.core.instrument.binder.jvm.JvmThreadMetrics;
import io.micrometer.core.instrument.binder.system.FileDescriptorMetrics;
import io.micrometer.core.instrument.binder.system.ProcessorMetrics;
import io.micrometer.core.instrument.binder.system.UptimeMetrics;
import io.micrometer.core.instrument.composite.CompositeMeterRegistry;
import io.micrometer.prometheusmetrics.PrometheusMeterRegistry;
import io.netty.util.concurrent.DefaultThreadFactory;
import io.netty.util.concurrent.GlobalEventExecutor;

/**
 * Central Dogma server.
 *
 * @see CentralDogmaBuilder
 */
public class CentralDogma implements AutoCloseable {

    private static final Logger logger = LoggerFactory.getLogger(CentralDogma.class);

    private static final boolean GIT_MIRROR_ENABLED;

    static {
        Jackson.registerModules(new SimpleModule().addSerializer(CacheStats.class, new CacheStatsSerializer()));

        boolean gitMirrorEnabled = false;
        for (MirrorProvider mirrorProvider : MirrorConfig.MIRROR_PROVIDERS) {
            if ("com.linecorp.centraldogma.server.internal.mirror.GitMirrorProvider"
                    .equals(mirrorProvider.getClass().getName())) {
                gitMirrorEnabled = true;
                break;
            }
        }
        logger.info("Git mirroring: {}",
                    gitMirrorEnabled ? "enabled"
                                     : "disabled ('centraldogma-server-mirror-git' module is not available)");
        GIT_MIRROR_ENABLED = gitMirrorEnabled;
    }

    /**
     * Creates a new instance from the given configuration file.
     *
     * @throws IOException if failed to load the configuration from the specified file
     */
    public static CentralDogma forConfig(File configFile) throws IOException {
        requireNonNull(configFile, "configFile");
        return new CentralDogma(Jackson.readValue(configFile, CentralDogmaConfig.class),
                                Flags.meterRegistry());
    }

    private final SettableHealthChecker serverHealth = new SettableHealthChecker(false);
    private final CentralDogmaStartStop startStop;

    private final AtomicInteger numPendingStopRequests = new AtomicInteger();

    @Nullable
    private final PluginGroup pluginsForAllReplicas;
    @Nullable
    private final PluginGroup pluginsForLeaderOnly;

    private final CentralDogmaConfig cfg;
    @Nullable
    private volatile ProjectManager pm;
    @Nullable
    private volatile Server server;
    @Nullable
    private ExecutorService repositoryWorker;
    @Nullable
    private ScheduledExecutorService purgeWorker;
    @Nullable
    private CommandExecutor executor;
    private final MeterRegistry meterRegistry;
    @Nullable
    MeterRegistry meterRegistryToBeClosed;
    @Nullable
    private SessionManager sessionManager;
    @Nullable
    private ServerStatusManager statusManager;
    @Nullable
    private InternalProjectInitializer projectInitializer;

    CentralDogma(CentralDogmaConfig cfg, MeterRegistry meterRegistry) {
        this.cfg = requireNonNull(cfg, "cfg");
        pluginsForAllReplicas = PluginGroup.loadPlugins(
                CentralDogma.class.getClassLoader(), PluginTarget.ALL_REPLICAS, cfg);
        pluginsForLeaderOnly = PluginGroup.loadPlugins(
                CentralDogma.class.getClassLoader(), PluginTarget.LEADER_ONLY, cfg);
        startStop = new CentralDogmaStartStop(pluginsForAllReplicas);
        this.meterRegistry = meterRegistry;
    }

    /**
     * Returns the configuration of the server.
     *
     * @return the {@link CentralDogmaConfig} instance which is used for configuring this {@link CentralDogma}.
     */
    public CentralDogmaConfig config() {
        return cfg;
    }

    /**
     * Returns the primary port of the server.
     *
     * @return the primary {@link ServerPort} if the server is started. {@link Optional#empty()} otherwise.
     */
    @Nullable
    public ServerPort activePort() {
        final Server server = this.server;
        return server != null ? server.activePort() : null;
    }

    /**
     * Returns the ports of the server.
     *
     * @return the {@link Map} which contains the pairs of local {@link InetSocketAddress} and
     *         {@link ServerPort} is the server is started. {@link Optional#empty()} otherwise.
     */
    public Map<InetSocketAddress, ServerPort> activePorts() {
        final Server server = this.server;
        if (server != null) {
            return server.activePorts();
        } else {
            return Collections.emptyMap();
        }
    }

    /**
     * Returns the {@link ProjectManager} of the server if the server is started.
     * {@code null} is returned, otherwise.
     */
    @Nullable
    public ProjectManager projectManager() {
        return pm;
    }

    /**
     * Returns the {@link MirroringService} of the server.
     *
     * @return the {@link MirroringService} if the server is started and mirroring is enabled.
     *         {@link Optional#empty()} otherwise.
     */
    public Optional<MirroringService> mirroringService() {
        if (pluginsForLeaderOnly == null) {
            return Optional.empty();
        }
        return pluginsForLeaderOnly.findFirstPlugin(DefaultMirroringServicePlugin.class)
                                   .map(DefaultMirroringServicePlugin::mirroringService);
    }

    /**
     * Returns the {@link Plugin}s which have been loaded.
     *
     * @param target the {@link PluginTarget} of the {@link Plugin}s to be returned
     */
    public List<Plugin> plugins(PluginTarget target) {
        switch (requireNonNull(target, "target")) {
            case LEADER_ONLY:
                return pluginsForLeaderOnly != null ? ImmutableList.copyOf(pluginsForLeaderOnly.plugins())
                                                    : ImmutableList.of();
            case ALL_REPLICAS:
                return pluginsForAllReplicas != null ? ImmutableList.copyOf(pluginsForAllReplicas.plugins())
                                                     : ImmutableList.of();
            default:
                // Should not reach here.
                throw new Error("Unknown plugin target: " + target);
        }
    }

    /**
     * Returns the {@link MeterRegistry} that contains the stats related with the server.
     */
    public Optional<MeterRegistry> meterRegistry() {
        return Optional.ofNullable(meterRegistry);
    }

    /**
     * Starts the server.
     */
    public CompletableFuture<Void> start() {
        return startStop.start(true);
    }

    /**
     * Stops the server. This method does nothing if the server is stopped already.
     */
    public CompletableFuture<Void> stop() {
        serverHealth.setHealthy(false);

        final Optional<GracefulShutdownTimeout> gracefulTimeoutOpt = cfg.gracefulShutdownTimeout();
        if (gracefulTimeoutOpt.isPresent()) {
            try {
                // Sleep 1 second so that clients have some time to redirect traffic according
                // to the health status
                Thread.sleep(1000);
            } catch (InterruptedException e) {
                logger.debug("Interrupted while waiting for quiet period", e);
                Thread.currentThread().interrupt();
            }
        }

        numPendingStopRequests.incrementAndGet();
        return startStop.stop().thenRun(numPendingStopRequests::decrementAndGet);
    }

    @Override
    public void close() {
        startStop.close();
    }

    private void doStart() throws Exception {
        boolean success = false;
        ExecutorService repositoryWorker = null;
        ScheduledExecutorService purgeWorker = null;
        ProjectManager pm = null;
        CommandExecutor executor = null;
        Server server = null;
        SessionManager sessionManager = null;
        try {
            logger.info("Starting the Central Dogma ..");

            final ThreadPoolExecutor repositoryWorkerImpl = new ThreadPoolExecutor(
                    cfg.numRepositoryWorkers(), cfg.numRepositoryWorkers(),
                    // TODO(minwoox): Use LinkedTransferQueue when we upgrade to JDK 21.
                    60, TimeUnit.SECONDS, new LinkedBlockingQueue<>(),
                    new DefaultThreadFactory("repository-worker", true));
            repositoryWorkerImpl.allowCoreThreadTimeOut(true);
            repositoryWorker = ExecutorServiceMetrics.monitor(meterRegistry, repositoryWorkerImpl,
                                                              "repositoryWorker");

            logger.info("Starting the project manager: {}", cfg.dataDir());

            purgeWorker = Executors.newSingleThreadScheduledExecutor(
                    new DefaultThreadFactory("purge-worker", true));

            pm = new DefaultProjectManager(cfg.dataDir(), repositoryWorker, purgeWorker,
                                           meterRegistry, cfg.repositoryCacheSpec());

            logger.info("Started the project manager: {}", pm);

            logger.info("Current settings:\n{}", cfg);

            sessionManager = initializeSessionManager();

            logger.info("Starting the command executor ..");
            executor = startCommandExecutor(pm, repositoryWorker, purgeWorker,
                                            meterRegistry, sessionManager);
            // The projectInitializer is set in startCommandExecutor.
            assert projectInitializer != null;
            if (executor.isWritable()) {
                logger.info("Started the command executor.");
                projectInitializer.initialize();
            }

            logger.info("Starting the RPC server.");
            server = startServer(pm, executor, purgeWorker, meterRegistry, sessionManager,
                                 projectInitializer);
            logger.info("Started the RPC server at: {}", server.activePorts());
            logger.info("Started the Central Dogma successfully.");
            success = true;
        } finally {
            if (success) {
                serverHealth.setHealthy(true);
                this.repositoryWorker = repositoryWorker;
                this.purgeWorker = purgeWorker;
                this.pm = pm;
                this.executor = executor;
                this.server = server;
                this.sessionManager = sessionManager;
            } else {
                doStop(server, executor, pm, repositoryWorker, purgeWorker, sessionManager);
            }
        }
    }

    private CommandExecutor startCommandExecutor(
            ProjectManager pm, Executor repositoryWorker,
            ScheduledExecutorService purgeWorker, MeterRegistry meterRegistry,
            @Nullable SessionManager sessionManager) {

        final Consumer<CommandExecutor> onTakeLeadership = exec -> {
            if (pluginsForLeaderOnly != null) {
                logger.info("Starting plugins on the leader replica ..");
                pluginsForLeaderOnly
                        .start(cfg, pm, exec, meterRegistry, purgeWorker, projectInitializer)
                        .handle((unused, cause) -> {
                            if (cause == null) {
                                logger.info("Started plugins on the leader replica.");
                            } else {
                                logger.error("Failed to start plugins on the leader replica..", cause);
                            }
                            return null;
                        });
            }
        };

        final Consumer<CommandExecutor> onReleaseLeadership = exec -> {
            if (pluginsForLeaderOnly != null) {
                logger.info("Stopping plugins on the leader replica ..");
                pluginsForLeaderOnly.stop(cfg, pm, exec, meterRegistry, purgeWorker, projectInitializer)
                                    .handle((unused, cause) -> {
                                        if (cause == null) {
                                            logger.info("Stopped plugins on the leader replica.");
                                        } else {
                                            logger.error("Failed to stop plugins on the leader replica.",
                                                         cause);
                                        }
                                        return null;
                                    });
            }
        };

        statusManager = new ServerStatusManager(cfg.dataDir());
        logger.info("Startup mode: {}", statusManager.serverStatus());
        final CommandExecutor executor;
        final ReplicationMethod replicationMethod = cfg.replicationConfig().method();
        switch (replicationMethod) {
            case ZOOKEEPER:
                executor = newZooKeeperCommandExecutor(pm, repositoryWorker, statusManager, meterRegistry,
                                                       sessionManager, onTakeLeadership, onReleaseLeadership);
                break;
            case NONE:
                logger.info("No replication mechanism specified; entering standalone");
                executor = new StandaloneCommandExecutor(pm, repositoryWorker, statusManager, sessionManager,
                                                         cfg.writeQuotaPerRepository(),
                                                         onTakeLeadership, onReleaseLeadership);
                break;
            default:
                throw new Error("unknown replication method: " + replicationMethod);
        }
        projectInitializer = new InternalProjectInitializer(executor);

        final ServerStatus initialServerStatus = statusManager.serverStatus();
        executor.setWritable(initialServerStatus.writable());
        if (!initialServerStatus.replicating()) {
            return executor;
        }
        try {
            final CompletableFuture<Void> startFuture = executor.start();
            while (!startFuture.isDone()) {
                if (numPendingStopRequests.get() > 0) {
                    // Stop request has been issued.
                    executor.stop().get();
                    break;
                }

                try {
                    startFuture.get(100, TimeUnit.MILLISECONDS);
                } catch (TimeoutException unused) {
                    // Taking long time ..
                }
            }

            // Trigger the exception if any.
            startFuture.get();
        } catch (Exception e) {
            logger.warn("Failed to start the command executor. Entering read-only.", e);
        }

        return executor;
    }

    @Nullable
    private SessionManager initializeSessionManager() throws Exception {
        final AuthConfig authCfg = cfg.authConfig();
        if (authCfg == null) {
            return null;
        }

        boolean success = false;
        SessionManager manager = null;
        try {
            manager = new FileBasedSessionManager(new File(cfg.dataDir(), "_sessions").toPath(),
                                                  authCfg.sessionValidationSchedule());
            manager = new CachedSessionManager(manager, Caffeine.from(authCfg.sessionCacheSpec()).build());
            manager = new ExpiredSessionDeletingSessionManager(manager);
            success = true;
            return manager;
        } finally {
            if (!success && manager != null) {
                try {
                    // It will eventually close FileBasedSessionManager because the other managers just forward
                    // the close method call to their delegate.
                    manager.close();
                } catch (Exception e) {
                    logger.warn("Failed to close a session manager.", e);
                }
            }
        }
    }

    private Server startServer(ProjectManager pm, CommandExecutor executor,
                               ScheduledExecutorService purgeWorker, MeterRegistry meterRegistry,
                               @Nullable SessionManager sessionManager,
                               InternalProjectInitializer projectInitializer) {
        final ServerBuilder sb = Server.builder();
        sb.verboseResponses(true);
        cfg.ports().forEach(sb::port);

        if (cfg.ports().stream().anyMatch(ServerPort::hasTls)) {
            try {
                final TlsConfig tlsConfig = cfg.tls();
                if (tlsConfig != null) {
                    try (InputStream keyCertChainInputStream = tlsConfig.keyCertChainInputStream();
                         InputStream keyInputStream = tlsConfig.keyInputStream()) {
                        sb.tls(keyCertChainInputStream, keyInputStream, tlsConfig.keyPassword());
                    }
                } else {
                    logger.warn(
                            "Missing TLS configuration. Generating a self-signed certificate for TLS support.");
                    sb.tlsSelfSigned();
                }
            } catch (Exception e) {
                Exceptions.throwUnsafely(e);
            }
        }

        sb.clientAddressSources(cfg.clientAddressSourceList());
        sb.clientAddressTrustedProxyFilter(cfg.trustedProxyAddressPredicate());

        configCors(sb, config().corsConfig());

        cfg.numWorkers().ifPresent(
                numWorkers -> sb.workerGroup(EventLoopGroups.newEventLoopGroup(numWorkers), true));
        cfg.maxNumConnections().ifPresent(sb::maxNumConnections);
        cfg.idleTimeoutMillis().ifPresent(sb::idleTimeoutMillis);
        cfg.requestTimeoutMillis().ifPresent(sb::requestTimeoutMillis);
        cfg.maxFrameLength().ifPresent(sb::maxRequestLength);
        cfg.gracefulShutdownTimeout().ifPresent(
                t -> sb.gracefulShutdownTimeoutMillis(t.quietPeriodMillis(), t.timeoutMillis()));

        final MetadataService mds = new MetadataService(pm, executor);
        final WatchService watchService = new WatchService(meterRegistry);
        final AuthProvider authProvider = createAuthProvider(executor, sessionManager, mds);
        final ProjectApiManager projectApiManager = new ProjectApiManager(pm, executor, mds);

        configureThriftService(sb, projectApiManager, executor, watchService, mds);

        sb.service("/title", webAppTitleFile(cfg.webAppTitle(), SystemInfo.hostname()).asService());

        sb.service(HEALTH_CHECK_PATH, HealthCheckService.builder()
                                                        .checkers(serverHealth)
                                                        .build());

        sb.serviceUnder("/docs/",
                        DocService.builder()
                                  .exampleHeaders(CentralDogmaService.class,
                                                  HttpHeaders.of(HttpHeaderNames.AUTHORIZATION,
                                                                 "Bearer " + CsrfToken.ANONYMOUS))
                                  .build());

        configureHttpApi(sb, projectApiManager, executor, watchService, mds, authProvider, sessionManager,
                         meterRegistry);

        configureMetrics(sb, meterRegistry);

        // Configure access log format.
        final String accessLogFormat = cfg.accessLogFormat();
        if (isNullOrEmpty(accessLogFormat)) {
            sb.accessLogWriter(AccessLogWriter.disabled(), true);
        } else if ("common".equals(accessLogFormat)) {
            sb.accessLogWriter(AccessLogWriter.common(), true);
        } else if ("combined".equals(accessLogFormat)) {
            sb.accessLogWriter(AccessLogWriter.combined(), true);
        } else {
            sb.accessLogFormat(accessLogFormat);
        }

        if (pluginsForAllReplicas != null) {
            final PluginInitContext pluginInitContext =
                    new PluginInitContext(config(), pm, executor, meterRegistry, purgeWorker, sb,
                                          projectInitializer);
            pluginsForAllReplicas.plugins()
                                 .forEach(p -> {
                                     if (!(p instanceof AllReplicasPlugin)) {
                                         return;
                                     }
                                     final AllReplicasPlugin plugin = (AllReplicasPlugin) p;
                                     plugin.init(pluginInitContext);
                                 });
        }
        // Configure the uncaught exception handler just before starting the server so that override the
        // default exception handler set by third-party libraries such as NIOServerCnxnFactory.
        Thread.setDefaultUncaughtExceptionHandler((t, e) -> logger.warn("Uncaught exception: {}", t, e));

        final Server s = sb.build();
        s.start().join();
        return s;
    }

    static HttpFile webAppTitleFile(@Nullable String webAppTitle, String hostname) {
        requireNonNull(hostname, "hostname");
        final Map<String, String> titleAndHostname = ImmutableMap.of(
                "title", firstNonNull(webAppTitle, "Central Dogma at {{hostname}}"),
                "hostname", hostname);

        try {
            final HttpData data = HttpData.ofUtf8(Jackson.writeValueAsString(titleAndHostname));
            return HttpFile.builder(data)
                           .contentType(MediaType.JSON_UTF_8)
                           .cacheControl(ServerCacheControl.REVALIDATED)
                           .build();
        } catch (JsonProcessingException e) {
            throw new Error("Failed to encode the title and hostname:", e);
        }
    }

    @Nullable
    private AuthProvider createAuthProvider(
            CommandExecutor commandExecutor, @Nullable SessionManager sessionManager, MetadataService mds) {
        final AuthConfig authCfg = cfg.authConfig();
        if (authCfg == null) {
            return null;
        }

        checkState(sessionManager != null, "SessionManager is null");
        final AuthProviderParameters parameters = new AuthProviderParameters(
                // Find application first, then find the session token.
                new ApplicationTokenAuthorizer(mds::findTokenBySecret).orElse(
                        new SessionTokenAuthorizer(sessionManager, authCfg.administrators())),
                cfg,
                sessionManager::generateSessionId,
                // Propagate login and logout events to the other replicas.
                session -> commandExecutor.execute(Command.createSession(session)),
                sessionId -> commandExecutor.execute(Command.removeSession(sessionId)));
        return authCfg.factory().create(parameters);
    }

    private CommandExecutor newZooKeeperCommandExecutor(
            ProjectManager pm, Executor repositoryWorker,
            ServerStatusManager serverStatusManager,
            MeterRegistry meterRegistry,
            @Nullable SessionManager sessionManager,
            @Nullable Consumer<CommandExecutor> onTakeLeadership,
            @Nullable Consumer<CommandExecutor> onReleaseLeadership) {
        final ZooKeeperReplicationConfig zkCfg = (ZooKeeperReplicationConfig) cfg.replicationConfig();

        // Delete the old UUID replica ID which is not used anymore.
        final File dataDir = cfg.dataDir();
        new File(dataDir, "replica_id").delete();

        // TODO(trustin): Provide a way to restart/reload the replicator
        //                so that we can recover from ZooKeeper maintenance automatically.
        return new ZooKeeperCommandExecutor(
                zkCfg, dataDir,
                new StandaloneCommandExecutor(pm, repositoryWorker, serverStatusManager, sessionManager,
                        /* onTakeLeadership */ null, /* onReleaseLeadership */ null),
                meterRegistry, pm, config().writeQuotaPerRepository(), onTakeLeadership, onReleaseLeadership);
    }

    private void configureThriftService(ServerBuilder sb, ProjectApiManager projectApiManager,
                                        CommandExecutor executor,
                                        WatchService watchService, MetadataService mds) {
        final CentralDogmaServiceImpl service =
                new CentralDogmaServiceImpl(projectApiManager, executor, watchService, mds);

        HttpService thriftService =
                ThriftCallService.of(service)
                                 .decorate(CentralDogmaTimeoutScheduler::new)
                                 .decorate(CentralDogmaExceptionTranslator::new)
                                 .decorate(THttpService.newDecorator());

        if (cfg.isCsrfTokenRequiredForThrift()) {
            thriftService = thriftService.decorate(AuthService.newDecorator(new CsrfTokenAuthorizer()));
        } else {
            thriftService = thriftService.decorate(TokenlessClientLogger::new);
        }

        // Enable content compression for API responses.
        thriftService = thriftService.decorate(contentEncodingDecorator());

        sb.service("/cd/thrift/v1", thriftService);
    }

    private void configureHttpApi(ServerBuilder sb,
                                  ProjectApiManager projectApiManager, CommandExecutor executor,
                                  WatchService watchService, MetadataService mds,
                                  @Nullable AuthProvider authProvider,
                                  @Nullable SessionManager sessionManager, MeterRegistry meterRegistry) {
        Function<? super HttpService, ? extends HttpService> decorator;

        if (authProvider != null) {
            sb.service("/security_enabled", new AbstractHttpService() {
                @Override
                protected HttpResponse doGet(ServiceRequestContext ctx, HttpRequest req) {
                    return HttpResponse.of(HttpStatus.OK);
                }
            });

            final AuthConfig authCfg = cfg.authConfig();
            assert authCfg != null : "authCfg";
            assert sessionManager != null : "sessionManager";
            final Authorizer<HttpRequest> tokenAuthorizer =
                    new ApplicationTokenAuthorizer(mds::findTokenBySecret)
                            .orElse(new SessionTokenAuthorizer(sessionManager,
                                                               authCfg.administrators()));
            decorator = MetadataServiceInjector
                    .newDecorator(mds)
                    .andThen(AuthService.builder()
                                        .add(tokenAuthorizer)
                                        .onFailure(new CentralDogmaAuthFailureHandler())
                                        .newDecorator());
        } else {
            decorator = MetadataServiceInjector
                    .newDecorator(mds)
                    .andThen(AuthService.newDecorator(new CsrfTokenAuthorizer()));
        }

        final HttpApiRequestConverter v1RequestConverter = new HttpApiRequestConverter(projectApiManager);
        final JacksonRequestConverterFunction jacksonRequestConverterFunction =
                // Use the default ObjectMapper without any configuration.
                // See JacksonRequestConverterFunctionTest
                new JacksonRequestConverterFunction(new ObjectMapper());
        // Do not need jacksonResponseConverterFunction because HttpApiResponseConverter handles the JSON data.
        final HttpApiResponseConverter v1ResponseConverter = new HttpApiResponseConverter();

        // Enable content compression for API responses.
        decorator = decorator.andThen(contentEncodingDecorator());

        assert statusManager != null;
        sb.annotatedService(API_V1_PATH_PREFIX,
                            new AdministrativeService(executor, statusManager), decorator,
                            v1RequestConverter, jacksonRequestConverterFunction, v1ResponseConverter);
        sb.annotatedService(API_V1_PATH_PREFIX,
                            new ProjectServiceV1(projectApiManager), decorator,
                            v1RequestConverter, jacksonRequestConverterFunction, v1ResponseConverter);
        sb.annotatedService(API_V1_PATH_PREFIX,
<<<<<<< HEAD
                            new RepositoryServiceV1(safePm, executor, mds), decorator,
                            v1RequestConverter, v1ResponseConverter);
        sb.annotatedService(API_V1_PATH_PREFIX,
                            new MirroringServiceV1(safePm, executor, mds), decorator,
                            v1RequestConverter, v1RequestConverter);
        sb.annotatedService(API_V1_PATH_PREFIX,
                            new CredentialServiceV1(safePm, executor, mds), decorator,
                            v1RequestConverter, v1RequestConverter);
=======
                            new RepositoryServiceV1(executor, mds), decorator,
                            v1RequestConverter, jacksonRequestConverterFunction, v1ResponseConverter);

        if (GIT_MIRROR_ENABLED) {
            sb.annotatedService(API_V1_PATH_PREFIX,
                                new MirroringServiceV1(projectApiManager, executor), decorator,
                                v1RequestConverter, jacksonRequestConverterFunction, v1RequestConverter);
            sb.annotatedService(API_V1_PATH_PREFIX,
                                new CredentialServiceV1(projectApiManager, executor), decorator,
                                v1RequestConverter, jacksonRequestConverterFunction, v1RequestConverter);
        }

>>>>>>> 004a9118
        sb.annotatedService()
          .pathPrefix(API_V1_PATH_PREFIX)
          .defaultServiceNaming(new ServiceNaming() {
              private final String serviceName = ContentServiceV1.class.getName();
              private final String watchServiceName =
                      serviceName.replace("ContentServiceV1", "WatchContentServiceV1");

              @Override
              public String serviceName(ServiceRequestContext ctx) {
                  if (ctx.request().headers().contains(HttpHeaderNames.IF_NONE_MATCH)) {
                      return watchServiceName;
                  }
                  return serviceName;
              }
          })
          .decorator(decorator)
          .requestConverters(v1RequestConverter, jacksonRequestConverterFunction)
          .responseConverters(v1ResponseConverter)
          .build(new ContentServiceV1(executor, watchService, meterRegistry));

        sb.annotatedService().decorator(decorator)
          .decorator(DecodingService.newDecorator())
          .build(new GitHttpService(projectApiManager));

        if (authProvider != null) {
            final AuthConfig authCfg = cfg.authConfig();
            assert authCfg != null : "authCfg";
            sb.annotatedService(API_V1_PATH_PREFIX,
                                new MetadataApiService(mds, authCfg.loginNameNormalizer()),
                                decorator, v1RequestConverter, jacksonRequestConverterFunction,
                                v1ResponseConverter);
            sb.annotatedService(API_V1_PATH_PREFIX, new TokenService(executor, mds),
                                decorator, v1RequestConverter, jacksonRequestConverterFunction,
                                v1ResponseConverter);

            // authentication services:
            Optional.ofNullable(authProvider.loginApiService())
                    .ifPresent(login -> LOGIN_API_ROUTES.forEach(mapping -> sb.service(mapping, login)));

            // Provide logout API by default.
            final HttpService logout =
                    Optional.ofNullable(authProvider.logoutApiService())
                            .orElseGet(() -> new DefaultLogoutService(executor));
            for (Route route : LOGOUT_API_ROUTES) {
                sb.service(route, decorator.apply(logout));
            }

            authProvider.moreServices().forEach(sb::service);
        }

        if (cfg.isWebAppEnabled()) {
            final RestfulJsonResponseConverter httpApiV0Converter = new RestfulJsonResponseConverter();

            // TODO(hyangtack): Simplify this if https://github.com/line/armeria/issues/582 is resolved.
            sb.annotatedService(API_V0_PATH_PREFIX, new UserService(executor),
                                decorator, jacksonRequestConverterFunction, httpApiV0Converter)
              .annotatedService(API_V0_PATH_PREFIX, new RepositoryService(projectApiManager, executor),
                                decorator, jacksonRequestConverterFunction, httpApiV0Converter);

            if (authProvider != null) {
                // Will redirect to /web/auth/login by default.
                sb.service(LOGIN_PATH, authProvider.webLoginService());
                // Will redirect to /web/auth/logout by default.
                sb.service(LOGOUT_PATH, authProvider.webLogoutService());
            }

            // Folder names contain path patterns such as `[projectName]` which FileService can't infer from
            // the request path. Return `index.html` as a fallback so that Next.js client router handles the
            // path patterns.
            final HttpService fallbackFileService = HttpFile.of(CentralDogma.class.getClassLoader(),
                                                                "com/linecorp/centraldogma/webapp/index.html")
                                                            .asService();
            sb.serviceUnder("/app", FileService.builder(CentralDogma.class.getClassLoader(),
                                                        "com/linecorp/centraldogma/webapp/app")
                                               .cacheControl(ServerCacheControl.REVALIDATED)
                                               .autoDecompress(true)
                                               .serveCompressedFiles(true)
                                               .build().orElse(fallbackFileService));

            // Serve all web resources except for '/app'.
            sb.route()
              .pathPrefix("/")
              .exclude("/app")
              .build(FileService.builder(CentralDogma.class.getClassLoader(),
                                         "com/linecorp/centraldogma/webapp")
                                .cacheControl(ServerCacheControl.REVALIDATED)
                                .autoDecompress(true)
                                .serveCompressedFiles(true)
                                .build());

            sb.serviceUnder("/legacy-web",
                            FileService.builder(CentralDogma.class.getClassLoader(), "webapp")
                                       .cacheControl(ServerCacheControl.REVALIDATED)
                                       .autoDecompress(true)
                                       .serveCompressedFiles(true)
                                       .build());
        }
    }

    private static void configCors(ServerBuilder sb, @Nullable CorsConfig corsConfig) {
        if (corsConfig == null) {
            return;
        }

        sb.decorator(CorsService.builder(corsConfig.allowedOrigins())
                                .allowRequestMethods(HttpMethod.knownMethods())
                                .allowAllRequestHeaders(true)
                                .allowCredentials()
                                .maxAge(corsConfig.maxAgeSeconds())
                                .newDecorator());
    }

    private static Function<? super HttpService, EncodingService> contentEncodingDecorator() {
        return delegate -> EncodingService
                .builder()
                .encodableContentTypes(contentType -> {
                    if ("application".equals(contentType.type())) {
                        final String subtype = contentType.subtype();
                        switch (subtype) {
                            case "json":
                            case "xml":
                            case "x-thrift":
                            case "x-git-upload-pack-advertisement":
                            case "x-git-upload-pack-result":
                                return true;
                            default:
                                return subtype.endsWith("+json") ||
                                       subtype.endsWith("+xml") ||
                                       subtype.startsWith("vnd.apache.thrift.");
                        }
                    }
                    return false;
                })
                .build(delegate);
    }

    private void configureMetrics(ServerBuilder sb, MeterRegistry registry) {
        sb.meterRegistry(registry);

        // expose the prometheus endpoint if the registry is either a PrometheusMeterRegistry or
        // CompositeMeterRegistry
        if (registry instanceof PrometheusMeterRegistry) {
            final PrometheusMeterRegistry prometheusMeterRegistry = (PrometheusMeterRegistry) registry;
            sb.service(METRICS_PATH,
                       PrometheusExpositionService.of(prometheusMeterRegistry.getPrometheusRegistry()));
        } else if (registry instanceof CompositeMeterRegistry) {
            final PrometheusMeterRegistry prometheusMeterRegistry = PrometheusMeterRegistries.newRegistry();
            ((CompositeMeterRegistry) registry).add(prometheusMeterRegistry);
            sb.service(METRICS_PATH,
                       PrometheusExpositionService.of(prometheusMeterRegistry.getPrometheusRegistry()));
            meterRegistryToBeClosed = prometheusMeterRegistry;
        } else {
            logger.info("Not exposing a prometheus endpoint for the type: {}", registry.getClass());
        }

        sb.decorator(MetricCollectingService.newDecorator(MeterIdPrefixFunction.ofDefault("api")));

        // Bind system metrics.
        new FileDescriptorMetrics().bindTo(registry);
        new ProcessorMetrics().bindTo(registry);
        new ClassLoaderMetrics().bindTo(registry);
        new UptimeMetrics().bindTo(registry);
        new DiskSpaceMetrics(cfg.dataDir()).bindTo(registry);
        new JvmGcMetrics().bindTo(registry);
        new JvmMemoryMetrics().bindTo(registry);
        new JvmThreadMetrics().bindTo(registry);

        // Bind global thread pool metrics.
        ExecutorServiceMetrics.monitor(registry, ForkJoinPool.commonPool(), "commonPool");
    }

    private void doStop() {
        if (server == null) {
            return;
        }

        final Server server = this.server;
        final CommandExecutor executor = this.executor;
        final ProjectManager pm = this.pm;
        final ExecutorService repositoryWorker = this.repositoryWorker;
        final ExecutorService purgeWorker = this.purgeWorker;
        final SessionManager sessionManager = this.sessionManager;

        this.server = null;
        this.executor = null;
        this.pm = null;
        this.repositoryWorker = null;
        this.sessionManager = null;
        projectInitializer = null;
        if (meterRegistryToBeClosed != null) {
            assert meterRegistry instanceof CompositeMeterRegistry;
            ((CompositeMeterRegistry) meterRegistry).remove(meterRegistryToBeClosed);
            meterRegistryToBeClosed.close();
            meterRegistryToBeClosed = null;
        }

        logger.info("Stopping the Central Dogma ..");
        if (!doStop(server, executor, pm, repositoryWorker, purgeWorker, sessionManager)) {
            logger.warn("Stopped the Central Dogma with failure.");
        } else {
            logger.info("Stopped the Central Dogma successfully.");
        }
    }

    private static boolean doStop(
            @Nullable Server server, @Nullable CommandExecutor executor,
            @Nullable ProjectManager pm,
            @Nullable ExecutorService repositoryWorker, @Nullable ExecutorService purgeWorker,
            @Nullable SessionManager sessionManager) {

        boolean success = true;
        try {
            if (sessionManager != null) {
                logger.info("Stopping the session manager ..");
                sessionManager.close();
                logger.info("Stopped the session manager.");
            }
        } catch (Throwable t) {
            success = false;
            logger.warn("Failed to stop the session manager:", t);
        }

        try {
            if (pm != null) {
                logger.info("Stopping the project manager ..");
                pm.close(ShuttingDownException::new);
                logger.info("Stopped the project manager.");
            }
        } catch (Throwable t) {
            success = false;
            logger.warn("Failed to stop the project manager:", t);
        }

        try {
            if (executor != null) {
                logger.info("Stopping the command executor ..");
                executor.stop();
                logger.info("Stopped the command executor.");
            }
        } catch (Throwable t) {
            success = false;
            logger.warn("Failed to stop the command executor:", t);
        }

        final BiFunction<ExecutorService, String, Boolean> stopWorker = (worker, name) -> {
            try {
                if (worker != null && !worker.isTerminated()) {
                    logger.info("Stopping the {} worker ..", name);
                    boolean interruptLater = false;
                    while (!worker.isTerminated()) {
                        worker.shutdownNow();
                        try {
                            worker.awaitTermination(1, TimeUnit.SECONDS);
                        } catch (InterruptedException e) {
                            // Interrupt later.
                            interruptLater = true;
                        }
                    }
                    logger.info("Stopped the {} worker.", name);

                    if (interruptLater) {
                        Thread.currentThread().interrupt();
                    }
                }
                return true;
            } catch (Throwable t) {
                logger.warn("Failed to stop the " + name + " worker:", t);
                return false;
            }
        };
        if (!stopWorker.apply(repositoryWorker, "repository")) {
            success = false;
        }
        if (!stopWorker.apply(purgeWorker, "purge")) {
            success = false;
        }

        try {
            if (server != null) {
                logger.info("Stopping the RPC server ..");
                server.stop().join();
                logger.info("Stopped the RPC server.");
            }
        } catch (Throwable t) {
            success = false;
            logger.warn("Failed to stop the RPC server:", t);
        }

        return success;
    }

    private final class CentralDogmaStartStop extends StartStopSupport<Void, Void, Void, Void> {

        @Nullable
        private final PluginGroup pluginsForAllReplicas;

        CentralDogmaStartStop(@Nullable PluginGroup pluginsForAllReplicas) {
            super(GlobalEventExecutor.INSTANCE);
            this.pluginsForAllReplicas = pluginsForAllReplicas;
        }

        @Override
        protected CompletionStage<Void> doStart(@Nullable Void unused) throws Exception {
            return execute("startup", () -> {
                try {
                    CentralDogma.this.doStart();
                    if (pluginsForAllReplicas != null) {
                        final ProjectManager pm = CentralDogma.this.pm;
                        final CommandExecutor executor = CentralDogma.this.executor;
                        final MeterRegistry meterRegistry = CentralDogma.this.meterRegistry;
                        if (pm != null && executor != null && meterRegistry != null) {
                            pluginsForAllReplicas.start(cfg, pm, executor, meterRegistry, purgeWorker,
                                                        projectInitializer).join();
                        }
                    }
                } catch (Exception e) {
                    Exceptions.throwUnsafely(e);
                }
            });
        }

        @Override
        protected CompletionStage<Void> doStop(@Nullable Void unused) throws Exception {
            return execute("shutdown", () -> {
                if (pluginsForAllReplicas != null) {
                    final ProjectManager pm = CentralDogma.this.pm;
                    final CommandExecutor executor = CentralDogma.this.executor;
                    final MeterRegistry meterRegistry = CentralDogma.this.meterRegistry;
                    if (pm != null && executor != null && meterRegistry != null) {
                        pluginsForAllReplicas.stop(cfg, pm, executor, meterRegistry, purgeWorker,
                                                   projectInitializer).join();
                    }
                }
                CentralDogma.this.doStop();
            });
        }

        private CompletionStage<Void> execute(String mode, Runnable task) {
            final CompletableFuture<Void> future = new CompletableFuture<>();
            final Thread thread = new Thread(() -> {
                try {
                    task.run();
                    future.complete(null);
                } catch (Throwable cause) {
                    future.completeExceptionally(cause);
                }
            }, "dogma-" + mode + "-0x" + Long.toHexString(CentralDogma.this.hashCode() & 0xFFFFFFFFL));
            thread.start();
            return future;
        }
    }
}<|MERGE_RESOLUTION|>--- conflicted
+++ resolved
@@ -129,10 +129,7 @@
 import com.linecorp.centraldogma.server.internal.api.AdministrativeService;
 import com.linecorp.centraldogma.server.internal.api.ContentServiceV1;
 import com.linecorp.centraldogma.server.internal.api.CredentialServiceV1;
-<<<<<<< HEAD
-=======
 import com.linecorp.centraldogma.server.internal.api.GitHttpService;
->>>>>>> 004a9118
 import com.linecorp.centraldogma.server.internal.api.MetadataApiService;
 import com.linecorp.centraldogma.server.internal.api.MirroringServiceV1;
 import com.linecorp.centraldogma.server.internal.api.ProjectServiceV1;
@@ -793,16 +790,6 @@
                             new ProjectServiceV1(projectApiManager), decorator,
                             v1RequestConverter, jacksonRequestConverterFunction, v1ResponseConverter);
         sb.annotatedService(API_V1_PATH_PREFIX,
-<<<<<<< HEAD
-                            new RepositoryServiceV1(safePm, executor, mds), decorator,
-                            v1RequestConverter, v1ResponseConverter);
-        sb.annotatedService(API_V1_PATH_PREFIX,
-                            new MirroringServiceV1(safePm, executor, mds), decorator,
-                            v1RequestConverter, v1RequestConverter);
-        sb.annotatedService(API_V1_PATH_PREFIX,
-                            new CredentialServiceV1(safePm, executor, mds), decorator,
-                            v1RequestConverter, v1RequestConverter);
-=======
                             new RepositoryServiceV1(executor, mds), decorator,
                             v1RequestConverter, jacksonRequestConverterFunction, v1ResponseConverter);
 
@@ -815,7 +802,6 @@
                                 v1RequestConverter, jacksonRequestConverterFunction, v1RequestConverter);
         }
 
->>>>>>> 004a9118
         sb.annotatedService()
           .pathPrefix(API_V1_PATH_PREFIX)
           .defaultServiceNaming(new ServiceNaming() {
