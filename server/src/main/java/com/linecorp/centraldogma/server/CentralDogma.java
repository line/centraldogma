/*
 * Copyright 2017 LINE Corporation
 *
 * LINE Corporation licenses this file to you under the Apache License,
 * version 2.0 (the "License"); you may not use this file except in compliance
 * with the License. You may obtain a copy of the License at:
 *
 *   https://www.apache.org/licenses/LICENSE-2.0
 *
 * Unless required by applicable law or agreed to in writing, software
 * distributed under the License is distributed on an "AS IS" BASIS, WITHOUT
 * WARRANTIES OR CONDITIONS OF ANY KIND, either express or implied. See the
 * License for the specific language governing permissions and limitations
 * under the License.
 */

package com.linecorp.centraldogma.server;

import static com.google.common.base.MoreObjects.firstNonNull;
import static com.google.common.base.Preconditions.checkState;
import static com.google.common.base.Strings.isNullOrEmpty;
import static com.linecorp.centraldogma.internal.api.v1.HttpApiV1Constants.API_V0_PATH_PREFIX;
import static com.linecorp.centraldogma.internal.api.v1.HttpApiV1Constants.API_V1_PATH_PREFIX;
import static com.linecorp.centraldogma.internal.api.v1.HttpApiV1Constants.HEALTH_CHECK_PATH;
import static com.linecorp.centraldogma.internal.api.v1.HttpApiV1Constants.METRICS_PATH;
import static com.linecorp.centraldogma.server.auth.AuthProvider.LOGIN_API_ROUTES;
import static com.linecorp.centraldogma.server.auth.AuthProvider.LOGIN_PATH;
import static com.linecorp.centraldogma.server.auth.AuthProvider.LOGOUT_API_ROUTES;
import static com.linecorp.centraldogma.server.auth.AuthProvider.LOGOUT_PATH;
import static java.util.Objects.requireNonNull;

import java.io.File;
import java.io.IOException;
import java.io.InputStream;
import java.net.InetSocketAddress;
import java.util.Collections;
import java.util.List;
import java.util.Map;
import java.util.Optional;
import java.util.concurrent.CompletableFuture;
import java.util.concurrent.CompletionStage;
import java.util.concurrent.Executor;
import java.util.concurrent.ExecutorService;
import java.util.concurrent.Executors;
import java.util.concurrent.ForkJoinPool;
import java.util.concurrent.LinkedBlockingQueue;
import java.util.concurrent.ScheduledExecutorService;
import java.util.concurrent.ThreadPoolExecutor;
import java.util.concurrent.TimeUnit;
import java.util.concurrent.TimeoutException;
import java.util.concurrent.atomic.AtomicInteger;
import java.util.function.BiFunction;
import java.util.function.Consumer;
import java.util.function.Function;

import javax.annotation.Nullable;

import org.slf4j.Logger;
import org.slf4j.LoggerFactory;

import com.fasterxml.jackson.core.JsonProcessingException;
import com.fasterxml.jackson.databind.ObjectMapper;
import com.fasterxml.jackson.databind.module.SimpleModule;
import com.github.benmanes.caffeine.cache.Caffeine;
import com.github.benmanes.caffeine.cache.stats.CacheStats;
import com.google.common.collect.ImmutableList;
import com.google.common.collect.ImmutableMap;

import com.linecorp.armeria.common.DependencyInjector;
import com.linecorp.armeria.common.Flags;
import com.linecorp.armeria.common.HttpData;
import com.linecorp.armeria.common.HttpHeaderNames;
import com.linecorp.armeria.common.HttpHeaders;
import com.linecorp.armeria.common.HttpMethod;
import com.linecorp.armeria.common.HttpRequest;
import com.linecorp.armeria.common.HttpResponse;
import com.linecorp.armeria.common.HttpStatus;
import com.linecorp.armeria.common.MediaType;
import com.linecorp.armeria.common.ServerCacheControl;
import com.linecorp.armeria.common.SessionProtocol;
import com.linecorp.armeria.common.metric.MeterIdPrefixFunction;
import com.linecorp.armeria.common.prometheus.PrometheusMeterRegistries;
import com.linecorp.armeria.common.util.EventLoopGroups;
import com.linecorp.armeria.common.util.Exceptions;
import com.linecorp.armeria.common.util.StartStopSupport;
import com.linecorp.armeria.common.util.SystemInfo;
import com.linecorp.armeria.internal.common.ReflectiveDependencyInjector;
import com.linecorp.armeria.server.AbstractHttpService;
import com.linecorp.armeria.server.ContextPathServicesBuilder;
import com.linecorp.armeria.server.DecoratingServiceBindingBuilder;
import com.linecorp.armeria.server.HttpService;
import com.linecorp.armeria.server.Route;
import com.linecorp.armeria.server.Server;
import com.linecorp.armeria.server.ServerBuilder;
import com.linecorp.armeria.server.ServerPort;
import com.linecorp.armeria.server.ServiceNaming;
import com.linecorp.armeria.server.ServiceRequestContext;
import com.linecorp.armeria.server.annotation.JacksonRequestConverterFunction;
import com.linecorp.armeria.server.auth.AuthService;
import com.linecorp.armeria.server.auth.Authorizer;
import com.linecorp.armeria.server.cors.CorsService;
import com.linecorp.armeria.server.docs.DocService;
import com.linecorp.armeria.server.encoding.DecodingService;
import com.linecorp.armeria.server.encoding.EncodingService;
import com.linecorp.armeria.server.file.FileService;
import com.linecorp.armeria.server.file.HttpFile;
import com.linecorp.armeria.server.healthcheck.HealthCheckService;
import com.linecorp.armeria.server.healthcheck.SettableHealthChecker;
import com.linecorp.armeria.server.logging.AccessLogWriter;
import com.linecorp.armeria.server.management.ManagementService;
import com.linecorp.armeria.server.metric.MetricCollectingService;
import com.linecorp.armeria.server.prometheus.PrometheusExpositionService;
import com.linecorp.armeria.server.thrift.THttpService;
import com.linecorp.armeria.server.thrift.ThriftCallService;
import com.linecorp.centraldogma.common.ShuttingDownException;
import com.linecorp.centraldogma.internal.CsrfToken;
import com.linecorp.centraldogma.internal.Jackson;
import com.linecorp.centraldogma.internal.thrift.CentralDogmaService;
import com.linecorp.centraldogma.server.auth.AuthConfig;
import com.linecorp.centraldogma.server.auth.AuthProvider;
import com.linecorp.centraldogma.server.auth.AuthProviderParameters;
import com.linecorp.centraldogma.server.auth.SessionManager;
import com.linecorp.centraldogma.server.command.Command;
import com.linecorp.centraldogma.server.command.CommandExecutor;
import com.linecorp.centraldogma.server.command.StandaloneCommandExecutor;
import com.linecorp.centraldogma.server.internal.admin.auth.CachedSessionManager;
import com.linecorp.centraldogma.server.internal.admin.auth.CsrfTokenAuthorizer;
import com.linecorp.centraldogma.server.internal.admin.auth.ExpiredSessionDeletingSessionManager;
import com.linecorp.centraldogma.server.internal.admin.auth.FileBasedSessionManager;
import com.linecorp.centraldogma.server.internal.admin.auth.SessionTokenAuthorizer;
import com.linecorp.centraldogma.server.internal.admin.service.DefaultLogoutService;
import com.linecorp.centraldogma.server.internal.admin.service.RepositoryService;
import com.linecorp.centraldogma.server.internal.admin.service.UserService;
import com.linecorp.centraldogma.server.internal.api.AdministrativeService;
import com.linecorp.centraldogma.server.internal.api.ContentServiceV1;
import com.linecorp.centraldogma.server.internal.api.CredentialServiceV1;
import com.linecorp.centraldogma.server.internal.api.GitHttpService;
import com.linecorp.centraldogma.server.internal.api.HttpApiExceptionHandler;
import com.linecorp.centraldogma.server.internal.api.MetadataApiService;
import com.linecorp.centraldogma.server.internal.api.MirroringServiceV1;
import com.linecorp.centraldogma.server.internal.api.ProjectServiceV1;
import com.linecorp.centraldogma.server.internal.api.RepositoryServiceV1;
import com.linecorp.centraldogma.server.internal.api.TokenService;
import com.linecorp.centraldogma.server.internal.api.WatchService;
import com.linecorp.centraldogma.server.internal.api.auth.ApplicationTokenAuthorizer;
import com.linecorp.centraldogma.server.internal.api.auth.RequiresPermissionDecorator.RequiresReadPermissionDecoratorFactory;
import com.linecorp.centraldogma.server.internal.api.auth.RequiresPermissionDecorator.RequiresWritePermissionDecoratorFactory;
import com.linecorp.centraldogma.server.internal.api.auth.RequiresRoleDecorator.RequiresRoleDecoratorFactory;
import com.linecorp.centraldogma.server.internal.api.converter.HttpApiRequestConverter;
import com.linecorp.centraldogma.server.internal.mirror.DefaultMirroringServicePlugin;
import com.linecorp.centraldogma.server.internal.mirror.MirrorRunner;
import com.linecorp.centraldogma.server.internal.replication.ZooKeeperCommandExecutor;
import com.linecorp.centraldogma.server.internal.storage.project.DefaultProjectManager;
import com.linecorp.centraldogma.server.internal.storage.project.ProjectApiManager;
import com.linecorp.centraldogma.server.internal.storage.repository.MirrorConfig;
import com.linecorp.centraldogma.server.internal.thrift.CentralDogmaExceptionTranslator;
import com.linecorp.centraldogma.server.internal.thrift.CentralDogmaServiceImpl;
import com.linecorp.centraldogma.server.internal.thrift.CentralDogmaTimeoutScheduler;
import com.linecorp.centraldogma.server.internal.thrift.TokenlessClientLogger;
import com.linecorp.centraldogma.server.management.ServerStatus;
import com.linecorp.centraldogma.server.management.ServerStatusManager;
import com.linecorp.centraldogma.server.metadata.MetadataService;
import com.linecorp.centraldogma.server.mirror.MirrorProvider;
import com.linecorp.centraldogma.server.plugin.AllReplicasPlugin;
import com.linecorp.centraldogma.server.plugin.Plugin;
import com.linecorp.centraldogma.server.plugin.PluginInitContext;
import com.linecorp.centraldogma.server.plugin.PluginTarget;
import com.linecorp.centraldogma.server.storage.project.InternalProjectInitializer;
import com.linecorp.centraldogma.server.storage.project.ProjectManager;

import io.micrometer.core.instrument.MeterRegistry;
import io.micrometer.core.instrument.binder.jvm.ClassLoaderMetrics;
import io.micrometer.core.instrument.binder.jvm.DiskSpaceMetrics;
import io.micrometer.core.instrument.binder.jvm.ExecutorServiceMetrics;
import io.micrometer.core.instrument.binder.jvm.JvmGcMetrics;
import io.micrometer.core.instrument.binder.jvm.JvmMemoryMetrics;
import io.micrometer.core.instrument.binder.jvm.JvmThreadMetrics;
import io.micrometer.core.instrument.binder.system.FileDescriptorMetrics;
import io.micrometer.core.instrument.binder.system.ProcessorMetrics;
import io.micrometer.core.instrument.binder.system.UptimeMetrics;
import io.micrometer.core.instrument.composite.CompositeMeterRegistry;
import io.micrometer.prometheusmetrics.PrometheusMeterRegistry;
import io.netty.util.concurrent.DefaultThreadFactory;
import io.netty.util.concurrent.GlobalEventExecutor;

/**
 * Central Dogma server.
 *
 * @see CentralDogmaBuilder
 */
public class CentralDogma implements AutoCloseable {

    private static final Logger logger = LoggerFactory.getLogger(CentralDogma.class);

    private static final boolean GIT_MIRROR_ENABLED;

    static {
        Jackson.registerModules(new SimpleModule().addSerializer(CacheStats.class, new CacheStatsSerializer()));

        boolean gitMirrorEnabled = false;
        for (MirrorProvider mirrorProvider : MirrorConfig.MIRROR_PROVIDERS) {
            if ("com.linecorp.centraldogma.server.internal.mirror.GitMirrorProvider"
                    .equals(mirrorProvider.getClass().getName())) {
                gitMirrorEnabled = true;
                break;
            }
        }
        logger.info("Git mirroring: {}",
                    gitMirrorEnabled ? "enabled"
                                     : "disabled ('centraldogma-server-mirror-git' module is not available)");
        GIT_MIRROR_ENABLED = gitMirrorEnabled;
    }

    /**
     * Creates a new instance from the given configuration file.
     *
     * @throws IOException if failed to load the configuration from the specified file
     */
    public static CentralDogma forConfig(File configFile) throws IOException {
        requireNonNull(configFile, "configFile");
        return new CentralDogma(CentralDogmaConfig.load(configFile), Flags.meterRegistry());
    }

    private final SettableHealthChecker serverHealth = new SettableHealthChecker(false);
    private final CentralDogmaStartStop startStop;

    private final AtomicInteger numPendingStopRequests = new AtomicInteger();

    @Nullable
    private final PluginGroup pluginsForAllReplicas;
    @Nullable
    private final PluginGroup pluginsForLeaderOnly;

    private final CentralDogmaConfig cfg;
    @Nullable
    private volatile ProjectManager pm;
    @Nullable
    private volatile Server server;
    @Nullable
    private ExecutorService repositoryWorker;
    @Nullable
    private ScheduledExecutorService purgeWorker;
    @Nullable
    private CommandExecutor executor;
    private final MeterRegistry meterRegistry;
    @Nullable
    MeterRegistry meterRegistryToBeClosed;
    @Nullable
    private SessionManager sessionManager;
    @Nullable
    private ServerStatusManager statusManager;
    @Nullable
    private InternalProjectInitializer projectInitializer;
    @Nullable
    private volatile MirrorRunner mirrorRunner;

    CentralDogma(CentralDogmaConfig cfg, MeterRegistry meterRegistry) {
        this.cfg = requireNonNull(cfg, "cfg");
        pluginsForAllReplicas = PluginGroup.loadPlugins(
                CentralDogma.class.getClassLoader(), PluginTarget.ALL_REPLICAS, cfg);
        pluginsForLeaderOnly = PluginGroup.loadPlugins(
                CentralDogma.class.getClassLoader(), PluginTarget.LEADER_ONLY, cfg);
        startStop = new CentralDogmaStartStop(pluginsForAllReplicas);
        this.meterRegistry = meterRegistry;
    }

    /**
     * Returns the configuration of the server.
     *
     * @return the {@link CentralDogmaConfig} instance which is used for configuring this {@link CentralDogma}.
     */
    public CentralDogmaConfig config() {
        return cfg;
    }

    /**
     * Returns the primary port of the server.
     *
     * @return the primary {@link ServerPort} if the server is started. {@link Optional#empty()} otherwise.
     */
    @Nullable
    public ServerPort activePort() {
        final Server server = this.server;
        return server != null ? server.activePort() : null;
    }

    /**
     * Returns the ports of the server.
     *
     * @return the {@link Map} which contains the pairs of local {@link InetSocketAddress} and
     *         {@link ServerPort} is the server is started. {@link Optional#empty()} otherwise.
     */
    public Map<InetSocketAddress, ServerPort> activePorts() {
        final Server server = this.server;
        if (server != null) {
            return server.activePorts();
        } else {
            return Collections.emptyMap();
        }
    }

    /**
     * Returns the {@link ProjectManager} of the server if the server is started.
     * {@code null} is returned, otherwise.
     */
    @Nullable
    public ProjectManager projectManager() {
        return pm;
    }

    /**
     * Returns the {@link MirroringService} of the server.
     *
     * @return the {@link MirroringService} if the server is started and mirroring is enabled.
     *         {@link Optional#empty()} otherwise.
     */
    public Optional<MirroringService> mirroringService() {
        if (pluginsForLeaderOnly == null) {
            return Optional.empty();
        }
        return pluginsForLeaderOnly.findFirstPlugin(DefaultMirroringServicePlugin.class)
                                   .map(DefaultMirroringServicePlugin::mirroringService);
    }

    /**
     * Returns the {@link Plugin}s which have been loaded.
     *
     * @param target the {@link PluginTarget} of the {@link Plugin}s to be returned
     */
    public List<Plugin> plugins(PluginTarget target) {
        switch (requireNonNull(target, "target")) {
            case LEADER_ONLY:
                return pluginsForLeaderOnly != null ? ImmutableList.copyOf(pluginsForLeaderOnly.plugins())
                                                    : ImmutableList.of();
            case ALL_REPLICAS:
                return pluginsForAllReplicas != null ? ImmutableList.copyOf(pluginsForAllReplicas.plugins())
                                                     : ImmutableList.of();
            default:
                // Should not reach here.
                throw new Error("Unknown plugin target: " + target);
        }
    }

    /**
     * Returns the {@link MeterRegistry} that contains the stats related with the server.
     */
    public Optional<MeterRegistry> meterRegistry() {
        return Optional.ofNullable(meterRegistry);
    }

    /**
     * Starts the server.
     */
    public CompletableFuture<Void> start() {
        return startStop.start(true);
    }

    /**
     * Stops the server. This method does nothing if the server is stopped already.
     */
    public CompletableFuture<Void> stop() {
        serverHealth.setHealthy(false);

        final Optional<GracefulShutdownTimeout> gracefulTimeoutOpt = cfg.gracefulShutdownTimeout();
        if (gracefulTimeoutOpt.isPresent()) {
            try {
                // Sleep 1 second so that clients have some time to redirect traffic according
                // to the health status
                Thread.sleep(1000);
            } catch (InterruptedException e) {
                logger.debug("Interrupted while waiting for quiet period", e);
                Thread.currentThread().interrupt();
            }
        }

        numPendingStopRequests.incrementAndGet();
        return startStop.stop().thenRun(numPendingStopRequests::decrementAndGet);
    }

    @Override
    public void close() {
        startStop.close();
    }

    private void doStart() throws Exception {
        boolean success = false;
        ExecutorService repositoryWorker = null;
        ScheduledExecutorService purgeWorker = null;
        ProjectManager pm = null;
        CommandExecutor executor = null;
        Server server = null;
        SessionManager sessionManager = null;
        try {
            logger.info("Starting the Central Dogma ..");

            final ThreadPoolExecutor repositoryWorkerImpl = new ThreadPoolExecutor(
                    cfg.numRepositoryWorkers(), cfg.numRepositoryWorkers(),
                    // TODO(minwoox): Use LinkedTransferQueue when we upgrade to JDK 21.
                    60, TimeUnit.SECONDS, new LinkedBlockingQueue<>(),
                    new DefaultThreadFactory("repository-worker", true));
            repositoryWorkerImpl.allowCoreThreadTimeOut(true);
            repositoryWorker = ExecutorServiceMetrics.monitor(meterRegistry, repositoryWorkerImpl,
                                                              "repositoryWorker");

            logger.info("Starting the project manager: {}", cfg.dataDir());

            purgeWorker = Executors.newSingleThreadScheduledExecutor(
                    new DefaultThreadFactory("purge-worker", true));

            pm = new DefaultProjectManager(cfg.dataDir(), repositoryWorker, purgeWorker,
                                           meterRegistry, cfg.repositoryCacheSpec());

            logger.info("Started the project manager: {}", pm);

            logger.info("Current settings:\n{}", cfg);

            sessionManager = initializeSessionManager();

            logger.info("Starting the command executor ..");
            executor = startCommandExecutor(pm, repositoryWorker, purgeWorker,
                                            meterRegistry, sessionManager);
            // The projectInitializer is set in startCommandExecutor.
            assert projectInitializer != null;
            if (executor.isWritable()) {
                logger.info("Started the command executor.");
            }

            logger.info("Starting the RPC server.");
            server = startServer(pm, executor, purgeWorker, meterRegistry, sessionManager,
                                 projectInitializer);
            logger.info("Started the RPC server at: {}", server.activePorts());
            logger.info("Started the Central Dogma successfully.");
            success = true;
        } finally {
            if (success) {
                serverHealth.setHealthy(true);
                this.repositoryWorker = repositoryWorker;
                this.purgeWorker = purgeWorker;
                this.pm = pm;
                this.executor = executor;
                this.server = server;
                this.sessionManager = sessionManager;
            } else {
                doStop(server, executor, pm, repositoryWorker, purgeWorker, sessionManager, mirrorRunner);
            }
        }
    }

    private CommandExecutor startCommandExecutor(
            ProjectManager pm, Executor repositoryWorker,
            ScheduledExecutorService purgeWorker, MeterRegistry meterRegistry,
            @Nullable SessionManager sessionManager) {

        final Consumer<CommandExecutor> onTakeLeadership = exec -> {
            if (pluginsForLeaderOnly != null) {
                logger.info("Starting plugins on the leader replica ..");
                pluginsForLeaderOnly
                        .start(cfg, pm, exec, meterRegistry, purgeWorker, projectInitializer)
                        .handle((unused, cause) -> {
                            if (cause == null) {
                                logger.info("Started plugins on the leader replica.");
                            } else {
                                logger.error("Failed to start plugins on the leader replica..", cause);
                            }
                            return null;
                        });
            }
        };

        final Consumer<CommandExecutor> onReleaseLeadership = exec -> {
            if (pluginsForLeaderOnly != null) {
                logger.info("Stopping plugins on the leader replica ..");
                pluginsForLeaderOnly.stop(cfg, pm, exec, meterRegistry, purgeWorker, projectInitializer)
                                    .handle((unused, cause) -> {
                                        if (cause == null) {
                                            logger.info("Stopped plugins on the leader replica.");
                                        } else {
                                            logger.error("Failed to stop plugins on the leader replica.",
                                                         cause);
                                        }
                                        return null;
                                    });
            }
        };

        statusManager = new ServerStatusManager(cfg.dataDir());
        logger.info("Startup mode: {}", statusManager.serverStatus());
        final CommandExecutor executor;
        final ReplicationMethod replicationMethod = cfg.replicationConfig().method();
        switch (replicationMethod) {
            case ZOOKEEPER:
                executor = newZooKeeperCommandExecutor(pm, repositoryWorker, statusManager, meterRegistry,
                                                       sessionManager, onTakeLeadership, onReleaseLeadership);
                break;
            case NONE:
                logger.info("No replication mechanism specified; entering standalone");
                executor = new StandaloneCommandExecutor(pm, repositoryWorker, statusManager, sessionManager,
                                                         cfg.writeQuotaPerRepository(),
                                                         onTakeLeadership, onReleaseLeadership);
                break;
            default:
                throw new Error("unknown replication method: " + replicationMethod);
        }
        projectInitializer = new InternalProjectInitializer(executor, pm);

        final ServerStatus initialServerStatus = statusManager.serverStatus();
        executor.setWritable(initialServerStatus.writable());
        if (!initialServerStatus.replicating()) {
            projectInitializer.whenInitialized().complete(null);
            return executor;
        }
        try {
            final CompletableFuture<Void> startFuture = executor.start();
            while (!startFuture.isDone()) {
                if (numPendingStopRequests.get() > 0) {
                    // Stop request has been issued.
                    executor.stop().get();
                    break;
                }

                try {
                    startFuture.get(100, TimeUnit.MILLISECONDS);
                } catch (TimeoutException unused) {
                    // Taking long time ..
                }
            }

            // Trigger the exception if any.
            startFuture.get();
            projectInitializer.initialize();
        } catch (Exception e) {
            projectInitializer.whenInitialized().complete(null);
            logger.warn("Failed to start the command executor. Entering read-only.", e);
        }

        return executor;
    }

    @Nullable
    private SessionManager initializeSessionManager() throws Exception {
        final AuthConfig authCfg = cfg.authConfig();
        if (authCfg == null) {
            return null;
        }

        boolean success = false;
        SessionManager manager = null;
        try {
            manager = new FileBasedSessionManager(new File(cfg.dataDir(), "_sessions").toPath(),
                                                  authCfg.sessionValidationSchedule());
            manager = new CachedSessionManager(manager, Caffeine.from(authCfg.sessionCacheSpec()).build());
            manager = new ExpiredSessionDeletingSessionManager(manager);
            success = true;
            return manager;
        } finally {
            if (!success && manager != null) {
                try {
                    // It will eventually close FileBasedSessionManager because the other managers just forward
                    // the close method call to their delegate.
                    manager.close();
                } catch (Exception e) {
                    logger.warn("Failed to close a session manager.", e);
                }
            }
        }
    }

    private Server startServer(ProjectManager pm, CommandExecutor executor,
                               ScheduledExecutorService purgeWorker, MeterRegistry meterRegistry,
                               @Nullable SessionManager sessionManager,
                               InternalProjectInitializer projectInitializer) {
        final ServerBuilder sb = Server.builder();
        cfg.ports().forEach(sb::port);

        final boolean needsTls =
                cfg.ports().stream().anyMatch(ServerPort::hasTls) ||
                (cfg.managementConfig() != null && cfg.managementConfig().protocol().isTls());

        if (needsTls) {
            try {
                final TlsConfig tlsConfig = cfg.tls();
                if (tlsConfig != null) {
                    try (InputStream keyCertChainInputStream = tlsConfig.keyCertChainInputStream();
                         InputStream keyInputStream = tlsConfig.keyInputStream()) {
                        sb.tls(keyCertChainInputStream, keyInputStream, tlsConfig.keyPassword());
                    }
                } else {
                    logger.warn(
                            "Missing TLS configuration. Generating a self-signed certificate for TLS support.");
                    sb.tlsSelfSigned();
                }
            } catch (Exception e) {
                Exceptions.throwUnsafely(e);
            }
        }

        sb.clientAddressSources(cfg.clientAddressSourceList());
        sb.clientAddressTrustedProxyFilter(cfg.trustedProxyAddressPredicate());

        cfg.numWorkers().ifPresent(
                numWorkers -> sb.workerGroup(EventLoopGroups.newEventLoopGroup(numWorkers), true));
        cfg.maxNumConnections().ifPresent(sb::maxNumConnections);
        cfg.idleTimeoutMillis().ifPresent(sb::idleTimeoutMillis);
        cfg.requestTimeoutMillis().ifPresent(sb::requestTimeoutMillis);
        cfg.maxFrameLength().ifPresent(sb::maxRequestLength);
        cfg.gracefulShutdownTimeout().ifPresent(
                t -> sb.gracefulShutdownTimeoutMillis(t.quietPeriodMillis(), t.timeoutMillis()));

        final MetadataService mds = new MetadataService(pm, executor);
        final WatchService watchService = new WatchService(meterRegistry);
        final AuthProvider authProvider = createAuthProvider(executor, sessionManager, mds);
        final ProjectApiManager projectApiManager = new ProjectApiManager(pm, executor, mds);

        configureThriftService(sb, projectApiManager, executor, watchService, mds);

        sb.service("/title", webAppTitleFile(cfg.webAppTitle(), SystemInfo.hostname()).asService());

        sb.service(HEALTH_CHECK_PATH, HealthCheckService.builder()
                                                        .checkers(serverHealth)
                                                        .build());
        configManagement(sb, config().managementConfig());

        sb.serviceUnder("/docs/",
                        DocService.builder()
                                  .exampleHeaders(CentralDogmaService.class,
                                                  HttpHeaders.of(HttpHeaderNames.AUTHORIZATION,
                                                                 "Bearer " + CsrfToken.ANONYMOUS))
                                  .build());
        final Function<? super HttpService, AuthService> authService =
                authService(mds, authProvider, sessionManager);
        configureHttpApi(sb, projectApiManager, executor, watchService, mds, authProvider, authService,
                         meterRegistry);

        configureMetrics(sb, meterRegistry);
        // Add the CORS service as the last decorator(executed first) so that the CORS service is applied
        // before AuthService.
        configCors(sb, config().corsConfig());

        // Configure access log format.
        final String accessLogFormat = cfg.accessLogFormat();
        if (isNullOrEmpty(accessLogFormat)) {
            sb.accessLogWriter(AccessLogWriter.disabled(), true);
        } else if ("common".equals(accessLogFormat)) {
            sb.accessLogWriter(AccessLogWriter.common(), true);
        } else if ("combined".equals(accessLogFormat)) {
            sb.accessLogWriter(AccessLogWriter.combined(), true);
        } else {
            sb.accessLogFormat(accessLogFormat);
        }

        if (pluginsForAllReplicas != null) {
            final PluginInitContext pluginInitContext =
                    new PluginInitContext(config(), pm, executor, meterRegistry, purgeWorker, sb,
                                          authService, projectInitializer);
            pluginsForAllReplicas.plugins()
                                 .forEach(p -> {
                                     if (!(p instanceof AllReplicasPlugin)) {
                                         return;
                                     }
                                     final AllReplicasPlugin plugin = (AllReplicasPlugin) p;
                                     plugin.init(pluginInitContext);
                                 });
        }
        // Configure the uncaught exception handler just before starting the server so that override the
        // default exception handler set by third-party libraries such as NIOServerCnxnFactory.
        Thread.setDefaultUncaughtExceptionHandler((t, e) -> logger.warn("Uncaught exception: {}", t, e));

        final Server s = sb.build();
        s.start().join();
        return s;
    }

    static HttpFile webAppTitleFile(@Nullable String webAppTitle, String hostname) {
        requireNonNull(hostname, "hostname");
        final Map<String, String> titleAndHostname = ImmutableMap.of(
                "title", firstNonNull(webAppTitle, "Central Dogma at {{hostname}}"),
                "hostname", hostname);

        try {
            final HttpData data = HttpData.ofUtf8(Jackson.writeValueAsString(titleAndHostname));
            return HttpFile.builder(data)
                           .contentType(MediaType.JSON_UTF_8)
                           .cacheControl(ServerCacheControl.REVALIDATED)
                           .build();
        } catch (JsonProcessingException e) {
            throw new Error("Failed to encode the title and hostname:", e);
        }
    }

    @Nullable
    private AuthProvider createAuthProvider(
            CommandExecutor commandExecutor, @Nullable SessionManager sessionManager, MetadataService mds) {
        final AuthConfig authCfg = cfg.authConfig();
        if (authCfg == null) {
            return null;
        }

        checkState(sessionManager != null, "SessionManager is null");
        final AuthProviderParameters parameters = new AuthProviderParameters(
                // Find application first, then find the session token.
                new ApplicationTokenAuthorizer(mds::findTokenBySecret).orElse(
                        new SessionTokenAuthorizer(sessionManager, authCfg.administrators())),
                cfg,
                sessionManager::generateSessionId,
                // Propagate login and logout events to the other replicas.
                session -> commandExecutor.execute(Command.createSession(session)),
                sessionId -> commandExecutor.execute(Command.removeSession(sessionId)));
        return authCfg.factory().create(parameters);
    }

    private CommandExecutor newZooKeeperCommandExecutor(
            ProjectManager pm, Executor repositoryWorker,
            ServerStatusManager serverStatusManager,
            MeterRegistry meterRegistry,
            @Nullable SessionManager sessionManager,
            @Nullable Consumer<CommandExecutor> onTakeLeadership,
            @Nullable Consumer<CommandExecutor> onReleaseLeadership) {
        final ZooKeeperReplicationConfig zkCfg = (ZooKeeperReplicationConfig) cfg.replicationConfig();

        // Delete the old UUID replica ID which is not used anymore.
        final File dataDir = cfg.dataDir();
        new File(dataDir, "replica_id").delete();

        // TODO(trustin): Provide a way to restart/reload the replicator
        //                so that we can recover from ZooKeeper maintenance automatically.
        return new ZooKeeperCommandExecutor(
                zkCfg, dataDir,
                new StandaloneCommandExecutor(pm, repositoryWorker, serverStatusManager, sessionManager,
                        /* onTakeLeadership */ null, /* onReleaseLeadership */ null),
                meterRegistry, pm, config().writeQuotaPerRepository(), onTakeLeadership, onReleaseLeadership);
    }

    private void configureThriftService(ServerBuilder sb, ProjectApiManager projectApiManager,
                                        CommandExecutor executor,
                                        WatchService watchService, MetadataService mds) {
        final CentralDogmaServiceImpl service =
                new CentralDogmaServiceImpl(projectApiManager, executor, watchService, mds);

        HttpService thriftService =
                ThriftCallService.of(service)
                                 .decorate(CentralDogmaTimeoutScheduler::new)
                                 .decorate(CentralDogmaExceptionTranslator::new)
                                 .decorate(THttpService.newDecorator());

        if (cfg.isCsrfTokenRequiredForThrift()) {
            thriftService = thriftService.decorate(AuthService.newDecorator(new CsrfTokenAuthorizer()));
        } else {
            thriftService = thriftService.decorate(TokenlessClientLogger::new);
        }

        // Enable content compression for API responses.
        thriftService = thriftService.decorate(contentEncodingDecorator());

        sb.service("/cd/thrift/v1", thriftService);
    }

    private Function<? super HttpService, AuthService> authService(
            MetadataService mds, @Nullable AuthProvider authProvider, @Nullable SessionManager sessionManager) {
        if (authProvider == null) {
            return AuthService.newDecorator(new CsrfTokenAuthorizer());
        }
        final AuthConfig authCfg = cfg.authConfig();
        assert authCfg != null : "authCfg";
        assert sessionManager != null : "sessionManager";
        final Authorizer<HttpRequest> tokenAuthorizer =
                new ApplicationTokenAuthorizer(mds::findTokenBySecret)
                        .orElse(new SessionTokenAuthorizer(sessionManager,
                                                           authCfg.administrators()));
        return AuthService.builder()
                          .add(tokenAuthorizer)
                          .onFailure(new CentralDogmaAuthFailureHandler())
                          .newDecorator();
    }

    private void configureHttpApi(ServerBuilder sb,
                                  ProjectApiManager projectApiManager, CommandExecutor executor,
                                  WatchService watchService, MetadataService mds,
                                  @Nullable AuthProvider authProvider,
                                  Function<? super HttpService, AuthService> authService,
                                  MeterRegistry meterRegistry) {
        final DependencyInjector dependencyInjector = DependencyInjector.ofSingletons(
                // Use the default ObjectMapper without any configuration.
                // See JacksonRequestConverterFunctionTest
                new JacksonRequestConverterFunction(new ObjectMapper()),
                new HttpApiRequestConverter(projectApiManager),
                new RequiresReadPermissionDecoratorFactory(mds),
                new RequiresWritePermissionDecoratorFactory(mds),
                new RequiresRoleDecoratorFactory(mds)
        );
        sb.dependencyInjector(dependencyInjector, false)
          // TODO(ikhoon): Consider exposing ReflectiveDependencyInjector as a public API via
          //               DependencyInjector.ofReflective()
          .dependencyInjector(new ReflectiveDependencyInjector(), false);

        // Enable content compression for API responses.
        final Function<? super HttpService, ? extends HttpService> decorator =
                authService.andThen(contentEncodingDecorator());
        for (String path : ImmutableList.of(API_V0_PATH_PREFIX, API_V1_PATH_PREFIX)) {
            final DecoratingServiceBindingBuilder decoratorBuilder =
                    sb.routeDecorator().pathPrefix(path);
            for (Route loginRoute : LOGIN_API_ROUTES) {
                decoratorBuilder.exclude(loginRoute);
            }
            for (Route logoutRoute : LOGOUT_API_ROUTES) {
                decoratorBuilder.exclude(logoutRoute);
            }
            decoratorBuilder.build(decorator);
        }

        assert statusManager != null;
        final ContextPathServicesBuilder apiV1ServiceBuilder = sb.contextPath(API_V1_PATH_PREFIX);
        apiV1ServiceBuilder
                .annotatedService(new AdministrativeService(executor, statusManager))
                .annotatedService(new ProjectServiceV1(projectApiManager, executor))
                .annotatedService(new RepositoryServiceV1(executor, mds))
                .annotatedService(new CredentialServiceV1(projectApiManager, executor));

        if (GIT_MIRROR_ENABLED) {
<<<<<<< HEAD
            mirrorRunner = new MirrorRunner(projectApiManager, executor, cfg, meterRegistry);
            apiV1ServiceBuilder.annotatedService(
                                       new MirroringServiceV1(projectApiManager, executor, mirrorRunner))
                               .annotatedService(new CredentialServiceV1(projectApiManager, executor));
=======
            apiV1ServiceBuilder.annotatedService(new MirroringServiceV1(projectApiManager, executor));
>>>>>>> 9a9e098a
        }

        apiV1ServiceBuilder.annotatedService()
                           .defaultServiceNaming(new ServiceNaming() {
                               private final String serviceName = ContentServiceV1.class.getName();
                               private final String watchServiceName =
                                       serviceName.replace("ContentServiceV1", "WatchContentServiceV1");

                               @Override
                               public String serviceName(ServiceRequestContext ctx) {
                                   if (ctx.request().headers().contains(HttpHeaderNames.IF_NONE_MATCH)) {
                                       return watchServiceName;
                                   }
                                   return serviceName;
                               }
                           })
                           .build(new ContentServiceV1(executor, watchService, meterRegistry));

        if (authProvider != null) {
            sb.service("/security_enabled", new AbstractHttpService() {
                @Override
                protected HttpResponse doGet(ServiceRequestContext ctx, HttpRequest req) {
                    return HttpResponse.of(HttpStatus.OK);
                }
            });

            final AuthConfig authCfg = cfg.authConfig();
            assert authCfg != null : "authCfg";
            apiV1ServiceBuilder
                    .annotatedService(new MetadataApiService(executor, mds, authCfg.loginNameNormalizer()))
                    .annotatedService(new TokenService(executor, mds));

            // authentication services:
            Optional.ofNullable(authProvider.loginApiService())
                    .ifPresent(login -> LOGIN_API_ROUTES.forEach(mapping -> sb.service(mapping, login)));

            // Provide logout API by default.
            final HttpService logout =
                    Optional.ofNullable(authProvider.logoutApiService())
                            .orElseGet(() -> new DefaultLogoutService(executor));
            for (Route route : LOGOUT_API_ROUTES) {
                sb.service(route, decorator.apply(logout));
            }

            authProvider.moreServices().forEach(sb::service);
        }

        sb.annotatedService()
          .decorator(decorator)
          .decorator(DecodingService.newDecorator())
          .build(new GitHttpService(projectApiManager));

        if (cfg.isWebAppEnabled()) {
            sb.contextPath(API_V0_PATH_PREFIX)
              .annotatedService(new UserService(executor))
              .annotatedService(new RepositoryService(projectApiManager, executor));

            if (authProvider != null) {
                // Will redirect to /web/auth/login by default.
                sb.service(LOGIN_PATH, authProvider.webLoginService());
                // Will redirect to /web/auth/logout by default.
                sb.service(LOGOUT_PATH, authProvider.webLogoutService());
            }

            // If the index.html is just returned, Next.js will handle the all remaining process such as
            // fetching resources and routes to the target pages.
            sb.serviceUnder("/app", HttpFile.of(CentralDogma.class.getClassLoader(),
                                                "com/linecorp/centraldogma/webapp/index.html")
                                            .asService());
            // Serve all web resources except for '/app'.
            sb.route()
              .pathPrefix("/")
              .exclude("prefix:/app")
              .exclude("prefix:/api")
              .build(FileService.builder(CentralDogma.class.getClassLoader(),
                                         "com/linecorp/centraldogma/webapp")
                                .cacheControl(ServerCacheControl.REVALIDATED)
                                .autoDecompress(true)
                                .serveCompressedFiles(true)
                                .fallbackFileExtensions("html")
                                .build());

            sb.serviceUnder("/legacy-web",
                            FileService.builder(CentralDogma.class.getClassLoader(), "webapp")
                                       .cacheControl(ServerCacheControl.REVALIDATED)
                                       .autoDecompress(true)
                                       .serveCompressedFiles(true)
                                       .build());
        }

        sb.errorHandler(new HttpApiExceptionHandler());
    }

    private static void configCors(ServerBuilder sb, @Nullable CorsConfig corsConfig) {
        if (corsConfig == null) {
            return;
        }

        sb.decorator(CorsService.builder(corsConfig.allowedOrigins())
                                .allowRequestMethods(HttpMethod.knownMethods())
                                .allowAllRequestHeaders(true)
                                .allowCredentials()
                                .maxAge(corsConfig.maxAgeSeconds())
                                .newDecorator());
    }

    private static void configManagement(ServerBuilder sb, @Nullable ManagementConfig managementConfig) {
        if (managementConfig == null) {
            return;
        }

        // curl -L https://<address>:<port>/internal/management/jvm/threaddump
        // curl -L https://<address>:<port>/internal/management/jvm/heapdump -o heapdump.hprof
        final int port = managementConfig.port();
        if (port == 0) {
            logger.info("'management.port' is 0, using the same ports as 'ports'.");
            sb.route()
              .pathPrefix(managementConfig.path())
              .defaultServiceName("management")
              .build(ManagementService.of());
        } else {
            final SessionProtocol managementProtocol = managementConfig.protocol();
            final String address = managementConfig.address();
            if (address == null) {
                sb.port(new ServerPort(port, managementProtocol));
            } else {
                sb.port(new ServerPort(new InetSocketAddress(address, port), managementProtocol));
            }
            sb.virtualHost(port)
              .route()
              .pathPrefix(managementConfig.path())
              .defaultServiceName("management")
              .build(ManagementService.of());
        }
    }

    private static Function<? super HttpService, EncodingService> contentEncodingDecorator() {
        return delegate -> EncodingService
                .builder()
                .encodableContentTypes(contentType -> {
                    if ("application".equals(contentType.type())) {
                        final String subtype = contentType.subtype();
                        switch (subtype) {
                            case "json":
                            case "xml":
                            case "x-thrift":
                            case "x-git-upload-pack-advertisement":
                            case "x-git-upload-pack-result":
                                return true;
                            default:
                                return subtype.endsWith("+json") ||
                                       subtype.endsWith("+xml") ||
                                       subtype.startsWith("vnd.apache.thrift.");
                        }
                    }
                    return false;
                })
                .build(delegate);
    }

    private void configureMetrics(ServerBuilder sb, MeterRegistry registry) {
        sb.meterRegistry(registry);

        // expose the prometheus endpoint if the registry is either a PrometheusMeterRegistry or
        // CompositeMeterRegistry
        if (registry instanceof PrometheusMeterRegistry) {
            final PrometheusMeterRegistry prometheusMeterRegistry = (PrometheusMeterRegistry) registry;
            sb.service(METRICS_PATH,
                       PrometheusExpositionService.of(prometheusMeterRegistry.getPrometheusRegistry()));
        } else if (registry instanceof CompositeMeterRegistry) {
            final PrometheusMeterRegistry prometheusMeterRegistry = PrometheusMeterRegistries.newRegistry();
            ((CompositeMeterRegistry) registry).add(prometheusMeterRegistry);
            sb.service(METRICS_PATH,
                       PrometheusExpositionService.of(prometheusMeterRegistry.getPrometheusRegistry()));
            meterRegistryToBeClosed = prometheusMeterRegistry;
        } else {
            logger.info("Not exposing a prometheus endpoint for the type: {}", registry.getClass());
        }

        sb.decorator(MetricCollectingService.newDecorator(MeterIdPrefixFunction.ofDefault("api")));

        // Bind system metrics.
        new FileDescriptorMetrics().bindTo(registry);
        new ProcessorMetrics().bindTo(registry);
        new ClassLoaderMetrics().bindTo(registry);
        new UptimeMetrics().bindTo(registry);
        new DiskSpaceMetrics(cfg.dataDir()).bindTo(registry);
        new JvmGcMetrics().bindTo(registry);
        new JvmMemoryMetrics().bindTo(registry);
        new JvmThreadMetrics().bindTo(registry);

        // Bind global thread pool metrics.
        ExecutorServiceMetrics.monitor(registry, ForkJoinPool.commonPool(), "commonPool");
    }

    private void doStop() {
        if (server == null) {
            return;
        }

        final Server server = this.server;
        final CommandExecutor executor = this.executor;
        final ProjectManager pm = this.pm;
        final ExecutorService repositoryWorker = this.repositoryWorker;
        final ExecutorService purgeWorker = this.purgeWorker;
        final SessionManager sessionManager = this.sessionManager;
        final MirrorRunner mirrorRunner = this.mirrorRunner;

        this.server = null;
        this.executor = null;
        this.pm = null;
        this.repositoryWorker = null;
        this.sessionManager = null;
        this.mirrorRunner = null;
        projectInitializer = null;
        if (meterRegistryToBeClosed != null) {
            assert meterRegistry instanceof CompositeMeterRegistry;
            ((CompositeMeterRegistry) meterRegistry).remove(meterRegistryToBeClosed);
            meterRegistryToBeClosed.close();
            meterRegistryToBeClosed = null;
        }

        logger.info("Stopping the Central Dogma ..");
        if (!doStop(server, executor, pm, repositoryWorker, purgeWorker, sessionManager, mirrorRunner)) {
            logger.warn("Stopped the Central Dogma with failure.");
        } else {
            logger.info("Stopped the Central Dogma successfully.");
        }
    }

    private static boolean doStop(
            @Nullable Server server, @Nullable CommandExecutor executor,
            @Nullable ProjectManager pm,
            @Nullable ExecutorService repositoryWorker, @Nullable ExecutorService purgeWorker,
            @Nullable SessionManager sessionManager, @Nullable MirrorRunner mirrorRunner) {

        boolean success = true;
        try {
            if (sessionManager != null) {
                logger.info("Stopping the session manager ..");
                sessionManager.close();
                logger.info("Stopped the session manager.");
            }
        } catch (Throwable t) {
            success = false;
            logger.warn("Failed to stop the session manager:", t);
        }

        try {
            if (pm != null) {
                logger.info("Stopping the project manager ..");
                pm.close(ShuttingDownException::new);
                logger.info("Stopped the project manager.");
            }
        } catch (Throwable t) {
            success = false;
            logger.warn("Failed to stop the project manager:", t);
        }

        try {
            if (executor != null) {
                logger.info("Stopping the command executor ..");
                executor.stop();
                logger.info("Stopped the command executor.");
            }
        } catch (Throwable t) {
            success = false;
            logger.warn("Failed to stop the command executor:", t);
        }

        final BiFunction<ExecutorService, String, Boolean> stopWorker = (worker, name) -> {
            try {
                if (worker != null && !worker.isTerminated()) {
                    logger.info("Stopping the {} worker ..", name);
                    boolean interruptLater = false;
                    while (!worker.isTerminated()) {
                        worker.shutdownNow();
                        try {
                            worker.awaitTermination(1, TimeUnit.SECONDS);
                        } catch (InterruptedException e) {
                            // Interrupt later.
                            interruptLater = true;
                        }
                    }
                    logger.info("Stopped the {} worker.", name);

                    if (interruptLater) {
                        Thread.currentThread().interrupt();
                    }
                }
                return true;
            } catch (Throwable t) {
                logger.warn("Failed to stop the " + name + " worker:", t);
                return false;
            }
        };
        if (!stopWorker.apply(repositoryWorker, "repository")) {
            success = false;
        }
        if (!stopWorker.apply(purgeWorker, "purge")) {
            success = false;
        }

        try {
            if (mirrorRunner != null) {
                logger.info("Stopping the mirror runner..");
                mirrorRunner.close();
                logger.info("Stopped the mirror runner.");
            }
        } catch (Throwable t) {
            success = false;
            logger.warn("Failed to stop the mirror runner:", t);
        }

        try {
            if (server != null) {
                logger.info("Stopping the RPC server ..");
                server.stop().join();
                logger.info("Stopped the RPC server.");
            }
        } catch (Throwable t) {
            success = false;
            logger.warn("Failed to stop the RPC server:", t);
        }

        return success;
    }

    private final class CentralDogmaStartStop extends StartStopSupport<Void, Void, Void, Void> {

        @Nullable
        private final PluginGroup pluginsForAllReplicas;

        CentralDogmaStartStop(@Nullable PluginGroup pluginsForAllReplicas) {
            super(GlobalEventExecutor.INSTANCE);
            this.pluginsForAllReplicas = pluginsForAllReplicas;
        }

        @Override
        protected CompletionStage<Void> doStart(@Nullable Void unused) throws Exception {
            return execute("startup", () -> {
                try {
                    CentralDogma.this.doStart();
                    if (pluginsForAllReplicas != null) {
                        final ProjectManager pm = CentralDogma.this.pm;
                        final CommandExecutor executor = CentralDogma.this.executor;
                        final MeterRegistry meterRegistry = CentralDogma.this.meterRegistry;
                        if (pm != null && executor != null && meterRegistry != null) {
                            pluginsForAllReplicas.start(cfg, pm, executor, meterRegistry, purgeWorker,
                                                        projectInitializer).join();
                        }
                    }
                } catch (Exception e) {
                    Exceptions.throwUnsafely(e);
                }
            });
        }

        @Override
        protected CompletionStage<Void> doStop(@Nullable Void unused) throws Exception {
            return execute("shutdown", () -> {
                if (pluginsForAllReplicas != null) {
                    final ProjectManager pm = CentralDogma.this.pm;
                    final CommandExecutor executor = CentralDogma.this.executor;
                    final MeterRegistry meterRegistry = CentralDogma.this.meterRegistry;
                    if (pm != null && executor != null && meterRegistry != null) {
                        pluginsForAllReplicas.stop(cfg, pm, executor, meterRegistry, purgeWorker,
                                                   projectInitializer).join();
                    }
                }
                CentralDogma.this.doStop();
            });
        }

        private CompletionStage<Void> execute(String mode, Runnable task) {
            final CompletableFuture<Void> future = new CompletableFuture<>();
            final Thread thread = new Thread(() -> {
                try {
                    task.run();
                    future.complete(null);
                } catch (Throwable cause) {
                    future.completeExceptionally(cause);
                }
            }, "dogma-" + mode + "-0x" + Long.toHexString(CentralDogma.this.hashCode() & 0xFFFFFFFFL));
            thread.start();
            return future;
        }
    }
}<|MERGE_RESOLUTION|>--- conflicted
+++ resolved
@@ -816,14 +816,9 @@
                 .annotatedService(new CredentialServiceV1(projectApiManager, executor));
 
         if (GIT_MIRROR_ENABLED) {
-<<<<<<< HEAD
             mirrorRunner = new MirrorRunner(projectApiManager, executor, cfg, meterRegistry);
-            apiV1ServiceBuilder.annotatedService(
-                                       new MirroringServiceV1(projectApiManager, executor, mirrorRunner))
-                               .annotatedService(new CredentialServiceV1(projectApiManager, executor));
-=======
-            apiV1ServiceBuilder.annotatedService(new MirroringServiceV1(projectApiManager, executor));
->>>>>>> 9a9e098a
+            apiV1ServiceBuilder.annotatedService(new MirroringServiceV1(projectApiManager, executor,
+                                                                        mirrorRunner));
         }
 
         apiV1ServiceBuilder.annotatedService()
