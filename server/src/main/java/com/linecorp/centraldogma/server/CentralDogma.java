--- conflicted
+++ resolved
@@ -1230,16 +1230,6 @@
         protected CompletionStage<Void> doStart(@Nullable Void unused) throws Exception {
             return execute("startup", () -> {
                 try {
-<<<<<<< HEAD
-                    CentralDogma.this.doStart();
-                    if (pluginsForAllReplicas != null) {
-                        final ProjectManager pm = CentralDogma.this.pm;
-                        final CommandExecutor executor = CentralDogma.this.executor;
-                        final MeterRegistry meterRegistry = CentralDogma.this.meterRegistry;
-                        if (pm != null && executor != null && meterRegistry != null) {
-                            pluginsForAllReplicas.start(cfg, pm, executor, meterRegistry, purgeWorker,
-                                                        projectInitializer, mirrorAccessController).join();
-=======
                     final boolean success = CentralDogma.this.doStart();
                     if (success) {
                         if (pluginsForAllReplicas != null) {
@@ -1248,9 +1238,8 @@
                             final MeterRegistry meterRegistry = CentralDogma.this.meterRegistry;
                             if (pm != null && executor != null && meterRegistry != null) {
                                 pluginsForAllReplicas.start(cfg, pm, executor, meterRegistry, purgeWorker,
-                                                            projectInitializer).join();
+                                                            projectInitializer, mirrorAccessController).join();
                             }
->>>>>>> 0ef953dc
                         }
                         serverHealth.setHealthy(true);
                     }
