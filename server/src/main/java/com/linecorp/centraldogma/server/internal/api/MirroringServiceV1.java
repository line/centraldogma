--- conflicted
+++ resolved
@@ -123,7 +123,6 @@
      */
     @RequiresProjectRole(ProjectRole.OWNER)
     @Get("/projects/{projectName}/mirrors")
-<<<<<<< HEAD
     public CompletableFuture<List<MirrorDto>> listProjectMirrors(@Param String projectName) {
         final CompletableFuture<List<Mirror>> future = metaRepo(projectName).mirrors(true);
         return convertToMirrorDtos(projectName, future);
@@ -140,18 +139,6 @@
                                                               Repository repository) {
         final CompletableFuture<List<Mirror>> future = metaRepo(projectName).mirrors(repository.name(), true);
         return convertToMirrorDtos(projectName, future);
-=======
-    public CompletableFuture<List<MirrorDto>> listMirrors(@Param String projectName) {
-        return metaRepo(projectName).mirrors(true).thenCompose(mirrors -> {
-            final ImmutableList<String> remoteUris = mirrors.stream().map(
-                    mirror -> mirror.remoteRepoUri().toString()).collect(toImmutableList());
-            return accessController.isAllowed(remoteUris).thenApply(acl -> {
-                return mirrors.stream()
-                              .map(mirror -> convertToMirrorDto(projectName, mirror, acl))
-                              .collect(toImmutableList());
-            });
-        });
->>>>>>> efb85f58
     }
 
     /**
@@ -159,23 +146,15 @@
      *
      * <p>Returns the mirror of the ID in the project mirror list.
      */
-<<<<<<< HEAD
     @RequiresRepositoryRole(RepositoryRole.ADMIN)
     @Get("/projects/{projectName}/repos/{repoName}/mirrors/{id}")
     public CompletableFuture<MirrorDto> getMirror(@Param String projectName,
                                                   Repository repository,
                                                   @Param String id) {
-        return metaRepo(projectName).mirror(repository.name(), id).thenApply(mirror -> {
-            return convertToMirrorDto(projectName, mirror);
-=======
-    @RequiresRepositoryRole(value = RepositoryRole.READ, repository = Project.REPO_META)
-    @Get("/projects/{projectName}/mirrors/{id}")
-    public CompletableFuture<MirrorDto> getMirror(@Param String projectName, @Param String id) {
-        return metaRepo(projectName).mirror(id).thenCompose(mirror -> {
+        return metaRepo(projectName).mirror(repository.name(), id).thenCompose(mirror -> {
             return accessController.isAllowed(mirror.remoteRepoUri()).thenApply(allowed -> {
                 return convertToMirrorDto(projectName, mirror, allowed);
             });
->>>>>>> efb85f58
         });
     }
 
@@ -187,15 +166,10 @@
     @Post("/projects/{projectName}/repos/{repoName}/mirrors")
     @ConsumesJson
     @StatusCode(201)
-<<<<<<< HEAD
     @RequiresRepositoryRole(RepositoryRole.ADMIN)
     public CompletableFuture<PushResultDto> createMirror(@Param String projectName,
                                                          Repository ignored,
-                                                         MirrorDto newMirror,
-=======
-    @RequiresRepositoryRole(value = RepositoryRole.WRITE, repository = Project.REPO_META)
-    public CompletableFuture<PushResultDto> createMirror(@Param String projectName, MirrorRequest newMirror,
->>>>>>> efb85f58
+                                                         MirrorRequest newMirror,
                                                          Author author) {
         return createOrUpdate(projectName, newMirror, author, false);
     }
@@ -206,17 +180,11 @@
      * <p>Update the exising mirror.
      */
     @ConsumesJson
-<<<<<<< HEAD
     @Put("/projects/{projectName}/repos/{repoName}/mirrors/{id}")
     @RequiresRepositoryRole(RepositoryRole.ADMIN)
     public CompletableFuture<PushResultDto> updateMirror(@Param String projectName,
                                                          Repository ignored,
-                                                         MirrorDto mirror,
-=======
-    @Put("/projects/{projectName}/mirrors/{id}")
-    @RequiresRepositoryRole(value = RepositoryRole.WRITE, repository = Project.REPO_META)
-    public CompletableFuture<PushResultDto> updateMirror(@Param String projectName, MirrorRequest mirror,
->>>>>>> efb85f58
+                                                         MirrorRequest mirror,
                                                          @Param String id, Author author) {
         checkArgument(id.equals(mirror.id()), "The mirror ID (%s) can't be updated", id);
         return createOrUpdate(projectName, mirror, author, true);
@@ -244,30 +212,20 @@
         });
     }
 
-<<<<<<< HEAD
-    private CompletableFuture<PushResultDto> createOrUpdate(String projectName, MirrorDto newMirror,
-                                                            Author author, boolean update) {
-        return metaRepo(projectName)
-                .createMirrorPushCommand(newMirror, author, zoneConfig, update).thenCompose(command -> {
-                    return executor().execute(command).thenApply(result -> {
-                        return new PushResultDto(result.revision(), command.timestamp());
-                    });
-=======
-    private CompletableFuture<PushResultDto> createOrUpdate(String projectName,
-                                                            MirrorRequest newMirror,
+    private CompletableFuture<PushResultDto> createOrUpdate(String projectName, MirrorRequest newMirror,
                                                             Author author, boolean update) {
         final MetaRepository metaRepo = metaRepo(projectName);
         return metaRepo.createMirrorPushCommand(newMirror, author, zoneConfig, update).thenCompose(command -> {
             return executor().execute(command).thenApply(result -> {
-                metaRepo.mirror(newMirror.id(), result.revision()).handle((mirror, cause) -> {
-                    if (cause != null) {
-                        // This should not happen in normal cases.
-                        logger.warn("Failed to get the mirror: {}", newMirror.id(), cause);
-                        return null;
-                    }
-                    return notifyMirrorEvent(mirror, update);
->>>>>>> efb85f58
-                });
+                metaRepo.mirror(newMirror.localRepo(), newMirror.id(), result.revision())
+                        .handle((mirror, cause) -> {
+                            if (cause != null) {
+                                // This should not happen in normal cases.
+                                logger.warn("Failed to get the mirror: {}", newMirror.id(), cause);
+                                return null;
+                            }
+                            return notifyMirrorEvent(mirror, update);
+                        });
                 return new PushResultDto(result.revision(), command.timestamp());
             });
         });
@@ -314,23 +272,26 @@
         return mirrorZoneConfig;
     }
 
-<<<<<<< HEAD
-    private static CompletableFuture<List<MirrorDto>> convertToMirrorDtos(
+    private CompletableFuture<List<MirrorDto>> convertToMirrorDtos(
             String projectName, CompletableFuture<List<Mirror>> future) {
-        return future.thenApply(mirrors -> mirrors.stream()
-                                                  .map(mirror -> convertToMirrorDto(projectName, mirror))
-                                                  .collect(toImmutableList()));
-    }
-
-    private static MirrorDto convertToMirrorDto(String projectName, Mirror mirror) {
-=======
+        return future.thenCompose(mirrors -> {
+            final ImmutableList<String> remoteUris = mirrors.stream().map(
+                    mirror -> mirror.remoteRepoUri().toString()).collect(
+                    toImmutableList());
+            return accessController.isAllowed(remoteUris).thenApply(acl -> {
+                return mirrors.stream()
+                              .map(mirror -> convertToMirrorDto(projectName, mirror, acl))
+                              .collect(toImmutableList());
+            });
+        });
+    }
+
     private static MirrorDto convertToMirrorDto(String projectName, Mirror mirror, Map<String, Boolean> acl) {
         final boolean allowed = acl.get(mirror.remoteRepoUri().toString());
         return convertToMirrorDto(projectName, mirror, allowed);
     }
 
     private static MirrorDto convertToMirrorDto(String projectName, Mirror mirror, boolean allowed) {
->>>>>>> efb85f58
         final URI remoteRepoUri = mirror.remoteRepoUri();
         final Cron schedule = mirror.schedule();
         final String scheduleStr = schedule != null ? schedule.asString() : null;
