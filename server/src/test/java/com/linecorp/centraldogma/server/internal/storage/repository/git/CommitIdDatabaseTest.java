--- conflicted
+++ resolved
@@ -119,22 +119,12 @@
         final int numCommits = 10;
         final File repoDir = tempDir;
 
-<<<<<<< HEAD
         GitRepositoryV2 repo = createRepoWithFirstRevision(repoDir, startRevision);
         Revision headRevision = null;
         try {
             // We already add 2 commits in createRepoWithFirstRevision so let's start with startRevision + 2.
             for (int i = startRevision + 2; i < startRevision + numCommits; i++) {
                 headRevision = addCommit(repo, i);
-=======
-        // Create a repository which contains some commits.
-        GitRepository repo = new GitRepository(mock(Project.class), repoDir, commonPool(), 1000, Author.SYSTEM);
-        Revision headRevision = null;
-        try {
-            for (int i = 1; i <= numCommits; i++) {
-                headRevision = repo.commit(new Revision(i), 0, Author.DEFAULT, "",
-                                           Change.ofTextUpsert("/" + i + ".txt", "")).join().revision();
->>>>>>> 77b2f66a
             }
         } finally {
             repo.internalClose();
@@ -159,19 +149,16 @@
             repo.internalClose();
         }
 
-<<<<<<< HEAD
         assertThat(commitIdDatabaseFile).exists();
-=======
         assertThat(repo.creationTimeMillis()).isEqualTo(1000);
         assertThat(repo.author()).isEqualTo(Author.SYSTEM);
->>>>>>> 77b2f66a
         assertThat(Files.size(commitIdDatabaseFile.toPath())).isEqualTo((numCommits + 1) * 24L);
     }
 
     private static GitRepositoryV2 createRepoWithFirstRevision(File repoDir, int startRevision) {
         final GitRepositoryV2 repo = new GitRepositoryV2(mock(Project.class), repoDir,
                                                          commonPool(),
-                                                         0, Author.SYSTEM, null);
+                                                         1000, Author.SYSTEM, null);
         if (startRevision == 1) {
             addCommit(repo, startRevision);
             addCommit(repo, startRevision + 1);
