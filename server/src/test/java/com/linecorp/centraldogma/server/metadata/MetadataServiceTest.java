/*
 * Copyright 2020 LINE Corporation
 *
 * LINE Corporation licenses this file to you under the Apache License,
 * version 2.0 (the "License"); you may not use this file except in compliance
 * with the License. You may obtain a copy of the License at:
 *
 *   https://www.apache.org/licenses/LICENSE-2.0
 *
 * Unless required by applicable law or agreed to in writing, software
 * distributed under the License is distributed on an "AS IS" BASIS, WITHOUT
 * WARRANTIES OR CONDITIONS OF ANY KIND, either express or implied. See the
 * License for the specific language governing permissions and limitations
 * under the License.
 */

package com.linecorp.centraldogma.server.metadata;

import static com.linecorp.centraldogma.server.metadata.RepositoryMetadata.DEFAULT_PROJECT_ROLES;
import static com.linecorp.centraldogma.server.storage.project.Project.REPO_DOGMA;
import static com.linecorp.centraldogma.server.storage.project.Project.REPO_META;
import static org.assertj.core.api.Assertions.assertThat;
import static org.assertj.core.api.Assertions.assertThatThrownBy;
import static org.awaitility.Awaitility.await;

import java.util.concurrent.CompletableFuture;

import org.junit.jupiter.api.Test;
import org.junit.jupiter.api.extension.RegisterExtension;

import com.google.common.collect.ImmutableList;
import com.google.common.collect.ImmutableList.Builder;
import com.spotify.futures.CompletableFutures;

import com.linecorp.centraldogma.common.Author;
import com.linecorp.centraldogma.common.ChangeConflictException;
import com.linecorp.centraldogma.common.ProjectExistsException;
import com.linecorp.centraldogma.common.ProjectRole;
import com.linecorp.centraldogma.common.RepositoryExistsException;
import com.linecorp.centraldogma.common.RepositoryNotFoundException;
import com.linecorp.centraldogma.common.RepositoryRole;
import com.linecorp.centraldogma.common.Revision;
import com.linecorp.centraldogma.server.QuotaConfig;
import com.linecorp.centraldogma.server.command.Command;
import com.linecorp.centraldogma.testing.internal.ProjectManagerExtension;

class MetadataServiceTest {

    @SuppressWarnings("JUnitMalformedDeclaration")
    @RegisterExtension
    final ProjectManagerExtension manager = new ProjectManagerExtension() {
        @Override
        protected void afterExecutorStarted() {
            // Create a project and its metadata here.
            executor().execute(Command.createProject(author, project1)).join();
        }

        @Override
        protected boolean runForEachTest() {
            return true;
        }
    };

    private static final String project1 = "foo";
    private static final String repo1 = "apple";
    private static final String repo2 = "facebook";
    private static final Author author = Author.DEFAULT;
    private static final User owner = new User(Author.DEFAULT.email());
    private static final User guest = new User("guest@localhost.com");
    private static final User user1 = new User("user1@localhost.com");
    private static final User user2 = new User("user2@localhost.com");
    private static final String app1 = "app-1";
    private static final String app2 = "app-2";
    private static final Token appToken1 = new Token(app1, "secret", false, true, UserAndTimestamp.of(author));
    private static final Token appToken2 = new Token(app2, "secret", false, true, UserAndTimestamp.of(author));

    @Test
    void project() {
        final MetadataService mds = newMetadataService(manager);

        ProjectMetadata metadata;
        metadata = mds.getProject(project1).join();

        assertThatThrownBy(() -> manager.executor().execute(Command.createProject(author, project1)).join())
                .hasCauseInstanceOf(ProjectExistsException.class);

        assertThat(metadata.name()).isEqualTo(project1);
        assertThat(metadata.creation().user()).isEqualTo(author.email());
        assertThat(metadata.removal()).isNull();
        assertThat(metadata.repos().size()).isOne();
        assertThat(metadata.repos().get(REPO_META)).isNotNull();

        // Remove a project and check whether the project is removed.
        mds.removeProject(author, project1).join();
        await().untilAsserted(() -> assertThat(mds.getProject(project1).join().removal()).isNotNull());
        metadata = mds.getProject(project1).join();

        assertThat(metadata.name()).isEqualTo(project1);
        assertThat(metadata.creation().user()).isEqualTo(author.email());
        assertThat(metadata.removal().user()).isEqualTo(author.email());

        // Restore the removed project.
        mds.restoreProject(author, project1).join();
        await().untilAsserted(() -> assertThat(mds.getProject(project1).join().removal()).isNull());
    }

    @Test
    void repository() {
        final MetadataService mds = newMetadataService(manager);

        final ProjectMetadata metadata;
        RepositoryMetadata repositoryMetadata;
        metadata = mds.getProject(project1).join();
        assertThat(metadata).isNotNull();

        mds.addRepo(author, project1, repo1, ProjectRoles.of(RepositoryRole.WRITE, RepositoryRole.WRITE))
           .join();
        await().untilAsserted(() -> assertThat(getProject(mds, project1).repos().get(repo1).name())
                .isEqualTo(repo1));

        // Fail due to duplicated addition.
        assertThatThrownBy(() -> mds.addRepo(author, project1, repo1).join())
                .hasCauseInstanceOf(RepositoryExistsException.class);

        // Remove a repository.
        mds.removeRepo(author, project1, repo1).join();
        assertThatThrownBy(() -> mds.removeRepo(author, project1, repo1).join())
                .hasCauseInstanceOf(ChangeConflictException.class);

        repositoryMetadata = getRepo1(mds);
        assertThat(repositoryMetadata.name()).isEqualTo(repo1);
        assertThat(repositoryMetadata.creation().user()).isEqualTo(author.email());
        assertThat(repositoryMetadata.removal()).isNotNull();
        assertThat(repositoryMetadata.removal().user()).isEqualTo(author.email());

        // Restore the removed repository.
        mds.restoreRepo(author, project1, repo1).join();
        await().untilAsserted(() -> assertThat(getRepo1(mds).removal()).isNull());

        repositoryMetadata = getRepo1(mds);
        assertThat(repositoryMetadata.name()).isEqualTo(repo1);
        assertThat(repositoryMetadata.creation().user()).isEqualTo(author.email());

        // Purge a repository.
        mds.removeRepo(author, project1, repo1).join();
        mds.purgeRepo(author, project1, repo1).join();
        await().untilAsserted(() -> assertThatThrownBy(() -> getRepo1(mds))
                .isInstanceOf(RepositoryNotFoundException.class));
        // Recreate the purged repository.
        mds.addRepo(author, project1, repo1, ProjectRoles.of(RepositoryRole.WRITE, RepositoryRole.WRITE))
           .join();
        await().untilAsserted(() -> assertThat(getProject(mds, project1).repos().get(repo1).name())
                .isEqualTo(repo1));
    }

    @Test
    void missingMetadataJsonIsAddedOnlyOnce() {
        final MetadataService mds = newMetadataService(manager);

        final ProjectMetadata metadata = mds.getProject(project1).join();
        assertThat(metadata).isNotNull();

        manager.executor().execute(Command.createRepository(author, project1, repo2)).join();
        final Builder<CompletableFuture<?>> builder = ImmutableList.builder();
        for (int i = 0; i < 10; i++) {
            builder.add(mds.getProject(project1));
        }
        // Do not throw RedundantChangeException when the same metadata are added multiple times.
        CompletableFutures.allAsList(builder.build()).join();
        assertThat(mds.getProject(project1).join().repo(repo2).creation().user()).isEqualTo(author.email());
    }

    @Test
    void repositoryProjectRoles() {
        final MetadataService mds = newMetadataService(manager);

        final ProjectMetadata metadata;
        metadata = mds.getProject(project1).join();
        assertThat(metadata).isNotNull();

        mds.addRepo(author, project1, repo1, ProjectRoles.of(RepositoryRole.WRITE, RepositoryRole.WRITE))
           .join();
        await().until(() -> getRepo1(mds) != null);
        final RepositoryMetadata repositoryMetadata = getRepo1(mds);
        assertThat(repositoryMetadata.roles().projectRoles().member()).isSameAs(RepositoryRole.WRITE);
        // WRITE permission is not allowed for GUEST so it is automatically lowered to READ.
        assertThat(repositoryMetadata.roles().projectRoles().guest()).isEqualTo(RepositoryRole.READ);

        final Revision revision =
                mds.updateRepositoryProjectRoles(author, project1, repo1, DEFAULT_PROJECT_ROLES).join();

        await().untilAsserted(() -> assertThat(getRepo1(mds).roles().projectRoles().guest()).isNull());
        assertThat(getRepo1(mds).roles().projectRoles().member()).isSameAs(RepositoryRole.WRITE);

        assertThat(mds.findRepositoryRole(project1, repo1, owner).join()).isSameAs(RepositoryRole.ADMIN);
        assertThat(mds.findRepositoryRole(project1, repo1, guest).join()).isNull();

        // Updating the same role is ok.
        assertThat(mds.updateRepositoryProjectRoles(
                author, project1, repo1, DEFAULT_PROJECT_ROLES).join())
                .isEqualTo(revision);

        assertThatThrownBy(() -> mds.updateRepositoryProjectRoles(
                author, project1, REPO_DOGMA, ProjectRoles.of(RepositoryRole.WRITE, RepositoryRole.WRITE))
                                    .join())
                .isInstanceOf(UnsupportedOperationException.class)
                .hasMessageContaining("Can't update role for internal repository");
        assertThatThrownBy(() -> mds.updateRepositoryProjectRoles(
                author, project1, REPO_META, ProjectRoles.of(RepositoryRole.WRITE, RepositoryRole.WRITE))
                                    .join())
                .isInstanceOf(UnsupportedOperationException.class)
                .hasMessageContaining("Can't give a role to guest for internal repository");
    }

    @Test
    void userRepositoryRole() {
        final MetadataService mds = newMetadataService(manager);

        mds.addRepo(author, project1, repo1, ProjectRoles.of(null, null)).join();
        await().until(() -> getRepo1(mds) != null);

        // Not a member yet.
        assertThatThrownBy(() -> mds.addUserRepositoryRole(author, project1, repo1, user1, RepositoryRole.READ)
                                    .join())
                .hasCauseInstanceOf(MemberNotFoundException.class);

        // Be a member of the project.
        mds.addMember(author, project1, user1, ProjectRole.MEMBER).join();
        // Try once more.
        assertThatThrownBy(() -> mds.addMember(author, project1, user1, ProjectRole.MEMBER).join())
                // TODO(minwoox): Consider removing JSON path operation from MetadataService completely.
                .hasCauseInstanceOf(ChangeConflictException.class);

        // invalid repo.
        assertThatThrownBy(() -> mds.addUserRepositoryRole(
                author, project1, "invalid-repo", user1, RepositoryRole.READ).join())
                .hasCauseInstanceOf(RepositoryNotFoundException.class);

        // A member of the project has no role.
        assertThat(mds.findRepositoryRole(project1, repo1, user1).join()).isNull();

        // Add 'user1' to user repository role.
        final Revision revision = mds.addUserRepositoryRole(author, project1, repo1, user1, RepositoryRole.READ)
                                     .join();
        await().untilAsserted(() -> assertThat(mds.findRepositoryRole(project1, repo1, user1).join())
                .isSameAs(RepositoryRole.READ));

        // Fail due to duplicated addition.
        assertThatThrownBy(() -> mds.addUserRepositoryRole(author, project1, repo1, user1, RepositoryRole.READ)
                                    .join())
                .hasCauseInstanceOf(ChangeConflictException.class);

        assertThat(mds.updateUserRepositoryRole(author, project1, repo1, user1, RepositoryRole.WRITE)
                      .join().major())
                .isEqualTo(revision.major() + 1);

        await().untilAsserted(() -> assertThat(mds.findRepositoryRole(project1, repo1, user1).join())
                .isSameAs(RepositoryRole.WRITE));

        // Updating the same operation will return the same revision.
        assertThat(mds.updateUserRepositoryRole(author, project1, repo1, user1, RepositoryRole.WRITE)
                      .join().major())
                .isEqualTo(revision.major() + 1);

        // Update invalid user
        assertThatThrownBy(() -> mds.updateUserRepositoryRole(author, project1, repo1,
                                                              user2, RepositoryRole.WRITE).join())
                .hasCauseInstanceOf(MemberNotFoundException.class);

        assertThat(mds.removeUserRepositoryRole(author, project1, repo1, user1).join().major())
                .isEqualTo(revision.major() + 2);
        assertThatThrownBy(() -> mds.removeUserRepositoryRole(author, project1, repo1, user1).join())
                .hasCauseInstanceOf(MemberNotFoundException.class);

        assertThat(mds.findRepositoryRole(project1, repo1, user1).join()).isNull();
    }

    @Test
    void tokenRepositoryRole() {
        final MetadataService mds = newMetadataService(manager);

        mds.addRepo(author, project1, repo1, ProjectRoles.of(null, null)).join();
        mds.createToken(author, app1).join();
        // Try once more.
        assertThatThrownBy(() -> mds.createToken(author, app1).join())
                .hasCauseInstanceOf(ChangeConflictException.class);

        await().untilAsserted(() -> assertThat(mds.findTokenByAppId(app1)).isNotNull());

        // Token 'app2' is not created yet.
        assertThatThrownBy(() -> mds.addToken(author, project1, app2, ProjectRole.MEMBER).join())
                .isInstanceOf(TokenNotFoundException.class);

        // Token is not registered to the project yet.
        assertThatThrownBy(() -> mds.addTokenRepositoryRole(author, project1, repo1, app1, RepositoryRole.READ)
                                    .join())
                .hasCauseInstanceOf(TokenNotFoundException.class);

        assertThat(mds.findRepositoryRole(project1, repo1, appToken1).join()).isNull();

        // Be a token of the project.
        mds.addToken(author, project1, app1, ProjectRole.MEMBER).join();
        await().until(() -> mds.findTokenByAppId(app1) != null);
        mds.addTokenRepositoryRole(author, project1, repo1, app1, RepositoryRole.READ).join();

<<<<<<< HEAD
        assertThat(mds.findRepositoryRole(project1, repo1, appToken1).join()).isSameAs(RepositoryRole.READ);
=======
        await().untilAsserted(() -> assertThat(mds.findRepositoryRole(project1, repo1, app1).join())
                .isSameAs(RepositoryRole.READ));
>>>>>>> e310abb1

        // Try once more
        assertThatThrownBy(() -> mds.addToken(author, project1, app1, ProjectRole.MEMBER).join())
                .hasCauseInstanceOf(ChangeConflictException.class);
        assertThatThrownBy(() -> mds.addTokenRepositoryRole(author, project1, repo1, app1, RepositoryRole.READ)
                                    .join())
                .hasCauseInstanceOf(ChangeConflictException.class);

        final Revision revision =
                mds.updateTokenRepositoryRole(author, project1, repo1, app1, RepositoryRole.WRITE).join();
<<<<<<< HEAD
        assertThat(mds.findRepositoryRole(project1, repo1, appToken1).join()).isSameAs(RepositoryRole.WRITE);
=======
        await().untilAsserted(() -> assertThat(mds.findRepositoryRole(project1, repo1, app1).join())
                .isSameAs(RepositoryRole.WRITE));
>>>>>>> e310abb1

        // Update invalid token
        assertThatThrownBy(() -> mds.updateTokenRepositoryRole(author, project1, repo1, app2,
                                                               RepositoryRole.WRITE).join())
                .hasCauseInstanceOf(TokenNotFoundException.class);

        // Update again with the same permission.
        assertThat(mds.updateTokenRepositoryRole(author, project1, repo1, app1, RepositoryRole.WRITE).join())
                .isEqualTo(revision);

        mds.removeTokenRepositoryRole(author, project1, repo1, app1).join();
        assertThatThrownBy(() -> mds.removeTokenRepositoryRole(author, project1, repo1, app1).join())
                .hasCauseInstanceOf(ChangeConflictException.class);

        assertThat(mds.findRepositoryRole(project1, repo1, appToken1).join()).isNull();
    }

    @Test
    void removeMember() {
        final MetadataService mds = newMetadataService(manager);

        mds.addRepo(author, project1, repo1, ProjectRoles.of(null, null)).join();

        mds.addMember(author, project1, user1, ProjectRole.MEMBER).join();
        mds.addMember(author, project1, user2, ProjectRole.MEMBER).join();
        await().untilAsserted(() -> assertThat(mds.getMember(project1, user2).join()).isNotNull());
        mds.addUserRepositoryRole(author, project1, repo1, user1, RepositoryRole.READ).join();
        mds.addUserRepositoryRole(author, project1, repo1, user2, RepositoryRole.READ).join();

        assertThat(mds.getMember(project1, user1).join().id()).isNotNull();
        assertThat(mds.getMember(project1, user2).join().id()).isNotNull();

        assertThat(mds.findRepositoryRole(project1, repo1, user1).join()).isSameAs(RepositoryRole.READ);

        // Remove 'user1' from the project.
        mds.removeMember(author, project1, user1).join();
        // Remove user repository role of 'user1', too.
        await().untilAsserted(() -> assertThat(mds.findRepositoryRole(project1, repo1, user1).join()).isNull());

        assertThat(mds.findRepositoryRole(project1, repo1, user2).join()).isSameAs(RepositoryRole.READ);

        // Remove 'user1' again.
        assertThatThrownBy(() -> mds.removeMember(author, project1, user1).join())
                .hasCauseInstanceOf(MemberNotFoundException.class);
    }

    @Test
    void removeToken() {
        final MetadataService mds = newMetadataService(manager);

        mds.addRepo(author, project1, repo1, ProjectRoles.of(null, null)).join();
        mds.createToken(author, app1).join();
        mds.createToken(author, app2).join();

        mds.addToken(author, project1, app1, ProjectRole.MEMBER).join();
        mds.addToken(author, project1, app2, ProjectRole.MEMBER).join();
        await().until(() -> mds.findTokenByAppId(app2) != null);
        mds.addTokenRepositoryRole(author, project1, repo1, app1, RepositoryRole.READ).join();
        mds.addTokenRepositoryRole(author, project1, repo1, app2, RepositoryRole.READ).join();

        assertThat(mds.findRepositoryRole(project1, repo1, appToken1).join()).isSameAs(RepositoryRole.READ);

        // Remove 'app1' from the project.
        mds.removeToken(author, project1, app1).join();
        // Remove token repository role of 'app1', too.
<<<<<<< HEAD
        assertThat(mds.findRepositoryRole(project1, repo1, appToken1).join()).isNull();
=======
        await().untilAsserted(() -> assertThat(mds.findRepositoryRole(project1, repo1, app1).join()).isNull());
>>>>>>> e310abb1

        assertThat(mds.findRepositoryRole(project1, repo1, appToken2).join()).isSameAs(RepositoryRole.READ);

        // Remove 'app1' again.
        assertThatThrownBy(() -> mds.removeToken(author, project1, app1).join())
                .hasCauseInstanceOf(TokenNotFoundException.class);
    }

    @Test
    void destroyToken() {
        final MetadataService mds = newMetadataService(manager);

        mds.addRepo(author, project1, repo1, ProjectRoles.of(null, null)).join();
        mds.createToken(author, app1).join();
        mds.createToken(author, app2).join();

        mds.addToken(author, project1, app1, ProjectRole.MEMBER).join();
        mds.addToken(author, project1, app2, ProjectRole.MEMBER).join();

        await().until(() -> mds.findTokenByAppId(app2) != null);
        mds.addTokenRepositoryRole(author, project1, repo1, app1, RepositoryRole.READ).join();
        mds.addTokenRepositoryRole(author, project1, repo1, app2, RepositoryRole.READ).join();

<<<<<<< HEAD
        assertThat(mds.findRepositoryRole(project1, repo1, appToken1).join()).isSameAs(RepositoryRole.READ);
=======
        await().untilAsserted(() -> assertThat(mds.findRepositoryRole(project1, repo1, app1).join())
                .isSameAs(RepositoryRole.READ));
>>>>>>> e310abb1

        // Remove 'app1' from the system completely.
        mds.destroyToken(author, app1).join();
        mds.purgeToken(author, app1);

<<<<<<< HEAD
        assertThat(mds.findRepositoryRole(project1, repo1, appToken1).join()).isNull();
=======
        await().untilAsserted(() -> assertThat(mds.findRepositoryRole(project1, repo1, app1).join()).isNull());
>>>>>>> e310abb1

        assertThat(mds.findRepositoryRole(project1, repo1, appToken2).join()).isSameAs(RepositoryRole.READ);

        // Remove 'app1' again.
        assertThatThrownBy(() -> mds.destroyToken(author, app1).join())
                .hasCauseInstanceOf(TokenNotFoundException.class);
    }

    @Test
    void tokenActivationAndDeactivation() {
        final MetadataService mds = newMetadataService(manager);

        mds.createToken(author, app1).join();
        await().untilAsserted(() -> assertThat(mds.getTokens().get(app1)).isNotNull());
        assertThat(mds.getTokens().get(app1).creation().user()).isEqualTo(owner.id());

        final Revision revision = mds.deactivateToken(author, app1).join();
        await().untilAsserted(() -> assertThat(mds.getTokens().get(app1).isActive()).isFalse());
        final Token token = mds.getTokens().get(app1);
        assertThat(token.deactivation()).isNotNull();
        assertThat(token.deactivation().user()).isEqualTo(owner.id());

        // Executing the same operation will return the same revision.
        assertThat(mds.deactivateToken(author, app1).join()).isEqualTo(revision);

        assertThat(mds.activateToken(author, app1).join().major()).isEqualTo(revision.major() + 1);
        await().untilAsserted(() -> assertThat(mds.getTokens().get(app1).isActive()).isTrue());

        // Executing the same operation will return the same revision.
        assertThat(mds.activateToken(author, app1).join().major()).isEqualTo(revision.major() + 1);
    }

    @Test
    void updateWriteQuota() {
        final MetadataService mds = newMetadataService(manager);
        mds.addRepo(author, project1, repo1, ProjectRoles.of(RepositoryRole.WRITE, RepositoryRole.WRITE))
           .join();
        await().until(() -> getRepo1(mds) != null);
        assertThat(mds.getRepo(project1, repo1).join().writeQuota()).isNull();

        final QuotaConfig writeQuota1 = new QuotaConfig(5, 2);
        mds.updateWriteQuota(Author.SYSTEM, project1, repo1, writeQuota1).join();
        await().untilAsserted(() -> assertThat(getRepo1(mds).writeQuota()).isEqualTo(writeQuota1));

        final QuotaConfig writeQuota2 = new QuotaConfig(3, 1);
        mds.updateWriteQuota(Author.SYSTEM, project1, repo1, writeQuota2).join();
        await().untilAsserted(() -> assertThat(getRepo1(mds).writeQuota()).isEqualTo(writeQuota2));
    }

    @Test
    void updateUser() {
        final MetadataService mds = newMetadataService(manager);

        mds.createToken(author, app1).join();
        await().untilAsserted(() -> assertThat(mds.getTokens().get(app1)).isNotNull());
        assertThat(mds.getTokens().get(app1).isSystemAdmin()).isFalse();

        final Tokens tokens = mds.getTokens();
        // tokens are cached so the same instance is returned.
        assertThat(tokens).isSameAs(mds.getTokens());

        final Revision revision = mds.updateTokenLevel(author, app1, true).join();
        await().untilAsserted(() -> assertThat(mds.getTokens().get(app1).isSystemAdmin()).isTrue());
        // Now the reference is different.
        assertThat(mds.getTokens()).isNotSameAs(tokens);

        assertThat(mds.updateTokenLevel(author, app1, true).join()).isEqualTo(revision);

        assertThat(mds.updateTokenLevel(author, app1, false).join()).isEqualTo(revision.forward(1));
        await().untilAsserted(() -> assertThat(mds.getTokens().get(app1).isSystemAdmin()).isFalse());
        assertThat(mds.updateTokenLevel(author, app1, false).join()).isEqualTo(revision.forward(1));
    }

    private static RepositoryMetadata getRepo1(MetadataService mds) {
        final ProjectMetadata metadata = mds.getProject(project1).join();
        return metadata.repo(repo1);
    }

    private static MetadataService newMetadataService(ProjectManagerExtension extension) {
        return new MetadataService(extension.projectManager(), extension.executor(),
                                   extension.internalProjectInitializer());
    }

    private static ProjectMetadata getProject(MetadataService mds, String projectName) {
        return mds.getProject(projectName).join();
    }
}<|MERGE_RESOLUTION|>--- conflicted
+++ resolved
@@ -303,12 +303,8 @@
         await().until(() -> mds.findTokenByAppId(app1) != null);
         mds.addTokenRepositoryRole(author, project1, repo1, app1, RepositoryRole.READ).join();
 
-<<<<<<< HEAD
-        assertThat(mds.findRepositoryRole(project1, repo1, appToken1).join()).isSameAs(RepositoryRole.READ);
-=======
-        await().untilAsserted(() -> assertThat(mds.findRepositoryRole(project1, repo1, app1).join())
+        await().untilAsserted(() -> assertThat(mds.findRepositoryRole(project1, repo1, appToken1).join())
                 .isSameAs(RepositoryRole.READ));
->>>>>>> e310abb1
 
         // Try once more
         assertThatThrownBy(() -> mds.addToken(author, project1, app1, ProjectRole.MEMBER).join())
@@ -319,12 +315,8 @@
 
         final Revision revision =
                 mds.updateTokenRepositoryRole(author, project1, repo1, app1, RepositoryRole.WRITE).join();
-<<<<<<< HEAD
-        assertThat(mds.findRepositoryRole(project1, repo1, appToken1).join()).isSameAs(RepositoryRole.WRITE);
-=======
-        await().untilAsserted(() -> assertThat(mds.findRepositoryRole(project1, repo1, app1).join())
+        await().untilAsserted(() -> assertThat(mds.findRepositoryRole(project1, repo1, appToken1).join())
                 .isSameAs(RepositoryRole.WRITE));
->>>>>>> e310abb1
 
         // Update invalid token
         assertThatThrownBy(() -> mds.updateTokenRepositoryRole(author, project1, repo1, app2,
@@ -390,11 +382,8 @@
         // Remove 'app1' from the project.
         mds.removeToken(author, project1, app1).join();
         // Remove token repository role of 'app1', too.
-<<<<<<< HEAD
-        assertThat(mds.findRepositoryRole(project1, repo1, appToken1).join()).isNull();
-=======
-        await().untilAsserted(() -> assertThat(mds.findRepositoryRole(project1, repo1, app1).join()).isNull());
->>>>>>> e310abb1
+        await().untilAsserted(() -> assertThat(mds.findRepositoryRole(project1, repo1, appToken1).join())
+                .isNull());
 
         assertThat(mds.findRepositoryRole(project1, repo1, appToken2).join()).isSameAs(RepositoryRole.READ);
 
@@ -418,22 +407,15 @@
         mds.addTokenRepositoryRole(author, project1, repo1, app1, RepositoryRole.READ).join();
         mds.addTokenRepositoryRole(author, project1, repo1, app2, RepositoryRole.READ).join();
 
-<<<<<<< HEAD
-        assertThat(mds.findRepositoryRole(project1, repo1, appToken1).join()).isSameAs(RepositoryRole.READ);
-=======
-        await().untilAsserted(() -> assertThat(mds.findRepositoryRole(project1, repo1, app1).join())
+        await().untilAsserted(() -> assertThat(mds.findRepositoryRole(project1, repo1, appToken1).join())
                 .isSameAs(RepositoryRole.READ));
->>>>>>> e310abb1
 
         // Remove 'app1' from the system completely.
         mds.destroyToken(author, app1).join();
         mds.purgeToken(author, app1);
 
-<<<<<<< HEAD
-        assertThat(mds.findRepositoryRole(project1, repo1, appToken1).join()).isNull();
-=======
-        await().untilAsserted(() -> assertThat(mds.findRepositoryRole(project1, repo1, app1).join()).isNull());
->>>>>>> e310abb1
+        await().untilAsserted(() -> assertThat(mds.findRepositoryRole(project1, repo1, appToken1).join())
+                .isNull());
 
         assertThat(mds.findRepositoryRole(project1, repo1, appToken2).join()).isSameAs(RepositoryRole.READ);
 
