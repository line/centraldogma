/*
 * Copyright 2020 LINE Corporation
 *
 * LINE Corporation licenses this file to you under the Apache License,
 * version 2.0 (the "License"); you may not use this file except in compliance
 * with the License. You may obtain a copy of the License at:
 *
 *   https://www.apache.org/licenses/LICENSE-2.0
 *
 * Unless required by applicable law or agreed to in writing, software
 * distributed under the License is distributed on an "AS IS" BASIS, WITHOUT
 * WARRANTIES OR CONDITIONS OF ANY KIND, either express or implied. See the
 * License for the specific language governing permissions and limitations
 * under the License.
 */

package com.linecorp.centraldogma.server.metadata;

import static com.linecorp.centraldogma.server.metadata.PerRolePermissions.NO_PERMISSION;
import static com.linecorp.centraldogma.server.metadata.PerRolePermissions.READ_ONLY;
import static com.linecorp.centraldogma.server.metadata.PerRolePermissions.READ_WRITE;
import static com.linecorp.centraldogma.server.storage.project.Project.REPO_DOGMA;
import static com.linecorp.centraldogma.server.storage.project.Project.REPO_META;
import static org.assertj.core.api.Assertions.assertThat;
import static org.assertj.core.api.Assertions.assertThatThrownBy;

import java.util.concurrent.CompletableFuture;

import org.junit.jupiter.api.Test;
import org.junit.jupiter.api.extension.RegisterExtension;

import com.google.common.collect.ImmutableList;
import com.google.common.collect.ImmutableList.Builder;
import com.spotify.futures.CompletableFutures;

import com.linecorp.centraldogma.common.Author;
import com.linecorp.centraldogma.common.ChangeConflictException;
import com.linecorp.centraldogma.common.EntryNotFoundException;
import com.linecorp.centraldogma.common.ProjectExistsException;
import com.linecorp.centraldogma.common.ProjectRole;
import com.linecorp.centraldogma.common.RepositoryExistsException;
import com.linecorp.centraldogma.common.RepositoryNotFoundException;
import com.linecorp.centraldogma.server.QuotaConfig;
import com.linecorp.centraldogma.server.command.Command;
import com.linecorp.centraldogma.server.internal.admin.service.TokenNotFoundException;
import com.linecorp.centraldogma.testing.internal.ProjectManagerExtension;

class MetadataServiceTest {

    @SuppressWarnings("JUnitMalformedDeclaration")
    @RegisterExtension
    final ProjectManagerExtension manager = new ProjectManagerExtension() {
        @Override
        protected void afterExecutorStarted() {
            // Create a project and its metadata here.
            executor().execute(Command.createProject(author, project1)).join();
        }

        @Override
        protected boolean runForEachTest() {
            return true;
        }
    };

    private static final String project1 = "foo";
    private static final String repo1 = "apple";
    private static final String repo2 = "facebook";
    private static final String app1 = "app-1";
    private static final String app2 = "app-2";
    private static final Author author = Author.DEFAULT;
    private static final User owner = new User(Author.DEFAULT.email());
    private static final User guest = new User("guest@localhost.com");
    private static final User user1 = new User("user1@localhost.com");
    private static final User user2 = new User("user2@localhost.com");

    private static final PerRolePermissions ownerOnly =
            new PerRolePermissions(READ_WRITE, NO_PERMISSION, NO_PERMISSION, null);

    @Test
    void project() {
        final MetadataService mds = newMetadataService(manager);

        ProjectMetadata metadata;
        metadata = mds.getProject(project1).join();

        assertThatThrownBy(() -> manager.executor().execute(Command.createProject(author, project1)).join())
                .hasCauseInstanceOf(ProjectExistsException.class);

        assertThat(metadata.name()).isEqualTo(project1);
        assertThat(metadata.creation().user()).isEqualTo(author.email());
        assertThat(metadata.removal()).isNull();
        assertThat(metadata.repos().size()).isOne();
        assertThat(metadata.repos().get(REPO_META)).isNotNull();

        // Remove a project and check whether the project is removed.
        mds.removeProject(author, project1).join();
        metadata = mds.getProject(project1).join();

        assertThat(metadata.name()).isEqualTo(project1);
        assertThat(metadata.creation().user()).isEqualTo(author.email());
        assertThat(metadata.removal()).isNotNull();
        assertThat(metadata.removal().user()).isEqualTo(author.email());

        // Restore the removed project.
        mds.restoreProject(author, project1).join();
        assertThat(mds.getProject(project1).join().removal()).isNull();
    }

    @Test
    void repository() {
        final MetadataService mds = newMetadataService(manager);

        final ProjectMetadata metadata;
        RepositoryMetadata repositoryMetadata;
        metadata = mds.getProject(project1).join();
        assertThat(metadata).isNotNull();

        mds.addRepo(author, project1, repo1, PerRolePermissions.ofPublic()).join();
        assertThat(getProject(mds, project1).repos().get(repo1).name()).isEqualTo(repo1);

        // Fail due to duplicated addition.
        assertThatThrownBy(() -> mds.addRepo(author, project1, repo1).join())
                .hasCauseInstanceOf(RepositoryExistsException.class);

        // Remove a repository.
        mds.removeRepo(author, project1, repo1).join();
        assertThatThrownBy(() -> mds.removeRepo(author, project1, repo1).join())
                .hasCauseInstanceOf(ChangeConflictException.class);

        repositoryMetadata = getRepo1(mds);
        assertThat(repositoryMetadata.name()).isEqualTo(repo1);
        assertThat(repositoryMetadata.creation().user()).isEqualTo(author.email());
        assertThat(repositoryMetadata.removal()).isNotNull();
        assertThat(repositoryMetadata.removal().user()).isEqualTo(author.email());

        // Restore the removed repository.
        mds.restoreRepo(author, project1, repo1).join();

        repositoryMetadata = getRepo1(mds);
        assertThat(repositoryMetadata.name()).isEqualTo(repo1);
        assertThat(repositoryMetadata.creation().user()).isEqualTo(author.email());
        assertThat(repositoryMetadata.removal()).isNull();

        // Purge a repository.
        mds.removeRepo(author, project1, repo1).join();
        mds.purgeRepo(author, project1, repo1).join();
        assertThatThrownBy(() -> getRepo1(mds)).isInstanceOf(RepositoryNotFoundException.class);
        // Recreate the purged repository.
        mds.addRepo(author, project1, repo1, PerRolePermissions.ofPublic()).join();
        assertThat(getProject(mds, project1).repos().get(repo1).name()).isEqualTo(repo1);
    }

    @Test
    void missingMetadataJsonIsAddedOnlyOnce() {
        final MetadataService mds = newMetadataService(manager);

        final ProjectMetadata metadata = mds.getProject(project1).join();
        assertThat(metadata).isNotNull();

        manager.executor().execute(Command.createRepository(author, project1, repo2)).join();
        final Builder<CompletableFuture<?>> builder = ImmutableList.builder();
        for (int i = 0; i < 10; i++) {
            builder.add(mds.getProject(project1));
        }
        // Do not throw RedundantChangeException when the same metadata are added multiple times.
        CompletableFutures.allAsList(builder.build()).join();
        assertThat(mds.getProject(project1).join().repo(repo2).creation().user()).isEqualTo(author.email());
    }

    @Test
    void perRolePermissions() {
        final MetadataService mds = newMetadataService(manager);

        final ProjectMetadata metadata;
        RepositoryMetadata repositoryMetadata;
        metadata = mds.getProject(project1).join();
        assertThat(metadata).isNotNull();

        mds.addRepo(author, project1, repo1, PerRolePermissions.ofPublic()).join();

        repositoryMetadata = getRepo1(mds);
        assertThat(repositoryMetadata.perRolePermissions().owner()).containsExactly(Permission.READ,
                                                                                    Permission.WRITE);
        assertThat(repositoryMetadata.perRolePermissions().member()).containsExactly(Permission.READ,
                                                                                     Permission.WRITE);
        assertThat(repositoryMetadata.perRolePermissions().guest()).containsExactly(Permission.READ,
                                                                                    Permission.WRITE);

        mds.updatePerRolePermissions(author, project1, repo1, PerRolePermissions.ofPrivate()).join();

        repositoryMetadata = getRepo1(mds);
        assertThat(repositoryMetadata.perRolePermissions().owner()).containsExactly(Permission.READ,
                                                                                    Permission.WRITE);
        assertThat(repositoryMetadata.perRolePermissions().member()).containsExactly(Permission.READ,
                                                                                     Permission.WRITE);
        assertThat(repositoryMetadata.perRolePermissions().guest())
                .containsExactlyElementsOf(NO_PERMISSION);

        assertThat(mds.findPermissions(project1, repo1, owner).join())
                .containsExactly(Permission.READ, Permission.WRITE);
        assertThat(mds.findPermissions(project1, repo1, guest).join())
                .containsExactlyElementsOf(NO_PERMISSION);

        assertThatThrownBy(() -> mds.updatePerRolePermissions(
                author, project1, REPO_DOGMA, PerRolePermissions.ofPublic()).join())
                .isInstanceOf(UnsupportedOperationException.class)
                .hasMessageContaining("Can't update the per role permission for internal repository");
        assertThatThrownBy(() -> mds.updatePerRolePermissions(
                author, project1, REPO_META, PerRolePermissions.ofPublic()).join())
                .isInstanceOf(UnsupportedOperationException.class)
                .hasMessageContaining("Can't give a permission to guest for internal repository");
    }

    @Test
    void perUserPermissions() {
        final MetadataService mds = newMetadataService(manager);

        mds.addRepo(author, project1, repo1, ownerOnly).join();

        // Not a member yet.
        assertThatThrownBy(() -> mds.addPerUserPermission(author, project1, repo1, user1, READ_ONLY).join())
                .hasCauseInstanceOf(IllegalArgumentException.class);

        // Be a member of the project.
        mds.addMember(author, project1, user1, ProjectRole.MEMBER).join();

        // A member of the project has no permission.
        assertThat(mds.findPermissions(project1, repo1, user1).join())
                .containsExactlyElementsOf(NO_PERMISSION);

        // Add 'user1' to per-user permissions table.
        mds.addPerUserPermission(author, project1, repo1, user1, READ_ONLY).join();

        // Fail due to duplicated addition.
        assertThatThrownBy(() -> mds.addPerUserPermission(author, project1, repo1, user1, READ_ONLY).join())
                .hasCauseInstanceOf(ChangeConflictException.class);

        assertThat(mds.findPermissions(project1, repo1, user1).join())
                .containsExactly(Permission.READ);

        mds.updatePerUserPermission(author, project1, repo1, user1, READ_WRITE).join();

        assertThat(mds.findPermissions(project1, repo1, user1).join())
                .containsExactly(Permission.READ, Permission.WRITE);

        mds.removePerUserPermission(author, project1, repo1, user1).join();
        assertThatThrownBy(() -> mds.removePerUserPermission(author, project1, repo1, user1).join())
                .hasCauseInstanceOf(ChangeConflictException.class);

        assertThat(mds.findPermissions(project1, repo1, user1).join())
                .containsExactlyElementsOf(NO_PERMISSION);
    }

    @Test
    void perTokenPermissions() {
        final MetadataService mds = newMetadataService(manager);

        mds.addRepo(author, project1, repo1, ownerOnly).join();
        mds.createToken(author, app1).join();
        final Token token = mds.findTokenByAppId(app1).join();
        assertThat(token).isNotNull();

        // Token 'app2' is not created yet.
        assertThatThrownBy(() -> mds.addToken(author, project1, app2, ProjectRole.MEMBER).join())
                .hasCauseInstanceOf(IllegalArgumentException.class);

        // Not a member yet.
        assertThatThrownBy(() -> mds.addPerTokenPermission(author, project1, repo1, app1, READ_ONLY).join())
                .hasCauseInstanceOf(IllegalArgumentException.class);

        assertThat(mds.findPermissions(project1, repo1, app1).join())
                .containsExactlyElementsOf(NO_PERMISSION);

        // Be a token of the project.
        mds.addToken(author, project1, app1, ProjectRole.MEMBER).join();
        mds.addPerTokenPermission(author, project1, repo1, app1, READ_ONLY).join();

        assertThat(mds.findPermissions(project1, repo1, app1).join())
                .containsExactly(Permission.READ);

        mds.updatePerTokenPermission(author, project1, repo1, app1, READ_WRITE).join();

        assertThat(mds.findPermissions(project1, repo1, app1).join())
                .containsExactly(Permission.READ, Permission.WRITE);

        mds.removePerTokenPermission(author, project1, repo1, app1).join();
        assertThatThrownBy(() -> mds.removePerTokenPermission(author, project1, repo1, app1).join())
                .hasCauseInstanceOf(ChangeConflictException.class);

        assertThat(mds.findPermissions(project1, repo1, app1).join())
                .containsExactlyElementsOf(NO_PERMISSION);
    }

    @Test
    void removeMember() {
        final MetadataService mds = newMetadataService(manager);

        mds.addRepo(author, project1, repo1, ownerOnly).join();

        mds.addMember(author, project1, user1, ProjectRole.MEMBER).join();
        mds.addMember(author, project1, user2, ProjectRole.MEMBER).join();
        mds.addPerUserPermission(author, project1, repo1, user1, READ_ONLY).join();
        mds.addPerUserPermission(author, project1, repo1, user2, READ_ONLY).join();

        assertThat(mds.getMember(project1, user1).join().id()).isNotNull();
        assertThat(mds.getMember(project1, user2).join().id()).isNotNull();

        assertThat(mds.findPermissions(project1, repo1, user1).join())
                .containsExactly(Permission.READ);

        // Remove 'user1' from the project.
        mds.removeMember(author, project1, user1).join();
        // Remove per-user permission of 'user1', too.
        assertThat(mds.findPermissions(project1, repo1, user1).join())
                .containsExactlyElementsOf(NO_PERMISSION);

        assertThat(mds.findPermissions(project1, repo1, user2).join())
                .containsExactly(Permission.READ);

        // Remove 'user1' again.
        assertThatThrownBy(() -> mds.removeMember(author, project1, user1).join())
                .hasCauseInstanceOf(EntryNotFoundException.class);
    }

    @Test
    void removeToken() {
        final MetadataService mds = newMetadataService(manager);

        mds.addRepo(author, project1, repo1, ownerOnly).join();
        mds.createToken(author, app1).join();
        mds.createToken(author, app2).join();

        mds.addToken(author, project1, app1, ProjectRole.MEMBER).join();
        mds.addToken(author, project1, app2, ProjectRole.MEMBER).join();
        mds.addPerTokenPermission(author, project1, repo1, app1, READ_ONLY).join();
        mds.addPerTokenPermission(author, project1, repo1, app2, READ_ONLY).join();

        assertThat(mds.findPermissions(project1, repo1, app1).join())
                .containsExactly(Permission.READ);

        // Remove 'app1' from the project.
        mds.removeToken(author, project1, app1).join();
        // Remove per-token permission of 'app1', too.
        assertThat(mds.findPermissions(project1, repo1, app1).join())
                .containsExactlyElementsOf(NO_PERMISSION);

        assertThat(mds.findPermissions(project1, repo1, app2).join())
                .containsExactly(Permission.READ);

        // Remove 'app1' again.
        assertThatThrownBy(() -> mds.removeToken(author, project1, app1).join())
                .hasCauseInstanceOf(EntryNotFoundException.class);
    }

    @Test
    void destroyToken() {
        final MetadataService mds = newMetadataService(manager);

        mds.addRepo(author, project1, repo1, ownerOnly).join();
        mds.createToken(author, app1).join();
        mds.createToken(author, app2).join();

        mds.addToken(author, project1, app1, ProjectRole.MEMBER).join();
        mds.addToken(author, project1, app2, ProjectRole.MEMBER).join();

        mds.addPerTokenPermission(author, project1, repo1, app1, READ_ONLY).join();
        mds.addPerTokenPermission(author, project1, repo1, app2, READ_ONLY).join();

        assertThat(mds.findPermissions(project1, repo1, app1).join())
                .containsExactly(Permission.READ);

        // Remove 'app1' from the system completely.
        mds.destroyToken(author, app1).join();
        mds.purgeToken(author, app1);

        // Remove per-token permission of 'app1', too.
        assertThat(mds.findPermissions(project1, repo1, app1).join())
                .containsExactlyElementsOf(NO_PERMISSION);

        assertThat(mds.findPermissions(project1, repo1, app2).join())
                .containsExactly(Permission.READ);

        // Remove 'app1' again.
        assertThatThrownBy(() -> mds.destroyToken(author, app1).join())
                .hasCauseInstanceOf(TokenNotFoundException.class);
    }

    @Test
    void tokenActivationAndDeactivation() {
        final MetadataService mds = newMetadataService(manager);

        Token token;
        mds.createToken(author, app1).join();
        token = mds.getTokens().join().get(app1);
        assertThat(token).isNotNull();
        assertThat(token.creation().user()).isEqualTo(owner.id());

        mds.deactivateToken(author, app1).join();
        token = mds.getTokens().join().get(app1);
        assertThat(token.isActive()).isFalse();
        assertThat(token.deactivation()).isNotNull();
        assertThat(token.deactivation().user()).isEqualTo(owner.id());

        assertThatThrownBy(() -> mds.deactivateToken(author, app1).join())
                .hasCauseInstanceOf(IllegalArgumentException.class);

        mds.activateToken(author, app1).join();
        assertThat(mds.getTokens().join().get(app1).isActive()).isTrue();

        assertThatThrownBy(() -> mds.activateToken(author, app1).join())
                .hasCauseInstanceOf(IllegalArgumentException.class);
    }

    @Test
    void updateWriteQuota() {
        final MetadataService mds = newMetadataService(manager);
        mds.addRepo(author, project1, repo1, PerRolePermissions.ofPublic()).join();
        RepositoryMetadata repoMeta = mds.getRepo(project1, repo1).join();
        assertThat(repoMeta.writeQuota()).isNull();

        final QuotaConfig writeQuota1 = new QuotaConfig(5, 2);
        mds.updateWriteQuota(Author.SYSTEM, project1, repo1, writeQuota1).join();
        repoMeta = mds.getRepo(project1, repo1).join();
        assertThat(repoMeta.writeQuota()).isEqualTo(writeQuota1);

        final QuotaConfig writeQuota2 = new QuotaConfig(3, 1);
        mds.updateWriteQuota(Author.SYSTEM, project1, repo1, writeQuota2).join();
        repoMeta = mds.getRepo(project1, repo1).join();
        assertThat(repoMeta.writeQuota()).isEqualTo(writeQuota2);
    }

    @Test
    void updateUser() {
        final MetadataService mds = newMetadataService(manager);

        Token token;
        mds.createToken(author, app1).join();
        token = mds.getTokens().join().get(app1);
        assertThat(token).isNotNull();
        assertThat(token.isSystemAdmin()).isFalse();

        mds.updateTokenLevel(author, app1, true).join();
        token = mds.getTokens().join().get(app1);
<<<<<<< HEAD
        assertThat(token.isSystemAdmin()).isTrue();

        mds.updateTokenLevel(author, app1, false).join();
        token = mds.getTokens().join().get(app1);
        assertThat(token.isSystemAdmin()).isFalse();
=======
        assertThat(token.isAdmin()).isTrue();
        assertThatThrownBy(() -> mds.updateTokenLevel(author, app1, true).join())
                .hasCauseInstanceOf(IllegalArgumentException.class);

        mds.updateTokenLevel(author, app1, false).join();
        token = mds.getTokens().join().get(app1);
        assertThat(token.isAdmin()).isFalse();
        assertThatThrownBy(() -> mds.updateTokenLevel(author, app1, false).join())
                .hasCauseInstanceOf(IllegalArgumentException.class);
>>>>>>> 810d02f0
    }

    private static RepositoryMetadata getRepo1(MetadataService mds) {
        final ProjectMetadata metadata = mds.getProject(project1).join();
        return metadata.repo(repo1);
    }

    private static MetadataService newMetadataService(ProjectManagerExtension extension) {
        return new MetadataService(extension.projectManager(), extension.executor());
    }

    private static ProjectMetadata getProject(MetadataService mds, String projectName) {
        return mds.getProject(projectName).join();
    }
}<|MERGE_RESOLUTION|>--- conflicted
+++ resolved
@@ -441,23 +441,15 @@
 
         mds.updateTokenLevel(author, app1, true).join();
         token = mds.getTokens().join().get(app1);
-<<<<<<< HEAD
         assertThat(token.isSystemAdmin()).isTrue();
+        assertThatThrownBy(() -> mds.updateTokenLevel(author, app1, true).join())
+                .hasCauseInstanceOf(IllegalArgumentException.class);
 
         mds.updateTokenLevel(author, app1, false).join();
         token = mds.getTokens().join().get(app1);
         assertThat(token.isSystemAdmin()).isFalse();
-=======
-        assertThat(token.isAdmin()).isTrue();
-        assertThatThrownBy(() -> mds.updateTokenLevel(author, app1, true).join())
-                .hasCauseInstanceOf(IllegalArgumentException.class);
-
-        mds.updateTokenLevel(author, app1, false).join();
-        token = mds.getTokens().join().get(app1);
-        assertThat(token.isAdmin()).isFalse();
         assertThatThrownBy(() -> mds.updateTokenLevel(author, app1, false).join())
                 .hasCauseInstanceOf(IllegalArgumentException.class);
->>>>>>> 810d02f0
     }
 
     private static RepositoryMetadata getRepo1(MetadataService mds) {
