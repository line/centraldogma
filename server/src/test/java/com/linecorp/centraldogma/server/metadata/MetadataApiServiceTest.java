/*
 * Copyright 2023 LINE Corporation
 *
 * LINE Corporation licenses this file to you under the Apache License,
 * version 2.0 (the "License"); you may not use this file except in compliance
 * with the License. You may obtain a copy of the License at:
 *
 *   https://www.apache.org/licenses/LICENSE-2.0
 *
 * Unless required by applicable law or agreed to in writing, software
 * distributed under the License is distributed on an "AS IS" BASIS, WITHOUT
 * WARRANTIES OR CONDITIONS OF ANY KIND, either express or implied. See the
 * License for the specific language governing permissions and limitations
 * under the License.
 */
package com.linecorp.centraldogma.server.metadata;

import static com.linecorp.centraldogma.internal.api.v1.HttpApiV1Constants.PROJECTS_PREFIX;
import static com.linecorp.centraldogma.testing.internal.auth.TestAuthMessageUtil.login;
import static org.assertj.core.api.Assertions.assertThat;

import org.junit.jupiter.api.BeforeAll;
import org.junit.jupiter.api.Test;
import org.junit.jupiter.api.extension.RegisterExtension;

import com.fasterxml.jackson.core.JsonParseException;
import com.fasterxml.jackson.core.JsonProcessingException;
import com.fasterxml.jackson.databind.JsonMappingException;

import com.linecorp.armeria.client.WebClient;
import com.linecorp.armeria.common.AggregatedHttpResponse;
import com.linecorp.armeria.common.HttpHeaderNames;
import com.linecorp.armeria.common.HttpMethod;
import com.linecorp.armeria.common.HttpRequest;
import com.linecorp.armeria.common.HttpStatus;
import com.linecorp.armeria.common.MediaType;
import com.linecorp.armeria.common.RequestHeaders;
import com.linecorp.armeria.common.auth.AuthToken;
import com.linecorp.centraldogma.common.RepositoryRole;
import com.linecorp.centraldogma.internal.Jackson;
import com.linecorp.centraldogma.internal.api.v1.AccessToken;
import com.linecorp.centraldogma.internal.jsonpatch.JsonPatch;
import com.linecorp.centraldogma.internal.jsonpatch.ReplaceMode;
import com.linecorp.centraldogma.server.CentralDogmaBuilder;
import com.linecorp.centraldogma.testing.internal.auth.TestAuthMessageUtil;
import com.linecorp.centraldogma.testing.internal.auth.TestAuthProviderFactory;
import com.linecorp.centraldogma.testing.junit.CentralDogmaExtension;

class MetadataApiServiceTest {

    private static final String PROJECT_NAME = "foo_proj";
    private static final String REPOSITORY_NAME = "foo_repo";

    private static final String MEMBER_ID = "member_id@linecorp.com";
    private static final String APP_ID = "app_id";

    @RegisterExtension
    static CentralDogmaExtension dogma = new CentralDogmaExtension() {

        @Override
        protected void configure(CentralDogmaBuilder builder) {
            builder.systemAdministrators(TestAuthMessageUtil.USERNAME);
            builder.authProviderFactory(new TestAuthProviderFactory());
        }
    };

    @SuppressWarnings("NotNullFieldNotInitialized")
    static WebClient adminClient;

    @BeforeAll
    static void setUp() throws JsonMappingException, JsonParseException {
        final AggregatedHttpResponse response = login(dogma.httpClient(),
                                                      TestAuthMessageUtil.USERNAME,
                                                      TestAuthMessageUtil.PASSWORD);

        assertThat(response.status()).isEqualTo(HttpStatus.OK);
        final String sessionId = Jackson.readValue(response.content().array(), AccessToken.class)
                                        .accessToken();
<<<<<<< HEAD
        adminClient = WebClient.builder(dogma.httpClient().uri())
                               .auth(AuthToken.ofOAuth2(sessionId)).build();
        RequestHeaders headers = RequestHeaders.of(HttpMethod.POST, PROJECTS_PREFIX,
                                                   HttpHeaderNames.CONTENT_TYPE, MediaType.JSON);
        String body = "{\"name\": \"" + PROJECT_NAME + "\"}";
=======
        final WebClient systemAdminClient = WebClient.builder(client.uri())
                                                     .auth(AuthToken.ofOAuth2(sessionId)).build();
        final RequestHeaders headers = RequestHeaders.of(HttpMethod.POST, PROJECTS_PREFIX,
                                                         HttpHeaderNames.CONTENT_TYPE, MediaType.JSON);
        final String body = "{\"name\": \"" + projectName + "\"}";
>>>>>>> 7d75b794
        // Create a project.
        assertThat(systemAdminClient.execute(headers, body).aggregate().join().status())
                .isSameAs(HttpStatus.CREATED);

        headers = RequestHeaders.of(HttpMethod.POST, PROJECTS_PREFIX + '/' + PROJECT_NAME + "/repos",
                                    HttpHeaderNames.CONTENT_TYPE, MediaType.JSON);
        body = "{\"name\": \"" + REPOSITORY_NAME + "\"}";
        // Create a repository.
        assertThat(adminClient.execute(headers, body).aggregate().join().status()).isSameAs(HttpStatus.CREATED);

        // Create a token
        final HttpRequest request = HttpRequest.builder()
                                               .post("/api/v1/tokens")
                                               .content(MediaType.FORM_DATA, "appId=" + APP_ID)
                                               .build();
        assertThat(adminClient.execute(request).aggregate().join().status()).isSameAs(HttpStatus.CREATED);
    }

    @Test
    void addUpdateAndRemoveProjectMember() throws JsonProcessingException {
        addProjectMember();
        final JsonPatch jsonPatch = JsonPatch.generate(Jackson.readTree("{\"role\":\"MEMBER\"}}"),
                                                       Jackson.readTree("{\"role\":\"OWNER\"}}"),
                                                       ReplaceMode.RFC6902);
        // [{"op":"replace","path":"/role","value":"OWNER"}]
        // Update the member
        HttpRequest request = HttpRequest.builder()
                                         .patch("/api/v1/metadata/" + PROJECT_NAME + "/members/" + MEMBER_ID)
                                         .content(MediaType.JSON_PATCH, Jackson.writeValueAsString(jsonPatch))
                                         .build();
        assertThat(adminClient.execute(request).aggregate().join().status()).isSameAs(HttpStatus.OK);

        // Remove the member
        request = HttpRequest.builder()
                             .delete("/api/v1/metadata/" + PROJECT_NAME + "/members/" + MEMBER_ID)
                             .build();
        assertThat(adminClient.execute(request).aggregate().join().status()).isSameAs(HttpStatus.NO_CONTENT);
    }

    private static void addProjectMember() {
        final HttpRequest request = HttpRequest.builder()
                                               .post("/api/v1/metadata/" + PROJECT_NAME + "/members")
                                               .content(MediaType.JSON,
                                                        '{' +
                                                        "\"id\":\"" + MEMBER_ID + "\"," +
                                                        "\"role\":\"MEMBER\"" +
                                                        '}')
                                               .build();
        assertThat(adminClient.execute(request).aggregate().join().status()).isSameAs(HttpStatus.OK);
    }

    @Test
    void addUpdateAndRemoveProjectToken() throws JsonProcessingException {
        addProjectToken();
        HttpRequest request;

        final JsonPatch jsonPatch = JsonPatch.generate(Jackson.readTree("{\"role\":\"MEMBER\"}}"),
                                                       Jackson.readTree("{\"role\":\"OWNER\"}}"),
                                                       ReplaceMode.RFC6902);
        // [{"op":"replace","path":"/role","value":"OWNER"}]
        // Update the token
        request = HttpRequest.builder()
                             .patch("/api/v1/metadata/" + PROJECT_NAME + "/tokens/app_id")
                             .content(MediaType.JSON_PATCH, Jackson.writeValueAsString(jsonPatch))
                             .build();
        assertThat(adminClient.execute(request).aggregate().join().status()).isSameAs(HttpStatus.OK);

        // Remove the token
        request = HttpRequest.builder()
                             .delete("/api/v1/metadata/" + PROJECT_NAME + "/tokens/app_id")
                             .build();
        assertThat(adminClient.execute(request).aggregate().join().status()).isSameAs(HttpStatus.NO_CONTENT);
    }

    private static void addProjectToken() {
        final HttpRequest request = HttpRequest.builder()
                                               .post("/api/v1/metadata/" + PROJECT_NAME + "/tokens")
                                               .content(MediaType.JSON,
                                                        '{' +
                                                        "\"id\":\"app_id\"," +
                                                        "\"role\":\"MEMBER\"" +
                                                        '}')
                                               .build();
        assertThat(adminClient.execute(request).aggregate().join().status()).isSameAs(HttpStatus.OK);
    }

    @Test
    void addUpdateAndRemoveRepositoryUser() throws JsonProcessingException {
        addProjectMember();
        HttpRequest request = HttpRequest.builder()
                                         .post("/api/v1/metadata/" + PROJECT_NAME + "/repos/" +
                                               REPOSITORY_NAME + "/roles/users")
                                         .content(MediaType.JSON,
                                                  '{' +
                                                  "\"id\":\"" + MEMBER_ID + "\"," +
                                                  "\"role\":\"READ\"" +
                                                  '}')
                                         .build();
        assertThat(adminClient.execute(request).aggregate().join().status()).isSameAs(HttpStatus.OK);

        ProjectMetadata projectMetadata = projectMetadata();
        assertThat(projectMetadata.repo(REPOSITORY_NAME).roles().users().get(MEMBER_ID))
                .isSameAs(RepositoryRole.READ);

        // Remove the member
        request = HttpRequest.builder()
                             .delete("/api/v1/metadata/" + PROJECT_NAME + "/members/" + MEMBER_ID)
                             .build();
        assertThat(adminClient.execute(request).aggregate().join().status()).isSameAs(HttpStatus.NO_CONTENT);
        projectMetadata = projectMetadata();
        assertThat(projectMetadata.repo(REPOSITORY_NAME).roles().users().get(MEMBER_ID)).isNull();
    }

    @Test
    void addUpdateAndRemoveRepositoryToken() throws JsonProcessingException {
        addProjectToken();
        HttpRequest request = HttpRequest.builder()
                                         .post("/api/v1/metadata/" + PROJECT_NAME + "/repos/" +
                                               REPOSITORY_NAME + "/roles/tokens")
                                         .content(MediaType.JSON,
                                                  '{' +
                                                  "\"id\":\"" + APP_ID + "\"," +
                                                  "\"role\":\"READ\"" +
                                                  '}')
                                         .build();
        assertThat(adminClient.execute(request).aggregate().join().status()).isSameAs(HttpStatus.OK);

        ProjectMetadata projectMetadata = projectMetadata();
        assertThat(projectMetadata.repo(REPOSITORY_NAME).roles().tokens().get(APP_ID))
                .isSameAs(RepositoryRole.READ);

        // Remove the member
        request = HttpRequest.builder()
                             .delete("/api/v1/metadata/" + PROJECT_NAME + "/tokens/" + APP_ID)
                             .build();
        assertThat(adminClient.execute(request).aggregate().join().status()).isSameAs(HttpStatus.NO_CONTENT);
        projectMetadata = projectMetadata();
        assertThat(projectMetadata.repo(REPOSITORY_NAME).roles().tokens().get(APP_ID)).isNull();
    }

    @Test
    void grantRoleToMemberForMetaRepository() throws Exception {
        final String memberToken = "appToken-secret-member";
        // Create a token with a non-random secret.
        HttpRequest request = HttpRequest.builder()
                                         .post("/api/v1/tokens")
                                         .content(MediaType.FORM_DATA,
                                                  "secret=" + memberToken + "&isSystemAdmin=false&appId=foo")
                                         .build();
        AggregatedHttpResponse res = systemAdminClient.execute(request).aggregate().join();
        assertThat(res.status()).isEqualTo(HttpStatus.CREATED);
        res = systemAdminClient.get("/api/v1/tokens").aggregate().join();
        assertThat(res.contentUtf8()).contains("\"secret\":\"" + memberToken + '"');

        // Add as a member to the project
        request = HttpRequest.builder()
                             .post("/api/v1/metadata/" + PROJECT_NAME + "/tokens")
                             .content(MediaType.JSON,
                                      '{' +
                                      "\"id\":\"foo\"," +
                                      "\"role\":\"MEMBER\"" +
                                      '}')
                             .build();
        res = systemAdminClient.execute(request).aggregate().join();
        assertThat(res.status()).isSameAs(HttpStatus.OK);

        final WebClient memberClient = WebClient.builder(dogma.httpClient().uri())
                                                .auth(AuthToken.ofOAuth2(memberToken)).build();
        res = memberClient.get("/api/v1/projects/" + PROJECT_NAME + "/repos/meta/list").aggregate().join();
        // A member isn't allowed to access the meta repository yet.
        assertThat(res.status()).isSameAs(HttpStatus.FORBIDDEN);
        assertThat(res.contentUtf8()).contains(
                "You must have the READ repository role to access the 'foo_proj/meta'");

        // Grant a READ role to the member.
        request = HttpRequest.builder()
                             .post("/api/v1/metadata/" + PROJECT_NAME + "/repos/meta/roles/projects")
                             .content(MediaType.JSON,
                                      '{' +
                                      "  \"member\": \"READ\"," +
                                      "  \"guest\": null" +
                                      '}')
                             .build();
<<<<<<< HEAD
        assertThat(adminClient.execute(request).aggregate().join().status()).isSameAs(HttpStatus.OK);
=======
        systemAdminClient.execute(request).aggregate().join();
>>>>>>> 7d75b794

        // Now the member can access the meta repository.
        res = memberClient.get("/api/v1/projects/" + PROJECT_NAME + "/repos/meta/list").aggregate().join();
        assertThat(res.status()).isSameAs(HttpStatus.NO_CONTENT);

        // Revoke the role
        request = HttpRequest.builder()
                             .post("/api/v1/metadata/" + PROJECT_NAME + "/repos/meta/roles/projects")
                             .content(MediaType.JSON,
                                      '{' +
                                      "  \"member\": null," +
                                      "  \"guest\": null" +
                                      '}')
                             .build();
        assertThat(adminClient.execute(request).aggregate().join().status()).isSameAs(HttpStatus.OK);

        // Now the member cannot access the meta repository.
        res = memberClient.get("/api/v1/projects/" + PROJECT_NAME + "/repos/meta/list").aggregate().join();
        assertThat(res.status()).isSameAs(HttpStatus.FORBIDDEN);
    }

    private static ProjectMetadata projectMetadata()
            throws JsonParseException, JsonMappingException {
        return Jackson.readValue(
                adminClient.prepare()
                           .get("/api/v1/projects/" + PROJECT_NAME)
                           .execute().aggregate().join().contentUtf8(), ProjectMetadata.class);
    }
}<|MERGE_RESOLUTION|>--- conflicted
+++ resolved
@@ -65,7 +65,7 @@
     };
 
     @SuppressWarnings("NotNullFieldNotInitialized")
-    static WebClient adminClient;
+    static WebClient systemAdminClient;
 
     @BeforeAll
     static void setUp() throws JsonMappingException, JsonParseException {
@@ -76,19 +76,11 @@
         assertThat(response.status()).isEqualTo(HttpStatus.OK);
         final String sessionId = Jackson.readValue(response.content().array(), AccessToken.class)
                                         .accessToken();
-<<<<<<< HEAD
-        adminClient = WebClient.builder(dogma.httpClient().uri())
-                               .auth(AuthToken.ofOAuth2(sessionId)).build();
+        systemAdminClient = WebClient.builder(dogma.httpClient().uri())
+                                     .auth(AuthToken.ofOAuth2(sessionId)).build();
         RequestHeaders headers = RequestHeaders.of(HttpMethod.POST, PROJECTS_PREFIX,
                                                    HttpHeaderNames.CONTENT_TYPE, MediaType.JSON);
         String body = "{\"name\": \"" + PROJECT_NAME + "\"}";
-=======
-        final WebClient systemAdminClient = WebClient.builder(client.uri())
-                                                     .auth(AuthToken.ofOAuth2(sessionId)).build();
-        final RequestHeaders headers = RequestHeaders.of(HttpMethod.POST, PROJECTS_PREFIX,
-                                                         HttpHeaderNames.CONTENT_TYPE, MediaType.JSON);
-        final String body = "{\"name\": \"" + projectName + "\"}";
->>>>>>> 7d75b794
         // Create a project.
         assertThat(systemAdminClient.execute(headers, body).aggregate().join().status())
                 .isSameAs(HttpStatus.CREATED);
@@ -97,14 +89,15 @@
                                     HttpHeaderNames.CONTENT_TYPE, MediaType.JSON);
         body = "{\"name\": \"" + REPOSITORY_NAME + "\"}";
         // Create a repository.
-        assertThat(adminClient.execute(headers, body).aggregate().join().status()).isSameAs(HttpStatus.CREATED);
+        assertThat(systemAdminClient.execute(headers, body).aggregate().join().status())
+                .isSameAs(HttpStatus.CREATED);
 
         // Create a token
         final HttpRequest request = HttpRequest.builder()
                                                .post("/api/v1/tokens")
                                                .content(MediaType.FORM_DATA, "appId=" + APP_ID)
                                                .build();
-        assertThat(adminClient.execute(request).aggregate().join().status()).isSameAs(HttpStatus.CREATED);
+        assertThat(systemAdminClient.execute(request).aggregate().join().status()).isSameAs(HttpStatus.CREATED);
     }
 
     @Test
@@ -119,13 +112,14 @@
                                          .patch("/api/v1/metadata/" + PROJECT_NAME + "/members/" + MEMBER_ID)
                                          .content(MediaType.JSON_PATCH, Jackson.writeValueAsString(jsonPatch))
                                          .build();
-        assertThat(adminClient.execute(request).aggregate().join().status()).isSameAs(HttpStatus.OK);
+        assertThat(systemAdminClient.execute(request).aggregate().join().status()).isSameAs(HttpStatus.OK);
 
         // Remove the member
         request = HttpRequest.builder()
                              .delete("/api/v1/metadata/" + PROJECT_NAME + "/members/" + MEMBER_ID)
                              .build();
-        assertThat(adminClient.execute(request).aggregate().join().status()).isSameAs(HttpStatus.NO_CONTENT);
+        assertThat(systemAdminClient.execute(request).aggregate().join().status())
+                .isSameAs(HttpStatus.NO_CONTENT);
     }
 
     private static void addProjectMember() {
@@ -137,7 +131,7 @@
                                                         "\"role\":\"MEMBER\"" +
                                                         '}')
                                                .build();
-        assertThat(adminClient.execute(request).aggregate().join().status()).isSameAs(HttpStatus.OK);
+        assertThat(systemAdminClient.execute(request).aggregate().join().status()).isSameAs(HttpStatus.OK);
     }
 
     @Test
@@ -154,13 +148,14 @@
                              .patch("/api/v1/metadata/" + PROJECT_NAME + "/tokens/app_id")
                              .content(MediaType.JSON_PATCH, Jackson.writeValueAsString(jsonPatch))
                              .build();
-        assertThat(adminClient.execute(request).aggregate().join().status()).isSameAs(HttpStatus.OK);
+        assertThat(systemAdminClient.execute(request).aggregate().join().status()).isSameAs(HttpStatus.OK);
 
         // Remove the token
         request = HttpRequest.builder()
                              .delete("/api/v1/metadata/" + PROJECT_NAME + "/tokens/app_id")
                              .build();
-        assertThat(adminClient.execute(request).aggregate().join().status()).isSameAs(HttpStatus.NO_CONTENT);
+        assertThat(systemAdminClient.execute(request).aggregate().join().status())
+                .isSameAs(HttpStatus.NO_CONTENT);
     }
 
     private static void addProjectToken() {
@@ -172,7 +167,7 @@
                                                         "\"role\":\"MEMBER\"" +
                                                         '}')
                                                .build();
-        assertThat(adminClient.execute(request).aggregate().join().status()).isSameAs(HttpStatus.OK);
+        assertThat(systemAdminClient.execute(request).aggregate().join().status()).isSameAs(HttpStatus.OK);
     }
 
     @Test
@@ -187,7 +182,7 @@
                                                   "\"role\":\"READ\"" +
                                                   '}')
                                          .build();
-        assertThat(adminClient.execute(request).aggregate().join().status()).isSameAs(HttpStatus.OK);
+        assertThat(systemAdminClient.execute(request).aggregate().join().status()).isSameAs(HttpStatus.OK);
 
         ProjectMetadata projectMetadata = projectMetadata();
         assertThat(projectMetadata.repo(REPOSITORY_NAME).roles().users().get(MEMBER_ID))
@@ -197,7 +192,8 @@
         request = HttpRequest.builder()
                              .delete("/api/v1/metadata/" + PROJECT_NAME + "/members/" + MEMBER_ID)
                              .build();
-        assertThat(adminClient.execute(request).aggregate().join().status()).isSameAs(HttpStatus.NO_CONTENT);
+        assertThat(systemAdminClient.execute(request).aggregate().join().status())
+                .isSameAs(HttpStatus.NO_CONTENT);
         projectMetadata = projectMetadata();
         assertThat(projectMetadata.repo(REPOSITORY_NAME).roles().users().get(MEMBER_ID)).isNull();
     }
@@ -214,7 +210,7 @@
                                                   "\"role\":\"READ\"" +
                                                   '}')
                                          .build();
-        assertThat(adminClient.execute(request).aggregate().join().status()).isSameAs(HttpStatus.OK);
+        assertThat(systemAdminClient.execute(request).aggregate().join().status()).isSameAs(HttpStatus.OK);
 
         ProjectMetadata projectMetadata = projectMetadata();
         assertThat(projectMetadata.repo(REPOSITORY_NAME).roles().tokens().get(APP_ID))
@@ -224,7 +220,8 @@
         request = HttpRequest.builder()
                              .delete("/api/v1/metadata/" + PROJECT_NAME + "/tokens/" + APP_ID)
                              .build();
-        assertThat(adminClient.execute(request).aggregate().join().status()).isSameAs(HttpStatus.NO_CONTENT);
+        assertThat(systemAdminClient.execute(request).aggregate().join().status())
+                .isSameAs(HttpStatus.NO_CONTENT);
         projectMetadata = projectMetadata();
         assertThat(projectMetadata.repo(REPOSITORY_NAME).roles().tokens().get(APP_ID)).isNull();
     }
@@ -272,11 +269,7 @@
                                       "  \"guest\": null" +
                                       '}')
                              .build();
-<<<<<<< HEAD
-        assertThat(adminClient.execute(request).aggregate().join().status()).isSameAs(HttpStatus.OK);
-=======
-        systemAdminClient.execute(request).aggregate().join();
->>>>>>> 7d75b794
+        assertThat(systemAdminClient.execute(request).aggregate().join().status()).isSameAs(HttpStatus.OK);
 
         // Now the member can access the meta repository.
         res = memberClient.get("/api/v1/projects/" + PROJECT_NAME + "/repos/meta/list").aggregate().join();
@@ -291,7 +284,7 @@
                                       "  \"guest\": null" +
                                       '}')
                              .build();
-        assertThat(adminClient.execute(request).aggregate().join().status()).isSameAs(HttpStatus.OK);
+        assertThat(systemAdminClient.execute(request).aggregate().join().status()).isSameAs(HttpStatus.OK);
 
         // Now the member cannot access the meta repository.
         res = memberClient.get("/api/v1/projects/" + PROJECT_NAME + "/repos/meta/list").aggregate().join();
@@ -301,8 +294,8 @@
     private static ProjectMetadata projectMetadata()
             throws JsonParseException, JsonMappingException {
         return Jackson.readValue(
-                adminClient.prepare()
-                           .get("/api/v1/projects/" + PROJECT_NAME)
-                           .execute().aggregate().join().contentUtf8(), ProjectMetadata.class);
+                systemAdminClient.prepare()
+                                 .get("/api/v1/projects/" + PROJECT_NAME)
+                                 .execute().aggregate().join().contentUtf8(), ProjectMetadata.class);
     }
 }