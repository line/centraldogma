/*
 * Copyright 2023 LINE Corporation
 *
 * LINE Corporation licenses this file to you under the Apache License,
 * version 2.0 (the "License"); you may not use this file except in compliance
 * with the License. You may obtain a copy of the License at:
 *
 *   https://www.apache.org/licenses/LICENSE-2.0
 *
 * Unless required by applicable law or agreed to in writing, software
 * distributed under the License is distributed on an "AS IS" BASIS, WITHOUT
 * WARRANTIES OR CONDITIONS OF ANY KIND, either express or implied. See the
 * License for the specific language governing permissions and limitations
 * under the License.
 */
package com.linecorp.centraldogma.server.metadata;

import static com.linecorp.centraldogma.internal.api.v1.HttpApiV1Constants.PROJECTS_PREFIX;
import static com.linecorp.centraldogma.testing.internal.auth.TestAuthMessageUtil.getAccessToken;
import static net.javacrumbs.jsonunit.fluent.JsonFluentAssert.assertThatJson;
import static org.assertj.core.api.Assertions.assertThat;

import org.junit.jupiter.api.BeforeAll;
import org.junit.jupiter.api.Test;
import org.junit.jupiter.api.extension.RegisterExtension;

import com.fasterxml.jackson.core.JsonParseException;
import com.fasterxml.jackson.core.JsonProcessingException;
import com.fasterxml.jackson.databind.JsonMappingException;
import com.fasterxml.jackson.databind.ObjectMapper;

import com.linecorp.armeria.client.BlockingWebClient;
import com.linecorp.armeria.client.WebClient;
import com.linecorp.armeria.common.AggregatedHttpResponse;
import com.linecorp.armeria.common.HttpHeaderNames;
import com.linecorp.armeria.common.HttpMethod;
import com.linecorp.armeria.common.HttpRequest;
import com.linecorp.armeria.common.HttpStatus;
import com.linecorp.armeria.common.MediaType;
import com.linecorp.armeria.common.RequestHeaders;
import com.linecorp.armeria.common.ResponseEntity;
import com.linecorp.armeria.common.auth.AuthToken;
import com.linecorp.centraldogma.common.ProjectRole;
import com.linecorp.centraldogma.common.RepositoryRole;
import com.linecorp.centraldogma.common.Revision;
import com.linecorp.centraldogma.internal.Jackson;
import com.linecorp.centraldogma.internal.jsonpatch.JsonPatch;
import com.linecorp.centraldogma.internal.jsonpatch.ReplaceMode;
import com.linecorp.centraldogma.server.CentralDogmaBuilder;
import com.linecorp.centraldogma.server.internal.api.MetadataApiService.IdAndProjectRole;
import com.linecorp.centraldogma.server.internal.api.MetadataApiService.IdAndRepositoryRole;
import com.linecorp.centraldogma.testing.internal.auth.TestAuthMessageUtil;
import com.linecorp.centraldogma.testing.internal.auth.TestAuthProviderFactory;
import com.linecorp.centraldogma.testing.junit.CentralDogmaExtension;

class MetadataApiServiceTest {

    private static final String PROJECT_NAME = "foo_proj";
    private static final String REPOSITORY_NAME = "foo_repo";

    private static final String MEMBER_ID = "member_id@linecorp.com";
    private static final String MEMBER_APP_ID = "foo";
    private static final String APP_ID = "app_id";

    @RegisterExtension
    static CentralDogmaExtension dogma = new CentralDogmaExtension() {

        @Override
        protected void configure(CentralDogmaBuilder builder) {
            builder.systemAdministrators(TestAuthMessageUtil.USERNAME);
            builder.authProviderFactory(new TestAuthProviderFactory());
        }
    };

    @SuppressWarnings("NotNullFieldNotInitialized")
    static BlockingWebClient systemAdminClient;
    @SuppressWarnings("NotNullFieldNotInitialized")
    static BlockingWebClient memberTokenClient;

    @BeforeAll
    static void setUp() throws JsonMappingException, JsonParseException {
        final String sessionId = getAccessToken(dogma.httpClient(),
                                                TestAuthMessageUtil.USERNAME,
                                                TestAuthMessageUtil.PASSWORD);

        systemAdminClient = WebClient.builder(dogma.httpClient().uri())
                                     .auth(AuthToken.ofOAuth2(sessionId)).build()
                                     .blocking();
        RequestHeaders headers = RequestHeaders.of(HttpMethod.POST, PROJECTS_PREFIX,
                                                   HttpHeaderNames.CONTENT_TYPE, MediaType.JSON);
        String body = "{\"name\": \"" + PROJECT_NAME + "\"}";
        // Create a project.
        assertThat(systemAdminClient.execute(headers, body).status())
                .isSameAs(HttpStatus.CREATED);

        headers = RequestHeaders.of(HttpMethod.POST, PROJECTS_PREFIX + '/' + PROJECT_NAME + "/repos",
                                    HttpHeaderNames.CONTENT_TYPE, MediaType.JSON);
        body = "{\"name\": \"" + REPOSITORY_NAME + "\"}";
        // Create a repository.
        assertThat(systemAdminClient.execute(headers, body).status())
                .isSameAs(HttpStatus.CREATED);

        // Create a token
        HttpRequest request = HttpRequest.builder()
                                         .post("/api/v1/tokens")
                                         .content(MediaType.FORM_DATA, "appId=" + APP_ID)
                                         .build();
        assertThat(systemAdminClient.execute(request).status()).isSameAs(HttpStatus.CREATED);

        final String memberToken = "appToken-secret-member";
        // Create a token with a non-random secret.
        request = HttpRequest.builder()
                             .post("/api/v1/tokens")
                             .content(MediaType.FORM_DATA,
                                      "secret=" + memberToken + "&isSystemAdmin=false&appId=foo")
                             .build();
        AggregatedHttpResponse res = systemAdminClient.execute(request);
        assertThat(res.status()).isEqualTo(HttpStatus.CREATED);
        res = systemAdminClient.get("/api/v1/tokens");
        assertThat(res.contentUtf8()).contains("\"secret\":\"" + memberToken + '"');

        // Add as a member to the project
        request = HttpRequest.builder()
                             .post("/api/v1/metadata/" + PROJECT_NAME + "/tokens")
                             .contentJson(new IdAndProjectRole(MEMBER_APP_ID, ProjectRole.MEMBER))
                             .build();
        res = systemAdminClient.execute(request);
        assertThat(res.status()).isSameAs(HttpStatus.OK);

        memberTokenClient = WebClient.builder(dogma.httpClient().uri())
                                     .auth(AuthToken.ofOAuth2(memberToken)).build()
                                     .blocking();
    }

    @Test
    void addUpdateAndRemoveProjectMember() throws JsonProcessingException {
        addProjectMember();
        final JsonPatch jsonPatch = JsonPatch.generate(Jackson.readTree("{\"role\":\"MEMBER\"}}"),
                                                       Jackson.readTree("{\"role\":\"OWNER\"}}"),
                                                       ReplaceMode.RFC6902);
        // [{"op":"replace","path":"/role","value":"OWNER"}]
        // Update the member
        final HttpRequest request =
                HttpRequest.builder()
                           .patch("/api/v1/metadata/" + PROJECT_NAME + "/members/" + MEMBER_ID)
                           .content(MediaType.JSON_PATCH, Jackson.writeValueAsString(jsonPatch))
                           .build();
        assertThat(systemAdminClient.execute(request).status()).isSameAs(HttpStatus.OK);
        removeProjectMember();
    }

    private static void addProjectMember() {
        final HttpRequest request = HttpRequest.builder()
                                               .post("/api/v1/metadata/" + PROJECT_NAME + "/members")
                                               .contentJson(new IdAndProjectRole(MEMBER_ID, ProjectRole.MEMBER))
                                               .build();
        assertThat(systemAdminClient.execute(request).status()).isSameAs(HttpStatus.OK);
    }

    private static void removeProjectMember() {
        final HttpRequest request = HttpRequest.builder()
                                               .delete("/api/v1/metadata/" + PROJECT_NAME + "/members/" +
                                                       MEMBER_ID)
                                               .build();
        assertThat(systemAdminClient.execute(request).status()).isSameAs(HttpStatus.NO_CONTENT);
        assertThat(projectMetadata().repo(REPOSITORY_NAME).roles().users().get(MEMBER_ID)).isNull();
    }

    @Test
    void addUpdateAndRemoveProjectToken() throws JsonProcessingException {
        addProjectToken();
        HttpRequest request;

        final JsonPatch jsonPatch = JsonPatch.generate(Jackson.readTree("{\"role\":\"MEMBER\"}}"),
                                                       Jackson.readTree("{\"role\":\"OWNER\"}}"),
                                                       ReplaceMode.RFC6902);
        // [{"op":"replace","path":"/role","value":"OWNER"}]
        // Update the token
        request = HttpRequest.builder()
                             .patch("/api/v1/metadata/" + PROJECT_NAME + "/tokens/app_id")
                             .content(MediaType.JSON_PATCH, Jackson.writeValueAsString(jsonPatch))
                             .build();
        assertThat(systemAdminClient.execute(request).status()).isSameAs(HttpStatus.OK);

        // Remove the token
        request = HttpRequest.builder()
                             .delete("/api/v1/metadata/" + PROJECT_NAME + "/tokens/app_id")
                             .build();
        assertThat(systemAdminClient.execute(request).status())
                .isSameAs(HttpStatus.NO_CONTENT);
    }

    private static void addProjectToken() {
        final HttpRequest request =
                HttpRequest.builder()
                           .post("/api/v1/metadata/" + PROJECT_NAME + "/tokens")
                           .contentJson(new IdAndProjectRole("app_id", ProjectRole.MEMBER))
                           .build();
        assertThat(systemAdminClient.execute(request).status()).isSameAs(HttpStatus.OK);
    }

    @Test
    void addUpdateAndRemoveRepositoryUser() throws JsonProcessingException {
        addProjectMember();
        final HttpRequest request =
                HttpRequest.builder()
                           .post("/api/v1/metadata/" + PROJECT_NAME + "/repos/" +
                                 REPOSITORY_NAME + "/roles/users")
                           .contentJson(new IdAndRepositoryRole(MEMBER_ID, RepositoryRole.READ))
                           .build();
        assertThat(systemAdminClient.execute(request).status()).isSameAs(HttpStatus.OK);

        assertThat(projectMetadata().repo(REPOSITORY_NAME).roles().users().get(MEMBER_ID))
                .isSameAs(RepositoryRole.READ);

        removeProjectMember();
    }

    @Test
    void addUpdateAndRemoveRepositoryToken() throws JsonProcessingException {
        addProjectToken();
        HttpRequest request = HttpRequest.builder()
                                         .post("/api/v1/metadata/" + PROJECT_NAME + "/repos/" +
                                               REPOSITORY_NAME + "/roles/tokens")
                                         .contentJson(new IdAndRepositoryRole(APP_ID, RepositoryRole.READ))
                                         .build();
        assertThat(systemAdminClient.execute(request).status()).isSameAs(HttpStatus.OK);

        ProjectMetadata projectMetadata = projectMetadata();
        assertThat(projectMetadata.repo(REPOSITORY_NAME).roles().tokens().get(APP_ID))
                .isSameAs(RepositoryRole.READ);

        // Remove the member
        request = HttpRequest.builder()
                             .delete("/api/v1/metadata/" + PROJECT_NAME + "/tokens/" + APP_ID)
                             .build();
        assertThat(systemAdminClient.execute(request).status())
                .isSameAs(HttpStatus.NO_CONTENT);
        projectMetadata = projectMetadata();
        assertThat(projectMetadata.repo(REPOSITORY_NAME).roles().tokens().get(APP_ID)).isNull();
    }

    @Test
    void grantRoleToMemberForMetaRepository() throws Exception {
<<<<<<< HEAD
        AggregatedHttpResponse res =
                memberTokenClient.get("/api/v1/projects/" + PROJECT_NAME + "/repos/meta/list");
        // A member isn't allowed to access the meta repository yet.
=======
        final String memberToken = "appToken-secret-member";
        // Create a token with a non-random secret.
        HttpRequest request = HttpRequest.builder()
                                         .post("/api/v1/tokens")
                                         .content(MediaType.FORM_DATA,
                                                  "secret=" + memberToken + "&isSystemAdmin=false&appId=foo")
                                         .build();
        AggregatedHttpResponse res = systemAdminClient.execute(request);
        assertThat(res.status()).isEqualTo(HttpStatus.CREATED);
        res = systemAdminClient.get("/api/v1/tokens");
        assertThat(res.contentUtf8()).contains("\"secret\":\"" + memberToken + '"');

        // Add as a member to the project
        request = HttpRequest.builder()
                             .post("/api/v1/metadata/" + PROJECT_NAME + "/tokens")
                             .contentJson(new IdAndProjectRole("foo", ProjectRole.MEMBER))
                             .build();
        res = systemAdminClient.execute(request);
        assertThat(res.status()).isSameAs(HttpStatus.OK);

        final BlockingWebClient memberClient = WebClient.builder(dogma.httpClient().uri())
                                                        .auth(AuthToken.ofOAuth2(memberToken)).build()
                                                        .blocking();
        res = memberClient.get("/api/v1/projects/" + PROJECT_NAME + "/repos/meta/list");
        // A member isn't allowed to access the meta repository.
>>>>>>> fcee243d
        assertThat(res.status()).isSameAs(HttpStatus.FORBIDDEN);
        assertThat(res.contentUtf8()).contains(
                "Repository 'foo_proj/meta' can be accessed only by a system administrator.");

<<<<<<< HEAD
        // Grant a READ role to the member.
        HttpRequest request = HttpRequest.builder()
                             .post("/api/v1/metadata/" + PROJECT_NAME + "/repos/meta/roles/projects")
                             .contentJson(ProjectRoles.of(RepositoryRole.READ, null))
                             .build();
        assertThat(systemAdminClient.execute(request).status()).isSameAs(HttpStatus.OK);

        // Now the member can access the meta repository.
        res = memberTokenClient.get("/api/v1/projects/" + PROJECT_NAME + "/repos/meta/list");
        assertThat(res.status()).isSameAs(HttpStatus.NO_CONTENT);

        // Revoke the role
        request = HttpRequest.builder()
                             .post("/api/v1/metadata/" + PROJECT_NAME + "/repos/meta/roles/projects")
                             .contentJson(ProjectRoles.of(null, null))
                             .build();
        assertThat(systemAdminClient.execute(request).status()).isSameAs(HttpStatus.OK);

        // Now the member cannot access the meta repository.
        await().untilAsserted(() -> assertThat(memberTokenClient.get(
=======
        // Can't give a READ role to the member.
        request = HttpRequest.builder()
                             .post("/api/v1/metadata/" + PROJECT_NAME + "/repos/meta/roles/projects")
                             .contentJson(ProjectRoles.of(RepositoryRole.READ, null))
                             .build();
        assertThat(systemAdminClient.execute(request).status()).isSameAs(HttpStatus.BAD_REQUEST);

        // The member cannot access the meta repository.
        assertThat(memberClient.get(
>>>>>>> fcee243d
                "/api/v1/projects/" + PROJECT_NAME + "/repos/meta/list").status())
                .isSameAs(HttpStatus.FORBIDDEN);
    }

    @Test
    void shouldNotAllowWritePermissionForGuest() {
        final AggregatedHttpResponse response =
                systemAdminClient.prepare()
                                 .post("/api/v1/metadata/{project}/repos/{repo}/roles/projects")
                                 .pathParam("project", PROJECT_NAME)
                                 .pathParam("repo", REPOSITORY_NAME)
                                 .content(MediaType.JSON,
                                          '{' +
                                          "  \"member\": \"WRITE\"," +
                                          "  \"guest\": \"WRITE\"" +
                                          '}')
                                 .execute();
        assertThat(response.status()).isEqualTo(HttpStatus.BAD_REQUEST);
        assertThatJson(response.contentUtf8())
                .node("message")
                .isEqualTo("WRITE is not allowed for GUEST");

        final ResponseEntity<Revision> successResponse =
                systemAdminClient.prepare()
                                 .post("/api/v1/metadata/{project}/repos/{repo}/roles/projects")
                                 .pathParam("project", PROJECT_NAME)
                                 .pathParam("repo", REPOSITORY_NAME)
                                 .contentJson(ProjectRoles.of(RepositoryRole.WRITE, RepositoryRole.READ))
                                 .asJson(Revision.class)
                                 .execute();

        assertThat(successResponse.status()).isEqualTo(HttpStatus.OK);
        assertThat(successResponse.content().major()).isGreaterThan(0);
    }

    @Test
    void repositoryAdminCanUpdateRepositoryMetadata() {
        addProjectMember();
        HttpRequest updateRepositoryProjectRolesRequest = updateRepositoryProjectRolesRequest();
        assertThat(memberTokenClient.execute(updateRepositoryProjectRolesRequest).status())
                .isSameAs(HttpStatus.FORBIDDEN);
        HttpRequest addUserRepositoryRoleRequest = addUserRepositoryRoleRequest();
        assertThat(memberTokenClient.execute(addUserRepositoryRoleRequest).status())
                .isSameAs(HttpStatus.FORBIDDEN);
        HttpRequest removeUserRepositoryRoleRequest = removeUserRepositoryRoleRequest();
        assertThat(memberTokenClient.execute(removeUserRepositoryRoleRequest).status())
                .isSameAs(HttpStatus.FORBIDDEN);

        // Promote the member to a repository admin.
        final HttpRequest req = HttpRequest.builder()
                                           .post("/api/v1/metadata/" + PROJECT_NAME + "/repos/" +
                                                 REPOSITORY_NAME + "/roles/tokens")
                                           .contentJson(new IdAndRepositoryRole("foo", RepositoryRole.ADMIN))
                                           .build();
        assertThat(systemAdminClient.execute(req).status()).isSameAs(HttpStatus.OK);

        // Now the member can update the repository metadata.
        updateRepositoryProjectRolesRequest = updateRepositoryProjectRolesRequest();
        assertThat(memberTokenClient.execute(updateRepositoryProjectRolesRequest).status())
                .isSameAs(HttpStatus.OK);
        addUserRepositoryRoleRequest = addUserRepositoryRoleRequest();
        assertThat(memberTokenClient.execute(addUserRepositoryRoleRequest).status())
                .isSameAs(HttpStatus.OK);
        removeUserRepositoryRoleRequest = removeUserRepositoryRoleRequest();
        assertThat(memberTokenClient.execute(removeUserRepositoryRoleRequest).status())
                .isSameAs(HttpStatus.NO_CONTENT);
        removeProjectMember();
    }

    private static ProjectMetadata projectMetadata() {
        return systemAdminClient.prepare()
                                .get("/api/v1/projects/" + PROJECT_NAME)
                                .asJson(ProjectMetadata.class, new ObjectMapper())
                                .execute()
                                .content();
    }

    private static HttpRequest updateRepositoryProjectRolesRequest() {
        return HttpRequest.builder()
                          .post("/api/v1/metadata/" + PROJECT_NAME + "/repos/" +
                                REPOSITORY_NAME + "/roles/projects")
                          .contentJson(ProjectRoles.of(RepositoryRole.READ, null))
                          .build();
    }

    private static HttpRequest addUserRepositoryRoleRequest() {
        return HttpRequest.builder()
                          .post("/api/v1/metadata/" + PROJECT_NAME + "/repos/" +
                                REPOSITORY_NAME + "/roles/users")
                          .contentJson(new IdAndRepositoryRole(MEMBER_ID, RepositoryRole.ADMIN))
                          .build();
    }

    private static HttpRequest removeUserRepositoryRoleRequest() {
        return HttpRequest.builder()
                          .delete("/api/v1/metadata/" + PROJECT_NAME + "/repos/" +
                                  REPOSITORY_NAME + "/roles/users/" + MEMBER_ID)
                          .build();
    }
}<|MERGE_RESOLUTION|>--- conflicted
+++ resolved
@@ -242,73 +242,23 @@
 
     @Test
     void grantRoleToMemberForMetaRepository() throws Exception {
-<<<<<<< HEAD
         AggregatedHttpResponse res =
                 memberTokenClient.get("/api/v1/projects/" + PROJECT_NAME + "/repos/meta/list");
-        // A member isn't allowed to access the meta repository yet.
-=======
-        final String memberToken = "appToken-secret-member";
-        // Create a token with a non-random secret.
-        HttpRequest request = HttpRequest.builder()
-                                         .post("/api/v1/tokens")
-                                         .content(MediaType.FORM_DATA,
-                                                  "secret=" + memberToken + "&isSystemAdmin=false&appId=foo")
-                                         .build();
-        AggregatedHttpResponse res = systemAdminClient.execute(request);
-        assertThat(res.status()).isEqualTo(HttpStatus.CREATED);
-        res = systemAdminClient.get("/api/v1/tokens");
-        assertThat(res.contentUtf8()).contains("\"secret\":\"" + memberToken + '"');
-
-        // Add as a member to the project
-        request = HttpRequest.builder()
-                             .post("/api/v1/metadata/" + PROJECT_NAME + "/tokens")
-                             .contentJson(new IdAndProjectRole("foo", ProjectRole.MEMBER))
-                             .build();
-        res = systemAdminClient.execute(request);
-        assertThat(res.status()).isSameAs(HttpStatus.OK);
-
-        final BlockingWebClient memberClient = WebClient.builder(dogma.httpClient().uri())
-                                                        .auth(AuthToken.ofOAuth2(memberToken)).build()
-                                                        .blocking();
-        res = memberClient.get("/api/v1/projects/" + PROJECT_NAME + "/repos/meta/list");
         // A member isn't allowed to access the meta repository.
->>>>>>> fcee243d
         assertThat(res.status()).isSameAs(HttpStatus.FORBIDDEN);
         assertThat(res.contentUtf8()).contains(
                 "Repository 'foo_proj/meta' can be accessed only by a system administrator.");
 
-<<<<<<< HEAD
-        // Grant a READ role to the member.
-        HttpRequest request = HttpRequest.builder()
-                             .post("/api/v1/metadata/" + PROJECT_NAME + "/repos/meta/roles/projects")
-                             .contentJson(ProjectRoles.of(RepositoryRole.READ, null))
-                             .build();
-        assertThat(systemAdminClient.execute(request).status()).isSameAs(HttpStatus.OK);
-
-        // Now the member can access the meta repository.
-        res = memberTokenClient.get("/api/v1/projects/" + PROJECT_NAME + "/repos/meta/list");
-        assertThat(res.status()).isSameAs(HttpStatus.NO_CONTENT);
-
-        // Revoke the role
-        request = HttpRequest.builder()
-                             .post("/api/v1/metadata/" + PROJECT_NAME + "/repos/meta/roles/projects")
-                             .contentJson(ProjectRoles.of(null, null))
-                             .build();
-        assertThat(systemAdminClient.execute(request).status()).isSameAs(HttpStatus.OK);
-
-        // Now the member cannot access the meta repository.
-        await().untilAsserted(() -> assertThat(memberTokenClient.get(
-=======
         // Can't give a READ role to the member.
-        request = HttpRequest.builder()
-                             .post("/api/v1/metadata/" + PROJECT_NAME + "/repos/meta/roles/projects")
-                             .contentJson(ProjectRoles.of(RepositoryRole.READ, null))
-                             .build();
+        final HttpRequest request =
+                HttpRequest.builder()
+                           .post("/api/v1/metadata/" + PROJECT_NAME + "/repos/meta/roles/projects")
+                           .contentJson(ProjectRoles.of(RepositoryRole.READ, null))
+                           .build();
         assertThat(systemAdminClient.execute(request).status()).isSameAs(HttpStatus.BAD_REQUEST);
 
         // The member cannot access the meta repository.
-        assertThat(memberClient.get(
->>>>>>> fcee243d
+        assertThat(memberTokenClient.get(
                 "/api/v1/projects/" + PROJECT_NAME + "/repos/meta/list").status())
                 .isSameAs(HttpStatus.FORBIDDEN);
     }
