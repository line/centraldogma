--- conflicted
+++ resolved
@@ -35,14 +35,10 @@
     void testJsonConversion() throws Exception {
         final Session session =
                 new Session("session-id-12345",
-<<<<<<< HEAD
                             "csrf",
-=======
-                            null,
->>>>>>> 144004c8
                             "foo",
                             Instant.EPOCH,
-                            Instant.EPOCH.plus(1, ChronoUnit.MINUTES));
+                            Instant.EPOCH.plus(1, ChronoUnit.MINUTES), null);
 
         // Convert the object with Jackson because a serializer and deserializer for Instant type are
         // added to Jackson.
@@ -50,10 +46,6 @@
                 new CreateSessionCommand(1234L,
                                          new Author("foo", "bar@baz.com"),
                                          session));
-<<<<<<< HEAD
-
-=======
->>>>>>> 144004c8
         assertThatJson(node)
                 .withTolerance(0.000000001)
                 .isEqualTo(
@@ -73,22 +65,4 @@
                         "  }" +
                         '}');
     }
-<<<<<<< HEAD
-=======
-
-    @Test
-    void testEquals() {
-        final Session session =
-                new Session("session-id-12345",
-                            null,
-                            "foo",
-                            Instant.EPOCH,
-                            Instant.EPOCH.plus(1, ChronoUnit.MINUTES),
-                            "abc");
-        final CreateSessionCommand command = new CreateSessionCommand(1234L,
-                                                                      new Author("foo", "bar@baz.com"),
-                                                                      session);
-        assertThat(command).isNotEqualTo("string");
-    }
->>>>>>> 144004c8
 }