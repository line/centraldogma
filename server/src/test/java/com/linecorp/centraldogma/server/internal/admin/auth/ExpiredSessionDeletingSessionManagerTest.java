--- conflicted
+++ resolved
@@ -52,10 +52,6 @@
     }
 
     private static Session createSession(Instant expirationTime) {
-<<<<<<< HEAD
-        return new Session("id", "csrf", "username", Instant.EPOCH, expirationTime);
-=======
-        return new Session("id", null, "username", Instant.EPOCH, expirationTime, null);
->>>>>>> 144004c8
+        return new Session("id", "csrf", "username", Instant.EPOCH, expirationTime, null);
     }
 }