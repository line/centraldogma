/*
 * Copyright 2020 LINE Corporation
 *
 * LINE Corporation licenses this file to you under the Apache License,
 * version 2.0 (the "License"); you may not use this file except in compliance
 * with the License. You may obtain a copy of the License at:
 *
 *   https://www.apache.org/licenses/LICENSE-2.0
 *
 * Unless required by applicable law or agreed to in writing, software
 * distributed under the License is distributed on an "AS IS" BASIS, WITHOUT
 * WARRANTIES OR CONDITIONS OF ANY KIND, either express or implied. See the
 * License for the specific language governing permissions and limitations
 * under the License.
 */

package com.linecorp.centraldogma.server.internal.api;

import static com.linecorp.centraldogma.internal.api.v1.HttpApiV1Constants.PROJECTS_PREFIX;
import static net.javacrumbs.jsonunit.fluent.JsonFluentAssert.assertThatJson;
import static org.assertj.core.api.Assertions.assertThat;

import java.io.IOException;
import java.net.URI;
import java.net.UnknownHostException;

import org.junit.jupiter.api.BeforeEach;
import org.junit.jupiter.api.Test;
import org.junit.jupiter.api.extension.RegisterExtension;

import com.fasterxml.jackson.core.JsonParseException;
import com.fasterxml.jackson.core.JsonProcessingException;
import com.fasterxml.jackson.databind.JsonMappingException;
import com.fasterxml.jackson.databind.JsonNode;

import com.linecorp.armeria.client.WebClient;
import com.linecorp.armeria.common.AggregatedHttpResponse;
import com.linecorp.armeria.common.HttpHeaderNames;
import com.linecorp.armeria.common.HttpMethod;
import com.linecorp.armeria.common.HttpStatus;
import com.linecorp.armeria.common.MediaType;
import com.linecorp.armeria.common.RequestHeaders;
import com.linecorp.armeria.common.ResponseHeaders;
import com.linecorp.armeria.common.auth.AuthToken;
import com.linecorp.centraldogma.common.ProjectExistsException;
import com.linecorp.centraldogma.internal.Jackson;
import com.linecorp.centraldogma.internal.api.v1.AccessToken;
import com.linecorp.centraldogma.server.CentralDogmaBuilder;
import com.linecorp.centraldogma.testing.internal.auth.TestAuthMessageUtil;
import com.linecorp.centraldogma.testing.internal.auth.TestAuthProviderFactory;
import com.linecorp.centraldogma.testing.junit.CentralDogmaExtension;

class ProjectServiceV1Test {

    @RegisterExtension
    static final CentralDogmaExtension dogma = new CentralDogmaExtension() {

        @Override
        protected void configure(CentralDogmaBuilder builder) {
            builder.administrators(TestAuthMessageUtil.USERNAME);
            builder.authProviderFactory(new TestAuthProviderFactory());
        }
    };

    private WebClient adminClient;
    private WebClient normalClient;

    @BeforeEach
    void setUp() throws JsonProcessingException, UnknownHostException {
        final URI uri = dogma.httpClient().uri();
        adminClient = WebClient.builder(uri)
                               .auth(AuthToken.ofOAuth2(sessionId(dogma.httpClient(),
                                                                  TestAuthMessageUtil.USERNAME,
                                                                  TestAuthMessageUtil.PASSWORD)))
                               .build();
        normalClient = WebClient.builder(uri)
                                .auth(AuthToken.ofOAuth2(sessionId(dogma.httpClient(),
                                                                   TestAuthMessageUtil.USERNAME2,
                                                                   TestAuthMessageUtil.PASSWORD2)))
                                .build();
    }

    static String sessionId(WebClient webClient, String username, String password)
            throws JsonParseException, JsonMappingException {
        return Jackson.readValue(TestAuthMessageUtil.login(webClient, username, password).content().array(),
                                 AccessToken.class).accessToken();
    }

    @Test
    void createProject() throws IOException {
        final AggregatedHttpResponse aRes = createProject(normalClient, "myPro");
        final ResponseHeaders headers = ResponseHeaders.of(aRes.headers());
        assertThat(headers.status()).isEqualTo(HttpStatus.CREATED);

        final String location = headers.get(HttpHeaderNames.LOCATION);
        assertThat(location).isEqualTo("/api/v1/projects/myPro");

        final JsonNode jsonNode = Jackson.readTree(aRes.contentUtf8());
        assertThat(jsonNode.get("name").asText()).isEqualTo("myPro");
        assertThat(jsonNode.get("createdAt").asText()).isNotNull();
    }

    static AggregatedHttpResponse createProject(WebClient client, String name) {
        final RequestHeaders headers = RequestHeaders.of(HttpMethod.POST, PROJECTS_PREFIX,
                                                         HttpHeaderNames.CONTENT_TYPE, MediaType.JSON);

        final String body = "{\"name\": \"" + name + "\"}";
        return client.execute(headers, body).aggregate().join();
    }

    @Test
    void createProjectWithSameName() {
        createProject(normalClient, "myNewPro");
        final AggregatedHttpResponse res = createProject(normalClient, "myNewPro");
        assertThat(ResponseHeaders.of(res.headers()).status()).isEqualTo(HttpStatus.CONFLICT);
        final String expectedJson =
                '{' +
                "   \"exception\": \"" + ProjectExistsException.class.getName() + "\"," +
                "   \"message\": \"Project 'myNewPro' exists already.\"" +
                '}';
        assertThatJson(res.contentUtf8()).isEqualTo(expectedJson);
    }

    @Test
    void removeProject() {
        createProject(normalClient, "foo");
        assertThat(normalClient.delete(PROJECTS_PREFIX + "/foo")
                               .aggregate()
                               .join()
                               .headers()
                               .status()).isEqualTo(HttpStatus.NO_CONTENT);

        // Cannot remove internal dogma project.
        assertThat(adminClient.delete(PROJECTS_PREFIX + "/dogma")
                              .aggregate()
                              .join()
                              .headers()
                              .status()).isEqualTo(HttpStatus.BAD_REQUEST);
    }

    @Test
    void removeAbsentProject() {
        final AggregatedHttpResponse aRes = normalClient.delete(PROJECTS_PREFIX + "/foo")
                                                        .aggregate().join();
        assertThat(ResponseHeaders.of(aRes.headers()).status()).isEqualTo(HttpStatus.NOT_FOUND);
    }

    @Test
    void purgeProject() {
        removeProject();
        assertThat(adminClient.delete(PROJECTS_PREFIX + "/foo/removed")
                              .aggregate()
                              .join()
                              .headers()
                              .status()).isEqualTo(HttpStatus.NO_CONTENT);

        // Illegal access to the internal project.
        assertThat(adminClient.delete(PROJECTS_PREFIX + "/dogma/removed")
                              .aggregate()
                              .join()
                              .headers()
                              .status()).isEqualTo(HttpStatus.BAD_REQUEST);
    }

    @Test
    void unremoveProject() {
        createProject(normalClient, "bar");

        final String projectPath = PROJECTS_PREFIX + "/bar";
        normalClient.delete(projectPath).aggregate().join();

        final RequestHeaders headers = RequestHeaders.of(HttpMethod.PATCH, projectPath,
                                                         HttpHeaderNames.CONTENT_TYPE, MediaType.JSON_PATCH);

        final String unremovePatch = "[{\"op\":\"replace\",\"path\":\"/status\",\"value\":\"active\"}]";
        final AggregatedHttpResponse aRes = adminClient.execute(headers, unremovePatch).aggregate().join();
        assertThat(ResponseHeaders.of(aRes.headers()).status()).isEqualTo(HttpStatus.OK);
        final String expectedJson =
                '{' +
                "   \"name\": \"bar\"," +
                "   \"creator\": {" +
                "       \"name\": \"admin\"," +
                "       \"email\": \"admin@localhost.localdomain\"" +
                "   }," +
                "   \"url\": \"/api/v1/projects/bar\"," +
                "   \"createdAt\": \"${json-unit.ignore}\"" +
                '}';
        assertThatJson(aRes.contentUtf8()).isEqualTo(expectedJson);
    }

    @Test
    void unremoveAbsentProject() {
        final String projectPath = PROJECTS_PREFIX + "/bar";
        final RequestHeaders headers = RequestHeaders.of(HttpMethod.PATCH, projectPath,
                                                         HttpHeaderNames.CONTENT_TYPE,
                                                         "application/json-patch+json");

        final String unremovePatch = "[{\"op\":\"replace\",\"path\":\"/status\",\"value\":\"active\"}]";
        final AggregatedHttpResponse aRes = adminClient.execute(headers, unremovePatch).aggregate().join();
        assertThat(ResponseHeaders.of(aRes.headers()).status()).isEqualTo(HttpStatus.NOT_FOUND);
    }
<<<<<<< HEAD
=======

    @Nested
    class ListProjectsTest {

        @RegisterExtension
        final CentralDogmaExtension dogma = new CentralDogmaExtension() {
            @Override
            protected void configureHttpClient(WebClientBuilder builder) {
                builder.addHeader(HttpHeaderNames.AUTHORIZATION, "Bearer anonymous");
            }

            @Override
            protected boolean runForEachTest() {
                return true;
            }
        };

        @Test
        void listProjects() {
            final WebClient client = dogma.httpClient();
            createProject(client, "trustin");
            createProject(client, "hyangtack");
            createProject(client, "minwoox");

            final AggregatedHttpResponse aRes = client.get(PROJECTS_PREFIX).aggregate().join();
            assertThat(ResponseHeaders.of(aRes.headers()).status()).isEqualTo(HttpStatus.OK);
            final String expectedJson =
                    '[' +
                    "   {" +
                    "       \"name\": \"hyangtack\"," +
                    "       \"creator\": {" +
                    "           \"name\": \"admin\"," +
                    "           \"email\": \"admin@localhost.localdomain\"" +
                    "       }," +
                    "       \"url\": \"/api/v1/projects/hyangtack\"," +
                    "       \"createdAt\": \"${json-unit.ignore}\"" +
                    "   }," +
                    "   {" +
                    "       \"name\": \"minwoox\"," +
                    "       \"creator\": {" +
                    "           \"name\": \"admin\"," +
                    "           \"email\": \"admin@localhost.localdomain\"" +
                    "       }," +
                    "       \"url\": \"/api/v1/projects/minwoox\"," +
                    "       \"createdAt\": \"${json-unit.ignore}\"" +
                    "   }," +
                    "   {" +
                    "       \"name\": \"trustin\"," +
                    "       \"creator\": {" +
                    "           \"name\": \"admin\"," +
                    "           \"email\": \"admin@localhost.localdomain\"" +
                    "       }," +
                    "       \"url\": \"/api/v1/projects/trustin\"," +
                    "       \"createdAt\": \"${json-unit.ignore}\"" +
                    "   }" +
                    ']';
            assertThatJson(aRes.contentUtf8()).isEqualTo(expectedJson);
        }

        @Test
        void listRemovedProjects() throws IOException {
            final WebClient client = dogma.httpClient();
            createProject(client, "trustin");
            createProject(client, "hyangtack");
            createProject(client, "minwoox");
            client.delete(PROJECTS_PREFIX + "/hyangtack").aggregate().join();
            client.delete(PROJECTS_PREFIX + "/minwoox").aggregate().join();

            final AggregatedHttpResponse removedRes = client.get(PROJECTS_PREFIX + "?status=removed")
                                                            .aggregate().join();
            assertThat(ResponseHeaders.of(removedRes.headers()).status()).isEqualTo(HttpStatus.OK);
            final String expectedJson =
                    '[' +
                    "   {" +
                    "       \"name\": \"hyangtack\"" +
                    "   }," +
                    "   {" +
                    "       \"name\": \"minwoox\"" +
                    "   }" +
                    ']';
            assertThatJson(removedRes.contentUtf8()).isEqualTo(expectedJson);

            final AggregatedHttpResponse remainedRes = client.get(PROJECTS_PREFIX).aggregate().join();
            final String remains = remainedRes.contentUtf8();
            final JsonNode jsonNode = Jackson.readTree(remains);

            // Only trustin project is left
            assertThat(jsonNode.size()).isOne();
        }
    }
>>>>>>> e8714252
}<|MERGE_RESOLUTION|>--- conflicted
+++ resolved
@@ -179,8 +179,8 @@
                 '{' +
                 "   \"name\": \"bar\"," +
                 "   \"creator\": {" +
-                "       \"name\": \"admin\"," +
-                "       \"email\": \"admin@localhost.localdomain\"" +
+                "       \"name\": \"" + TestAuthMessageUtil.USERNAME2 + "\"," +
+                "       \"email\": \"" + TestAuthMessageUtil.USERNAME2 + "@localhost.localdomain\"" +
                 "   }," +
                 "   \"url\": \"/api/v1/projects/bar\"," +
                 "   \"createdAt\": \"${json-unit.ignore}\"" +
@@ -199,97 +199,4 @@
         final AggregatedHttpResponse aRes = adminClient.execute(headers, unremovePatch).aggregate().join();
         assertThat(ResponseHeaders.of(aRes.headers()).status()).isEqualTo(HttpStatus.NOT_FOUND);
     }
-<<<<<<< HEAD
-=======
-
-    @Nested
-    class ListProjectsTest {
-
-        @RegisterExtension
-        final CentralDogmaExtension dogma = new CentralDogmaExtension() {
-            @Override
-            protected void configureHttpClient(WebClientBuilder builder) {
-                builder.addHeader(HttpHeaderNames.AUTHORIZATION, "Bearer anonymous");
-            }
-
-            @Override
-            protected boolean runForEachTest() {
-                return true;
-            }
-        };
-
-        @Test
-        void listProjects() {
-            final WebClient client = dogma.httpClient();
-            createProject(client, "trustin");
-            createProject(client, "hyangtack");
-            createProject(client, "minwoox");
-
-            final AggregatedHttpResponse aRes = client.get(PROJECTS_PREFIX).aggregate().join();
-            assertThat(ResponseHeaders.of(aRes.headers()).status()).isEqualTo(HttpStatus.OK);
-            final String expectedJson =
-                    '[' +
-                    "   {" +
-                    "       \"name\": \"hyangtack\"," +
-                    "       \"creator\": {" +
-                    "           \"name\": \"admin\"," +
-                    "           \"email\": \"admin@localhost.localdomain\"" +
-                    "       }," +
-                    "       \"url\": \"/api/v1/projects/hyangtack\"," +
-                    "       \"createdAt\": \"${json-unit.ignore}\"" +
-                    "   }," +
-                    "   {" +
-                    "       \"name\": \"minwoox\"," +
-                    "       \"creator\": {" +
-                    "           \"name\": \"admin\"," +
-                    "           \"email\": \"admin@localhost.localdomain\"" +
-                    "       }," +
-                    "       \"url\": \"/api/v1/projects/minwoox\"," +
-                    "       \"createdAt\": \"${json-unit.ignore}\"" +
-                    "   }," +
-                    "   {" +
-                    "       \"name\": \"trustin\"," +
-                    "       \"creator\": {" +
-                    "           \"name\": \"admin\"," +
-                    "           \"email\": \"admin@localhost.localdomain\"" +
-                    "       }," +
-                    "       \"url\": \"/api/v1/projects/trustin\"," +
-                    "       \"createdAt\": \"${json-unit.ignore}\"" +
-                    "   }" +
-                    ']';
-            assertThatJson(aRes.contentUtf8()).isEqualTo(expectedJson);
-        }
-
-        @Test
-        void listRemovedProjects() throws IOException {
-            final WebClient client = dogma.httpClient();
-            createProject(client, "trustin");
-            createProject(client, "hyangtack");
-            createProject(client, "minwoox");
-            client.delete(PROJECTS_PREFIX + "/hyangtack").aggregate().join();
-            client.delete(PROJECTS_PREFIX + "/minwoox").aggregate().join();
-
-            final AggregatedHttpResponse removedRes = client.get(PROJECTS_PREFIX + "?status=removed")
-                                                            .aggregate().join();
-            assertThat(ResponseHeaders.of(removedRes.headers()).status()).isEqualTo(HttpStatus.OK);
-            final String expectedJson =
-                    '[' +
-                    "   {" +
-                    "       \"name\": \"hyangtack\"" +
-                    "   }," +
-                    "   {" +
-                    "       \"name\": \"minwoox\"" +
-                    "   }" +
-                    ']';
-            assertThatJson(removedRes.contentUtf8()).isEqualTo(expectedJson);
-
-            final AggregatedHttpResponse remainedRes = client.get(PROJECTS_PREFIX).aggregate().join();
-            final String remains = remainedRes.contentUtf8();
-            final JsonNode jsonNode = Jackson.readTree(remains);
-
-            // Only trustin project is left
-            assertThat(jsonNode.size()).isOne();
-        }
-    }
->>>>>>> e8714252
 }