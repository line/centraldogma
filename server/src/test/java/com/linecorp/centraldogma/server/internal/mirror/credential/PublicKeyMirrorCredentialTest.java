/*
 * Copyright 2020 LINE Corporation
 *
 * LINE Corporation licenses this file to you under the Apache License,
 * version 2.0 (the "License"); you may not use this file except in compliance
 * with the License. You may obtain a copy of the License at:
 *
 *   https://www.apache.org/licenses/LICENSE-2.0
 *
 * Unless required by applicable law or agreed to in writing, software
 * distributed under the License is distributed on an "AS IS" BASIS, WITHOUT
 * WARRANTIES OR CONDITIONS OF ANY KIND, either express or implied. See the
 * License for the specific language governing permissions and limitations
 * under the License.
 */

package com.linecorp.centraldogma.server.internal.mirror.credential;

import static com.linecorp.centraldogma.server.internal.mirror.credential.MirrorCredentialTest.HOSTNAME_PATTERNS;
import static org.assertj.core.api.Assertions.assertThat;
import static org.assertj.core.api.Assertions.assertThatThrownBy;

import org.junit.jupiter.api.Test;

import com.google.common.base.Splitter;

import com.linecorp.centraldogma.internal.Jackson;
import com.linecorp.centraldogma.server.mirror.MirrorCredential;

class PublicKeyMirrorCredentialTest {

    private static final String USERNAME = "trustin";

    // The real key pair generated using:
    //
    //   ssh-keygen -t rsa -b 768 -N sesame
    //
    private static final String PUBLIC_KEY =
            "ssh-rsa AAAAB3NzaC1yc2EAAAADAQABAAAAYQCmkW9HjZE5q0EM06MUWXYFTNTi" +
            "KkfYD/pH2GwJw6yi20Gi0TzjJ6YBLueU48vxkwWmw6sTOEuBxtzefTxs4kQuatev" +
            "uXn7tWX9fhSIAEp+zdyQY7InyCqfHFwRwswemCM= trustin@localhost";

    private static final String PRIVATE_KEY =
            "-----BEGIN RSA PRIVATE KEY-----\n" +
            "Proc-Type: 4,ENCRYPTED\n" +
            "DEK-Info: AES-128-CBC,C35856D3C524AA2FD32D878F4409B97E\n" +
            '\n' +
            "X3HRmqg2bUqfqxkWjHsr4KeN1UyN5QbypGd7Jov/nDSyiIWe4zPJD/3oji0xOK+h\n" +
            "Lxq+c8DDu7ItpC6dwe5WexcyIKGF7WqlkqeEhVM3VOkQtbpbdnb7bA8mLja2unMW\n" +
            "bFLgQiTF1Y8SlG4Q70N0iY638AeIG/ZUU14LSBFSQDkrtZ+f7bhIhVDDavANMF+B\n" +
            "+eiQ4u3W59Cpbm83AfzqotrPXuBusfyBjH7Wfj0XRvOGRjTQT0jXIWWpLqnIy5ms\n" +
            "HNGlMoJElUQuPpbQUiFvmqiMj40r9V/Wx/8+GciADOs4FsTvGFKIcouWDhjIWg0b\n" +
            "DKFqV/Hw/AjkAafkySxxmk1+EIen4XfkghtlWLwT2Xp4RtJXYiVC9q9483jDv3+Z\n" +
            "iTa5rjFuro4WJkDZp6/N6l+/HcbBXL8L6y66xsJwP+6GLuDLpXjGZrneV1ip2dtG\n" +
            "BQzvlgCOr9pTAa4Ar7MC3E2C6+qPhOwO4B/f1cigwRaEB92MHz5gJsITU3xVfTjV\n" +
            "yf4THKipBDxqnET6F2FMZJFolVzFEXDaCFNC1TjBqS0+A8KaMcO/lXjJxtfvV37l\n" +
            "zmB/ey0dZ8WBCazCp9OX3dYgNkVR1yYNlJWOGJS8Cwc=\n" +
            "-----END RSA PRIVATE KEY-----";

    private static final String PASSPHRASE = "sesame";
    private static final String PASSPHRASE_BASE64 = "base64:c2VzYW1l"; // 'sesame'

    @Test
    void testConstruction() {
        // null checks
        assertThatThrownBy(() -> new PublicKeyMirrorCredential(
                null, null, null, PUBLIC_KEY, PRIVATE_KEY, PASSPHRASE, true))
                .isInstanceOf(NullPointerException.class);
        assertThatThrownBy(() -> new PublicKeyMirrorCredential(
                null, null, USERNAME, null, PRIVATE_KEY, PASSPHRASE, true))
                .isInstanceOf(NullPointerException.class);
        assertThatThrownBy(() -> new PublicKeyMirrorCredential(
                null, null, USERNAME, PUBLIC_KEY, null, PASSPHRASE, true))
                .isInstanceOf(NullPointerException.class);

        // null passphrase must be accepted.
        assertThat(new PublicKeyMirrorCredential(
                null, null, USERNAME, PUBLIC_KEY, PRIVATE_KEY, null, true).passphrase()).isNull();

        // emptiness checks
        assertThatThrownBy(() -> new PublicKeyMirrorCredential(
                null, null, "", PUBLIC_KEY, PRIVATE_KEY, PASSPHRASE, true))
                .isInstanceOf(IllegalArgumentException.class);
        assertThatThrownBy(() -> new PublicKeyMirrorCredential(
                null, null, USERNAME, "", PRIVATE_KEY, PASSPHRASE, true))
                .isInstanceOf(IllegalArgumentException.class);
        assertThatThrownBy(() -> new PublicKeyMirrorCredential(
                null, null, USERNAME, PUBLIC_KEY, "", PASSPHRASE, true))
                .isInstanceOf(IllegalArgumentException.class);

        // empty passphrase must be accepted, because an empty password is still a password.
        assertThat(new PublicKeyMirrorCredential(
                null, null, USERNAME, PUBLIC_KEY, PRIVATE_KEY, "", true).passphrase()).isEmpty();

        // successful construction
        final PublicKeyMirrorCredential c = new PublicKeyMirrorCredential(
                null, null, USERNAME, PUBLIC_KEY, PRIVATE_KEY, PASSPHRASE, true);

        assertThat(c.username()).isEqualTo(USERNAME);
        assertThat(c.publicKey()).isEqualTo(PUBLIC_KEY);
        assertThat(c.privateKey()).isEqualTo(Splitter.on('\n')
                                                     .omitEmptyStrings()
                                                     .trimResults()
                                                     .splitToList(PRIVATE_KEY));
        assertThat(c.passphrase()).isEqualTo(PASSPHRASE);
    }

    @Test
    void testBase64Passphrase() {
        final PublicKeyMirrorCredential c = new PublicKeyMirrorCredential(
<<<<<<< HEAD
                null, null, USERNAME, PUBLIC_KEY, PRIVATE_KEY, PASSPHRASE_BASE64, true);
        assertThat(c.passphrase()).isEqualTo(PASSPHRASE.getBytes(StandardCharsets.UTF_8));
=======
                null, null, USERNAME, PUBLIC_KEY, PRIVATE_KEY, PASSPHRASE_BASE64);
        assertThat(c.passphrase()).isEqualTo(PASSPHRASE);
>>>>>>> b2991f34
    }

    @Test
    void testDeserialization() throws Exception {
        // plaintext passphrase
        assertThat(Jackson.readValue('{' +
                                     "  \"type\": \"public_key\"," +
                                     "  \"hostnamePatterns\": [" +
                                     "    \"^foo\\\\.com$\"" +
                                     "  ]," +
                                     "  \"username\": \"trustin\"," +
                                     "  \"publicKey\": \"" + Jackson.escapeText(PUBLIC_KEY) + "\"," +
                                     "  \"privateKey\": \"" + Jackson.escapeText(PRIVATE_KEY) + "\"," +
                                     "  \"passphrase\": \"" + Jackson.escapeText(PASSPHRASE) + '"' +
                                     '}', MirrorCredential.class))
                .isEqualTo(new PublicKeyMirrorCredential(null, HOSTNAME_PATTERNS, USERNAME,
                                                         PUBLIC_KEY, PRIVATE_KEY, PASSPHRASE, true));

        // base64 passphrase
        assertThat(Jackson.readValue('{' +
                                     "  \"type\": \"public_key\"," +
                                     "  \"hostnamePatterns\": [" +
                                     "    \"^foo\\\\.com$\"" +
                                     "  ]," +
                                     "  \"username\": \"trustin\"," +
                                     "  \"publicKey\": \"" + Jackson.escapeText(PUBLIC_KEY) + "\"," +
                                     "  \"privateKey\": \"" + Jackson.escapeText(PRIVATE_KEY) + "\"," +
                                     "  \"passphrase\": \"" + Jackson.escapeText(PASSPHRASE_BASE64) + '"' +
                                     '}', MirrorCredential.class))
                .isEqualTo(new PublicKeyMirrorCredential(null, HOSTNAME_PATTERNS, USERNAME,
                                                         PUBLIC_KEY, PRIVATE_KEY, PASSPHRASE, true));

        // ID
        assertThat(Jackson.readValue('{' +
                                     "  \"type\": \"public_key\"," +
                                     "  \"id\": \"foo\"," +
                                     "  \"username\": \"trustin\"," +
                                     "  \"publicKey\": \"" + Jackson.escapeText(PUBLIC_KEY) + "\"," +
                                     "  \"privateKey\": \"" + Jackson.escapeText(PRIVATE_KEY) + "\"," +
                                     "  \"passphrase\": \"" + Jackson.escapeText(PASSPHRASE) + '"' +
                                     '}', MirrorCredential.class))
                .isEqualTo(new PublicKeyMirrorCredential("foo", null, USERNAME,
                                                         PUBLIC_KEY, PRIVATE_KEY, PASSPHRASE, true));
    }
}<|MERGE_RESOLUTION|>--- conflicted
+++ resolved
@@ -108,13 +108,8 @@
     @Test
     void testBase64Passphrase() {
         final PublicKeyMirrorCredential c = new PublicKeyMirrorCredential(
-<<<<<<< HEAD
                 null, null, USERNAME, PUBLIC_KEY, PRIVATE_KEY, PASSPHRASE_BASE64, true);
-        assertThat(c.passphrase()).isEqualTo(PASSPHRASE.getBytes(StandardCharsets.UTF_8));
-=======
-                null, null, USERNAME, PUBLIC_KEY, PRIVATE_KEY, PASSPHRASE_BASE64);
         assertThat(c.passphrase()).isEqualTo(PASSPHRASE);
->>>>>>> b2991f34
     }
 
     @Test
