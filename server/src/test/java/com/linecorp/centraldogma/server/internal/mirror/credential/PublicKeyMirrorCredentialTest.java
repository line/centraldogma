/*
 * Copyright 2020 LINE Corporation
 *
 * LINE Corporation licenses this file to you under the Apache License,
 * version 2.0 (the "License"); you may not use this file except in compliance
 * with the License. You may obtain a copy of the License at:
 *
 *   https://www.apache.org/licenses/LICENSE-2.0
 *
 * Unless required by applicable law or agreed to in writing, software
 * distributed under the License is distributed on an "AS IS" BASIS, WITHOUT
 * WARRANTIES OR CONDITIONS OF ANY KIND, either express or implied. See the
 * License for the specific language governing permissions and limitations
 * under the License.
 */

package com.linecorp.centraldogma.server.internal.mirror.credential;

import static com.linecorp.centraldogma.server.internal.mirror.credential.MirrorCredentialTest.HOSTNAME_PATTERNS;
import static org.assertj.core.api.Assertions.assertThat;
import static org.assertj.core.api.Assertions.assertThatThrownBy;

import java.util.List;

import org.junit.jupiter.api.Test;

<<<<<<< HEAD
=======
import com.google.common.base.Splitter;
import com.google.common.collect.ImmutableList;

>>>>>>> ac1e8c14
import com.linecorp.centraldogma.internal.Jackson;
import com.linecorp.centraldogma.server.ConfigValueConverter;
import com.linecorp.centraldogma.server.mirror.MirrorCredential;

public class PublicKeyMirrorCredentialTest {

    private static final String USERNAME = "trustin";

    // The real key pair generated using:
    //
    //   ssh-keygen -t rsa -b 768 -N sesame
    //
    private static final String PUBLIC_KEY =
            "ssh-rsa AAAAB3NzaC1yc2EAAAADAQABAAAAYQCmkW9HjZE5q0EM06MUWXYFTNTi" +
            "KkfYD/pH2GwJw6yi20Gi0TzjJ6YBLueU48vxkwWmw6sTOEuBxtzefTxs4kQuatev" +
            "uXn7tWX9fhSIAEp+zdyQY7InyCqfHFwRwswemCM= trustin@localhost";

    private static final String PRIVATE_KEY =
            "-----BEGIN RSA PRIVATE KEY-----\n" +
            "Proc-Type: 4,ENCRYPTED\n" +
            "DEK-Info: AES-128-CBC,C35856D3C524AA2FD32D878F4409B97E\n" +
            '\n' +
            "X3HRmqg2bUqfqxkWjHsr4KeN1UyN5QbypGd7Jov/nDSyiIWe4zPJD/3oji0xOK+h\n" +
            "Lxq+c8DDu7ItpC6dwe5WexcyIKGF7WqlkqeEhVM3VOkQtbpbdnb7bA8mLja2unMW\n" +
            "bFLgQiTF1Y8SlG4Q70N0iY638AeIG/ZUU14LSBFSQDkrtZ+f7bhIhVDDavANMF+B\n" +
            "+eiQ4u3W59Cpbm83AfzqotrPXuBusfyBjH7Wfj0XRvOGRjTQT0jXIWWpLqnIy5ms\n" +
            "HNGlMoJElUQuPpbQUiFvmqiMj40r9V/Wx/8+GciADOs4FsTvGFKIcouWDhjIWg0b\n" +
            "DKFqV/Hw/AjkAafkySxxmk1+EIen4XfkghtlWLwT2Xp4RtJXYiVC9q9483jDv3+Z\n" +
            "iTa5rjFuro4WJkDZp6/N6l+/HcbBXL8L6y66xsJwP+6GLuDLpXjGZrneV1ip2dtG\n" +
            "BQzvlgCOr9pTAa4Ar7MC3E2C6+qPhOwO4B/f1cigwRaEB92MHz5gJsITU3xVfTjV\n" +
            "yf4THKipBDxqnET6F2FMZJFolVzFEXDaCFNC1TjBqS0+A8KaMcO/lXjJxtfvV37l\n" +
            "zmB/ey0dZ8WBCazCp9OX3dYgNkVR1yYNlJWOGJS8Cwc=\n" +
            "-----END RSA PRIVATE KEY-----";

    private static final String PASSPHRASE = "sesame";
    private static final String PASSPHRASE_BASE64 = "base64:c2VzYW1l"; // 'sesame'

    @Test
    void testConstruction() {
        // null checks
        assertThatThrownBy(() -> new PublicKeyMirrorCredential(
                "id", true, null, null, PUBLIC_KEY, PRIVATE_KEY, PASSPHRASE))
                .isInstanceOf(NullPointerException.class);
        assertThatThrownBy(() -> new PublicKeyMirrorCredential(
                "id", true, null, USERNAME, null, PRIVATE_KEY, PASSPHRASE))
                .isInstanceOf(NullPointerException.class);
        assertThatThrownBy(() -> new PublicKeyMirrorCredential(
                "id", true, null, USERNAME, PUBLIC_KEY, null, PASSPHRASE))
                .isInstanceOf(NullPointerException.class);

        // null passphrase must be accepted.
        assertThat(new PublicKeyMirrorCredential(
                "id", true, null, USERNAME, PUBLIC_KEY, PRIVATE_KEY, null).passphrase()).isNull();

        // emptiness checks
        assertThatThrownBy(() -> new PublicKeyMirrorCredential(
                "id", true, null, "", PUBLIC_KEY, PRIVATE_KEY, PASSPHRASE))
                .isInstanceOf(IllegalArgumentException.class);
        assertThatThrownBy(() -> new PublicKeyMirrorCredential(
                "id", true, null, USERNAME, "", PRIVATE_KEY, PASSPHRASE))
                .isInstanceOf(IllegalArgumentException.class);
        assertThatThrownBy(() -> new PublicKeyMirrorCredential(
                "id", true, null, USERNAME, PUBLIC_KEY, "", PASSPHRASE))
                .isInstanceOf(IllegalArgumentException.class);

        // empty passphrase must be accepted, because an empty password is still a password.
        assertThat(new PublicKeyMirrorCredential(
                "id", true, null, USERNAME, PUBLIC_KEY, PRIVATE_KEY, "").passphrase()).isEmpty();

        // successful construction
        final PublicKeyMirrorCredential c = new PublicKeyMirrorCredential(
                "id", true, null, USERNAME, PUBLIC_KEY, PRIVATE_KEY, PASSPHRASE);

        assertThat(c.username()).isEqualTo(USERNAME);
        assertThat(c.publicKey()).isEqualTo(PUBLIC_KEY);
        assertThat(c.privateKey()).isEqualTo(PRIVATE_KEY);
        assertThat(c.passphrase()).isEqualTo(PASSPHRASE);
    }

    @Test
    void testBase64Passphrase() {
        final PublicKeyMirrorCredential c = new PublicKeyMirrorCredential(
                "id", true, null, USERNAME, PUBLIC_KEY, PRIVATE_KEY, PASSPHRASE_BASE64);
        assertThat(c.passphrase()).isEqualTo(PASSPHRASE);
    }

    @Test
    void testDeserialization() throws Exception {
        // plaintext passphrase
        assertThat(Jackson.readValue('{' +
                                     " \"id\": \"foo\"," +
                                     "  \"type\": \"public_key\"," +
                                     "  \"hostnamePatterns\": [" +
                                     "    \"^foo\\\\.com$\"" +
                                     "  ]," +
                                     "  \"username\": \"trustin\"," +
                                     "  \"publicKey\": \"" + Jackson.escapeText(PUBLIC_KEY) + "\"," +
                                     "  \"privateKey\": \"" + Jackson.escapeText(PRIVATE_KEY) + "\"," +
                                     "  \"passphrase\": \"" + Jackson.escapeText(PASSPHRASE) + '"' +
                                     '}', MirrorCredential.class))
                .isEqualTo(new PublicKeyMirrorCredential("foo", true, HOSTNAME_PATTERNS, USERNAME,
                                                         PUBLIC_KEY, PRIVATE_KEY, PASSPHRASE));

        // base64 passphrase
        final PublicKeyMirrorCredential base64Expected =
                new PublicKeyMirrorCredential(null, HOSTNAME_PATTERNS, USERNAME,
                                              PUBLIC_KEY, PRIVATE_KEY, PASSPHRASE_BASE64);
        assertThat(Jackson.readValue('{' +
                                     " \"id\": \"bar\"," +
                                     "  \"type\": \"public_key\"," +
                                     "  \"hostnamePatterns\": [" +
                                     "    \"^foo\\\\.com$\"" +
                                     "  ]," +
                                     "  \"username\": \"trustin\"," +
                                     "  \"publicKey\": \"" + Jackson.escapeText(PUBLIC_KEY) + "\"," +
                                     "  \"privateKey\": \"" + Jackson.escapeText(PRIVATE_KEY) + "\"," +
                                     "  \"passphrase\": \"" + Jackson.escapeText(PASSPHRASE_BASE64) + '"' +
                                     '}', MirrorCredential.class))
<<<<<<< HEAD
                .isEqualTo(new PublicKeyMirrorCredential("bar", true, HOSTNAME_PATTERNS, USERNAME,
                                                         PUBLIC_KEY, PRIVATE_KEY, PASSPHRASE));
=======
                .isEqualTo(base64Expected);
        assertThat(base64Expected.passphrase()).isEqualTo(PASSPHRASE);
>>>>>>> ac1e8c14

        // Without hostnamePatterns
        assertThat(Jackson.readValue('{' +
                                     "  \"type\": \"public_key\"," +
                                     "  \"id\": \"foo\"," +
                                     "  \"username\": \"trustin\"," +
                                     "  \"publicKey\": \"" + Jackson.escapeText(PUBLIC_KEY) + "\"," +
                                     "  \"privateKey\": \"" + Jackson.escapeText(PRIVATE_KEY) + "\"," +
                                     "  \"passphrase\": \"" + Jackson.escapeText(PASSPHRASE) + '"' +
                                     '}', MirrorCredential.class))
                .isEqualTo(new PublicKeyMirrorCredential("foo", true, null, USERNAME,
                                                         PUBLIC_KEY, PRIVATE_KEY, PASSPHRASE));

        final PublicKeyMirrorCredential conveterExpected =
                new PublicKeyMirrorCredential("foo", null, USERNAME,
                                              PUBLIC_KEY, PRIVATE_KEY, "mirror_encryption:foo");
        assertThat(Jackson.readValue('{' +
                                     "  \"type\": \"public_key\"," +
                                     "  \"id\": \"foo\"," +
                                     "  \"username\": \"trustin\"," +
                                     "  \"publicKey\": \"" + Jackson.escapeText(PUBLIC_KEY) + "\"," +
                                     "  \"privateKey\": \"" + Jackson.escapeText(PRIVATE_KEY) + "\"," +
                                     "  \"passphrase\": \"mirror_encryption:foo\"" +
                                     '}', MirrorCredential.class))
                .isEqualTo(conveterExpected);
        assertThat(conveterExpected.passphrase()).isEqualTo("bar");
    }

    public static class PasswordConfigValueConverter implements ConfigValueConverter {

        @Override
        public List<String> supportedPrefixes() {
            return ImmutableList.of("mirror_encryption");
        }

        @Override
        public String convert(String prefix, String value) {
            if ("foo".equals(value)) {
                return "bar";
            }
            throw new IllegalArgumentException("unsupported prefix: " + prefix + ", value: " + value);
        }
    }
}<|MERGE_RESOLUTION|>--- conflicted
+++ resolved
@@ -24,12 +24,8 @@
 
 import org.junit.jupiter.api.Test;
 
-<<<<<<< HEAD
-=======
-import com.google.common.base.Splitter;
 import com.google.common.collect.ImmutableList;
 
->>>>>>> ac1e8c14
 import com.linecorp.centraldogma.internal.Jackson;
 import com.linecorp.centraldogma.server.ConfigValueConverter;
 import com.linecorp.centraldogma.server.mirror.MirrorCredential;
@@ -105,7 +101,7 @@
 
         assertThat(c.username()).isEqualTo(USERNAME);
         assertThat(c.publicKey()).isEqualTo(PUBLIC_KEY);
-        assertThat(c.privateKey()).isEqualTo(PRIVATE_KEY);
+        assertThat(c.rawPrivateKey()).isEqualTo(PRIVATE_KEY);
         assertThat(c.passphrase()).isEqualTo(PASSPHRASE);
     }
 
@@ -135,7 +131,7 @@
 
         // base64 passphrase
         final PublicKeyMirrorCredential base64Expected =
-                new PublicKeyMirrorCredential(null, HOSTNAME_PATTERNS, USERNAME,
+                new PublicKeyMirrorCredential("bar", null, HOSTNAME_PATTERNS, USERNAME,
                                               PUBLIC_KEY, PRIVATE_KEY, PASSPHRASE_BASE64);
         assertThat(Jackson.readValue('{' +
                                      " \"id\": \"bar\"," +
@@ -148,13 +144,8 @@
                                      "  \"privateKey\": \"" + Jackson.escapeText(PRIVATE_KEY) + "\"," +
                                      "  \"passphrase\": \"" + Jackson.escapeText(PASSPHRASE_BASE64) + '"' +
                                      '}', MirrorCredential.class))
-<<<<<<< HEAD
-                .isEqualTo(new PublicKeyMirrorCredential("bar", true, HOSTNAME_PATTERNS, USERNAME,
-                                                         PUBLIC_KEY, PRIVATE_KEY, PASSPHRASE));
-=======
                 .isEqualTo(base64Expected);
         assertThat(base64Expected.passphrase()).isEqualTo(PASSPHRASE);
->>>>>>> ac1e8c14
 
         // Without hostnamePatterns
         assertThat(Jackson.readValue('{' +
@@ -168,8 +159,8 @@
                 .isEqualTo(new PublicKeyMirrorCredential("foo", true, null, USERNAME,
                                                          PUBLIC_KEY, PRIVATE_KEY, PASSPHRASE));
 
-        final PublicKeyMirrorCredential conveterExpected =
-                new PublicKeyMirrorCredential("foo", null, USERNAME,
+        final PublicKeyMirrorCredential converterExpected =
+                new PublicKeyMirrorCredential("foo", true, null, USERNAME,
                                               PUBLIC_KEY, PRIVATE_KEY, "mirror_encryption:foo");
         assertThat(Jackson.readValue('{' +
                                      "  \"type\": \"public_key\"," +
@@ -179,8 +170,8 @@
                                      "  \"privateKey\": \"" + Jackson.escapeText(PRIVATE_KEY) + "\"," +
                                      "  \"passphrase\": \"mirror_encryption:foo\"" +
                                      '}', MirrorCredential.class))
-                .isEqualTo(conveterExpected);
-        assertThat(conveterExpected.passphrase()).isEqualTo("bar");
+                .isEqualTo(converterExpected);
+        assertThat(converterExpected.passphrase()).isEqualTo("bar");
     }
 
     public static class PasswordConfigValueConverter implements ConfigValueConverter {
