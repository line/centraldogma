--- conflicted
+++ resolved
@@ -67,15 +67,6 @@
     void testConstruction() {
         // null checks
         assertThatThrownBy(() -> new PublicKeyMirrorCredential(
-<<<<<<< HEAD
-                null, null, null, PUBLIC_KEY, PRIVATE_KEY, PASSPHRASE, true))
-                .isInstanceOf(NullPointerException.class);
-        assertThatThrownBy(() -> new PublicKeyMirrorCredential(
-                null, null, USERNAME, null, PRIVATE_KEY, PASSPHRASE, true))
-                .isInstanceOf(NullPointerException.class);
-        assertThatThrownBy(() -> new PublicKeyMirrorCredential(
-                null, null, USERNAME, PUBLIC_KEY, null, PASSPHRASE, true))
-=======
                 "id", true, null, null, PUBLIC_KEY, PRIVATE_KEY, PASSPHRASE))
                 .isInstanceOf(NullPointerException.class);
         assertThatThrownBy(() -> new PublicKeyMirrorCredential(
@@ -83,24 +74,10 @@
                 .isInstanceOf(NullPointerException.class);
         assertThatThrownBy(() -> new PublicKeyMirrorCredential(
                 "id", true, null, USERNAME, PUBLIC_KEY, null, PASSPHRASE))
->>>>>>> 004a9118
                 .isInstanceOf(NullPointerException.class);
 
         // null passphrase must be accepted.
         assertThat(new PublicKeyMirrorCredential(
-<<<<<<< HEAD
-                null, null, USERNAME, PUBLIC_KEY, PRIVATE_KEY, null, true).passphrase()).isNull();
-
-        // emptiness checks
-        assertThatThrownBy(() -> new PublicKeyMirrorCredential(
-                null, null, "", PUBLIC_KEY, PRIVATE_KEY, PASSPHRASE, true))
-                .isInstanceOf(IllegalArgumentException.class);
-        assertThatThrownBy(() -> new PublicKeyMirrorCredential(
-                null, null, USERNAME, "", PRIVATE_KEY, PASSPHRASE, true))
-                .isInstanceOf(IllegalArgumentException.class);
-        assertThatThrownBy(() -> new PublicKeyMirrorCredential(
-                null, null, USERNAME, PUBLIC_KEY, "", PASSPHRASE, true))
-=======
                 "id", true, null, USERNAME, PUBLIC_KEY, PRIVATE_KEY, null).passphrase()).isNull();
 
         // emptiness checks
@@ -112,24 +89,15 @@
                 .isInstanceOf(IllegalArgumentException.class);
         assertThatThrownBy(() -> new PublicKeyMirrorCredential(
                 "id", true, null, USERNAME, PUBLIC_KEY, "", PASSPHRASE))
->>>>>>> 004a9118
                 .isInstanceOf(IllegalArgumentException.class);
 
         // empty passphrase must be accepted, because an empty password is still a password.
         assertThat(new PublicKeyMirrorCredential(
-<<<<<<< HEAD
-                null, null, USERNAME, PUBLIC_KEY, PRIVATE_KEY, "", true).passphrase()).isEmpty();
-
-        // successful construction
-        final PublicKeyMirrorCredential c = new PublicKeyMirrorCredential(
-                null, null, USERNAME, PUBLIC_KEY, PRIVATE_KEY, PASSPHRASE, true);
-=======
                 "id", true, null, USERNAME, PUBLIC_KEY, PRIVATE_KEY, "").passphrase()).isEmpty();
 
         // successful construction
         final PublicKeyMirrorCredential c = new PublicKeyMirrorCredential(
                 "id", true, null, USERNAME, PUBLIC_KEY, PRIVATE_KEY, PASSPHRASE);
->>>>>>> 004a9118
 
         assertThat(c.username()).isEqualTo(USERNAME);
         assertThat(c.publicKey()).isEqualTo(PUBLIC_KEY);
@@ -140,13 +108,8 @@
     @Test
     void testBase64Passphrase() {
         final PublicKeyMirrorCredential c = new PublicKeyMirrorCredential(
-<<<<<<< HEAD
-                null, null, USERNAME, PUBLIC_KEY, PRIVATE_KEY, PASSPHRASE_BASE64, true);
-        assertThat(c.passphrase()).isEqualTo(PASSPHRASE.getBytes(StandardCharsets.UTF_8));
-=======
                 "id", true, null, USERNAME, PUBLIC_KEY, PRIVATE_KEY, PASSPHRASE_BASE64);
         assertThat(c.passphrase()).isEqualTo(PASSPHRASE);
->>>>>>> 004a9118
     }
 
     @Test
@@ -163,13 +126,8 @@
                                      "  \"privateKey\": \"" + Jackson.escapeText(PRIVATE_KEY) + "\"," +
                                      "  \"passphrase\": \"" + Jackson.escapeText(PASSPHRASE) + '"' +
                                      '}', MirrorCredential.class))
-<<<<<<< HEAD
-                .isEqualTo(new PublicKeyMirrorCredential(null, HOSTNAME_PATTERNS, USERNAME,
-                                                         PUBLIC_KEY, PRIVATE_KEY, PASSPHRASE, true));
-=======
                 .isEqualTo(new PublicKeyMirrorCredential("foo", true, HOSTNAME_PATTERNS, USERNAME,
                                                          PUBLIC_KEY, PRIVATE_KEY, PASSPHRASE));
->>>>>>> 004a9118
 
         // base64 passphrase
         final PublicKeyMirrorCredential base64Expected =
@@ -186,13 +144,8 @@
                                      "  \"privateKey\": \"" + Jackson.escapeText(PRIVATE_KEY) + "\"," +
                                      "  \"passphrase\": \"" + Jackson.escapeText(PASSPHRASE_BASE64) + '"' +
                                      '}', MirrorCredential.class))
-<<<<<<< HEAD
-                .isEqualTo(new PublicKeyMirrorCredential(null, HOSTNAME_PATTERNS, USERNAME,
-                                                         PUBLIC_KEY, PRIVATE_KEY, PASSPHRASE, true));
-=======
                 .isEqualTo(base64Expected);
         assertThat(base64Expected.passphrase()).isEqualTo(PASSPHRASE);
->>>>>>> 004a9118
 
         // Without hostnamePatterns
         assertThat(Jackson.readValue('{' +
@@ -203,10 +156,6 @@
                                      "  \"privateKey\": \"" + Jackson.escapeText(PRIVATE_KEY) + "\"," +
                                      "  \"passphrase\": \"" + Jackson.escapeText(PASSPHRASE) + '"' +
                                      '}', MirrorCredential.class))
-<<<<<<< HEAD
-                .isEqualTo(new PublicKeyMirrorCredential("foo", null, USERNAME,
-                                                         PUBLIC_KEY, PRIVATE_KEY, PASSPHRASE, true));
-=======
                 .isEqualTo(new PublicKeyMirrorCredential("foo", true, null, USERNAME,
                                                          PUBLIC_KEY, PRIVATE_KEY, PASSPHRASE));
 
@@ -239,6 +188,5 @@
             }
             throw new IllegalArgumentException("unsupported prefix: " + prefix + ", value: " + value);
         }
->>>>>>> 004a9118
     }
 }