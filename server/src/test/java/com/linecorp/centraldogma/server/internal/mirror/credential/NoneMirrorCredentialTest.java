--- conflicted
+++ resolved
@@ -40,25 +40,14 @@
                                      "  ]," +
                                      "  \"enabled\": true" +
                                      '}', MirrorCredential.class))
-<<<<<<< HEAD
-                .isEqualTo(new NoneMirrorCredential(null,
-                                                    ImmutableSet.of(Pattern.compile("^foo\\.com$")),
-                                                    true));
-        // With ID
-=======
                 .isEqualTo(new NoneMirrorCredential("none", true,
                                                     ImmutableSet.of(Pattern.compile("^foo\\.com$"))
                 ));
         // Without hostnamePatterns
->>>>>>> 004a9118
         assertThat(Jackson.readValue('{' +
                                      "  \"type\": \"none\"," +
                                      "  \"id\": \"foo\"" +
                                      '}', MirrorCredential.class))
-<<<<<<< HEAD
-                .isEqualTo(new NoneMirrorCredential("foo", null, true));
-=======
                 .isEqualTo(new NoneMirrorCredential("foo", true, null));
->>>>>>> 004a9118
     }
 }