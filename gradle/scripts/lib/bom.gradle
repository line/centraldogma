configure(projectsWithFlags('bom')) {
    apply plugin: 'java-platform'
    apply plugin: 'maven-publish'

    publishing {
        publications {
            bom(MavenPublication) {
                from components.javaPlatform

                pom.packaging = 'pom'
            }
        }
    }

    dependencies {
        constraints {
<<<<<<< HEAD
            def bomGroups, subs
            if (rootProject.ext.has('bomGroups')) {
                bomGroups = rootProject.ext.bomGroups
                if (!(bomGroups instanceof Map)) {
                    throw new IllegalStateException("bomGroups must be a Map: ${bomGroups}")
                }
                if (!bomGroups.containsKey(project.path)) {
                    logger.warn("{} won't be included to bomGroups property. If not intended, Please check bomGroups property", project.name)
                }
                subs = bomGroups.get(project.path)
                if (!(subs.value instanceof List)) {
                    throw new IllegalStateException("bomGroups' value must be a List: ${subs.value}")
                }
            }

            projectsWithFlags('java', 'publish').toList().sort { a, b ->
                def groupComparison = "${a.group}".compareTo("${b.group}")
                if (groupComparison != 0) {
                    return groupComparison
                }
                return "${a.ext.artifactId}".compareTo("${b.ext.artifactId}")
            }.each { p ->
                if (rootProject.ext.has('bomGroups')) {
                    if (!bomGroups.containsKey(project.path)) {
                        api "${p.group}:${p.ext.artifactId}:${p.version}"
                    } else {
                        if (subs.contains(p.path)) {
                            api "${p.group}:${p.ext.artifactId}:${p.version}"
                        } else if (p.path.startsWith(project.path)) {
                            logger.warn("{} won't be included in {} bom. If not intended, Please check bomGroups property", p.name, project.name)
                        }
                    }
                } else {
                    api "${p.group}:${p.ext.artifactId}:${p.version}"
                }
=======
            afterEvaluate {
                def bomGroups, subs
                if (rootProject.ext.has('bomGroups')) {
                    bomGroups = rootProject.ext.bomGroups
                    if (!(bomGroups instanceof Map)) {
                        throw new IllegalStateException("bomGroups must be a Map: ${bomGroups}")
                    }
                    if (!bomGroups.containsKey(project.path)) {
                        logger.warn("{} won't be included to bomGroups property. If not intended, " +
                                    "Please check bomGroups property", project.name)
                    }
                    subs = bomGroups.get(project.path)
                    if (!(subs.value instanceof List)) {
                        throw new IllegalStateException("bomGroups' value must be a List: ${subs.value}")
                    }
                }

                projectsWithFlags('java', 'publish').toList().sort { a, b ->
                    def groupComparison = "${a.group}".compareTo("${b.group}")
                    if (groupComparison != 0) {
                        return groupComparison
                    }
                    return "${a.ext.artifactId}".compareTo("${b.ext.artifactId}")
                }.each { p ->
                    if (rootProject.ext.has('bomGroups')) {
                        if (!bomGroups.containsKey(project.path)) {
                            api "${p.group}:${p.ext.artifactId}:${p.version}"
                        } else {
                            if (subs.contains(p.path)) {
                                api "${p.group}:${p.ext.artifactId}:${p.version}"
                            } else if (p.path.startsWith(project.path)) {
                                logger.warn("{} won't be included in {} bom. If not intended, " +
                                            "Please check bomGroups property", p.name, project.name)
                            }
                        }
                    } else {
                        api "${p.group}:${p.ext.artifactId}:${p.version}"
                    }
                }
>>>>>>> 5db8a27b
            }
        }
    }

    tasks.assemble.dependsOn {
        tasks.generatePomFileForBomPublication
    }
}<|MERGE_RESOLUTION|>--- conflicted
+++ resolved
@@ -14,43 +14,6 @@
 
     dependencies {
         constraints {
-<<<<<<< HEAD
-            def bomGroups, subs
-            if (rootProject.ext.has('bomGroups')) {
-                bomGroups = rootProject.ext.bomGroups
-                if (!(bomGroups instanceof Map)) {
-                    throw new IllegalStateException("bomGroups must be a Map: ${bomGroups}")
-                }
-                if (!bomGroups.containsKey(project.path)) {
-                    logger.warn("{} won't be included to bomGroups property. If not intended, Please check bomGroups property", project.name)
-                }
-                subs = bomGroups.get(project.path)
-                if (!(subs.value instanceof List)) {
-                    throw new IllegalStateException("bomGroups' value must be a List: ${subs.value}")
-                }
-            }
-
-            projectsWithFlags('java', 'publish').toList().sort { a, b ->
-                def groupComparison = "${a.group}".compareTo("${b.group}")
-                if (groupComparison != 0) {
-                    return groupComparison
-                }
-                return "${a.ext.artifactId}".compareTo("${b.ext.artifactId}")
-            }.each { p ->
-                if (rootProject.ext.has('bomGroups')) {
-                    if (!bomGroups.containsKey(project.path)) {
-                        api "${p.group}:${p.ext.artifactId}:${p.version}"
-                    } else {
-                        if (subs.contains(p.path)) {
-                            api "${p.group}:${p.ext.artifactId}:${p.version}"
-                        } else if (p.path.startsWith(project.path)) {
-                            logger.warn("{} won't be included in {} bom. If not intended, Please check bomGroups property", p.name, project.name)
-                        }
-                    }
-                } else {
-                    api "${p.group}:${p.ext.artifactId}:${p.version}"
-                }
-=======
             afterEvaluate {
                 def bomGroups, subs
                 if (rootProject.ext.has('bomGroups')) {
@@ -90,7 +53,6 @@
                         api "${p.group}:${p.ext.artifactId}:${p.version}"
                     }
                 }
->>>>>>> 5db8a27b
             }
         }
     }
