--- conflicted
+++ resolved
@@ -260,11 +260,7 @@
             }
 
             String quickSearchLink = "https://search.maven.org/search?q=g:${old.group}%20a:${old.name}%20v:" +
-<<<<<<< HEAD
-                                     "${versionParts[0]}.${versionParts[1]}.*\n"
-=======
                     "${versionParts[0]}.${versionParts[1]}.*\n"
->>>>>>> 5db8a27b
             String projectUrl
             if (old.projectUrl == null) {
                 projectUrl = quickSearchLink
@@ -276,11 +272,7 @@
 
         DependenciesGroup<DependencyOutdated> outdatedWithNote = new DependenciesGroup<>(outdated.count, updated)
         return new Result(result.count, result.current, outdatedWithNote, result.exceeded, result.undeclared,
-<<<<<<< HEAD
-                          result.unresolved, result.gradle)
-=======
                 result.unresolved, result.gradle)
->>>>>>> 5db8a27b
     }
 
     String getFileExtension() {
