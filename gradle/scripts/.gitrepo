; DO NOT EDIT (unless you know what you are doing)
;
; This subdirectory is a git "subrepo", and this file is maintained by the
; git-subrepo command. See https://github.com/git-commands/git-subrepo#readme
;
[subrepo]
	remote = https://github.com/line/gradle-scripts.git
	branch = master
<<<<<<< HEAD
	commit = ce08f3aefd14021dac63c40410858e77dce69dc4
	parent = 488de503306ac0331e6e965fea3960305357b805
=======
	commit = d8dbcb3f2d1730582f30db4c6f0007102011a2ba
	parent = 40da8c431672c35f0face746c3d247f87f700dfa
>>>>>>> 5db8a27b
	cmdver = 0.4.3
	method = merge<|MERGE_RESOLUTION|>--- conflicted
+++ resolved
@@ -6,12 +6,7 @@
 [subrepo]
 	remote = https://github.com/line/gradle-scripts.git
 	branch = master
-<<<<<<< HEAD
-	commit = ce08f3aefd14021dac63c40410858e77dce69dc4
-	parent = 488de503306ac0331e6e965fea3960305357b805
-=======
 	commit = d8dbcb3f2d1730582f30db4c6f0007102011a2ba
 	parent = 40da8c431672c35f0face746c3d247f87f700dfa
->>>>>>> 5db8a27b
 	cmdver = 0.4.3
 	method = merge