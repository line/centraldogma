; DO NOT EDIT (unless you know what you are doing)
;
; This subdirectory is a git "subrepo", and this file is maintained by the
; git-subrepo command. See https://github.com/ingydotnet/git-subrepo#readme
;
[subrepo]
	remote = https://github.com/line/gradle-scripts.git
	branch = main
	commit = 966b563aa4e42523c8194f988aacd061c3bcf358
<<<<<<< HEAD
	parent = 13c891c110c41584915953f9002c73c7427da8ae
	cmdver = 0.4.3
=======
	parent = 7e3d7c2169189215b5f91ccd371597e7a30a5633
	cmdver = 0.4.5
>>>>>>> db39fe3b
	method = merge<|MERGE_RESOLUTION|>--- conflicted
+++ resolved
@@ -6,12 +6,7 @@
 [subrepo]
 	remote = https://github.com/line/gradle-scripts.git
 	branch = main
-	commit = 966b563aa4e42523c8194f988aacd061c3bcf358
-<<<<<<< HEAD
-	parent = 13c891c110c41584915953f9002c73c7427da8ae
+	commit = ff1ff69b0f37a613b6b139936174c6caa2b31cb7
+	parent = bda3beca0308c537fcc776400d42b7bf7a9f25c5
 	cmdver = 0.4.3
-=======
-	parent = 7e3d7c2169189215b5f91ccd371597e7a30a5633
-	cmdver = 0.4.5
->>>>>>> db39fe3b
 	method = merge