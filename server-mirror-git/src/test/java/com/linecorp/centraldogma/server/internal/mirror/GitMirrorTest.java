--- conflicted
+++ resolved
@@ -36,29 +36,16 @@
     @Test
     void testGitMirror() {
         // Simplest possible form
-<<<<<<< HEAD
-        assertMirror("git://a.com/b.git", GitMirror.class,
+        assertMirror("git://a.com/b.git", DefaultGitMirror.class,
                      "git://a.com/b.git", "/", "");
 
         // Non-default port number
-        assertMirror("git+ssh://a.com:8022/b.git", GitMirror.class,
+        assertMirror("git+ssh://a.com:8022/b.git", DefaultGitMirror.class,
                      "git+ssh://a.com:8022/b.git", "/", "");
 
         // Non-default remotePath
-        assertMirror("git+http://a.com/b.git/c", GitMirror.class,
+        assertMirror("git+http://a.com/b.git/c", DefaultGitMirror.class,
                      "git+http://a.com/b.git", "/c/", "");
-=======
-        assertMirror("git://a.com/b.git", DefaultGitMirror.class,
-                     "git://a.com/b.git", "/", null);
-
-        // Non-default port number
-        assertMirror("git://a.com:8022/b.git", DefaultGitMirror.class,
-                     "git://a.com:8022/b.git", "/", null);
-
-        // Non-default remotePath
-        assertMirror("git+http://a.com/b.git/c", DefaultGitMirror.class,
-                     "git+http://a.com/b.git", "/c/", null);
->>>>>>> f91a6329
 
         // Non-default remoteBranch
         assertMirror("git+https://a.com/b.git#develop", DefaultGitMirror.class,
