--- conflicted
+++ resolved
@@ -99,12 +99,8 @@
         when(mr.mirrors()).thenReturn(CompletableFuture.completedFuture(ImmutableList.of(mirror)));
 
         final MirrorSchedulingService service = new MirrorSchedulingService(
-<<<<<<< HEAD
-                temporaryFolder, pm, new SimpleMeterRegistry(), 1, 1, 1, null, false);
-=======
-                temporaryFolder, pm, new SimpleMeterRegistry(), 1, 1, 1, null,
+                temporaryFolder, pm, new SimpleMeterRegistry(), 1, 1, 1, null, false,
                 AlwaysAllowedMirrorAccessController.INSTANCE);
->>>>>>> efb85f58
         final CommandExecutor executor = mock(CommandExecutor.class);
         service.start(executor);
 
