/*
 * Copyright 2022 LINE Corporation
 *
 * LINE Corporation licenses this file to you under the Apache License,
 * version 2.0 (the "License"); you may not use this file except in compliance
 * with the License. You may obtain a copy of the License at:
 *
 *   https://www.apache.org/licenses/LICENSE-2.0
 *
 * Unless required by applicable law or agreed to in writing, software
 * distributed under the License is distributed on an "AS IS" BASIS, WITHOUT
 * WARRANTIES OR CONDITIONS OF ANY KIND, either express or implied. See the
 * License for the specific language governing permissions and limitations
 * under the License.
 */
import { ReactNode } from 'react';
import {
  Box,
  Button,
  Flex,
  HStack,
  IconButton,
  Link,
  Menu,
  MenuButton,
  MenuDivider,
  MenuItem,
  MenuList,
  Stack,
  useColorMode,
  useColorModeValue,
  useDisclosure,
} from '@chakra-ui/react';
import { CloseIcon, HamburgerIcon, MoonIcon, SunIcon } from '@chakra-ui/icons';
import { default as RouteLink } from 'next/link';
import { logout } from 'dogma/features/auth/authSlice';
import Router from 'next/router';
import { useGetTitleQuery } from 'dogma/features/api/apiSlice';
import { NewProject } from 'dogma/features/project/NewProject';
import { usePathname } from 'next/navigation';
import { useAppDispatch, useAppSelector } from 'dogma/hooks';
import { LabelledIcon } from 'dogma/common/components/LabelledIcon';
import { FaUser } from 'react-icons/fa';
import ProjectSearchBox from 'dogma/common/components/ProjectSearchBox';

interface TopMenu {
  name: string;
  path: string;
}

const NavLink = ({ link, children }: { link: string; children: ReactNode }) => (
  <Link
    as={RouteLink}
    px={2}
    py={1}
    rounded="md"
    _hover={{
      textDecoration: 'none',
      bg: useColorModeValue('gray.200', 'gray.700'),
    }}
    href={link}
  >
    {children}
  </Link>
);

export const Navbar = () => {
  const { isOpen, onOpen, onClose } = useDisclosure();
  const { colorMode, toggleColorMode } = useColorMode();
  const { user } = useAppSelector((state) => state.auth);
  const dispatch = useAppDispatch();
<<<<<<< HEAD
  const result = useGetProjectsQuery({ systemAdmin: false });
  const projects = result.data || [];
  const projectOptions: ProjectOptionType[] = projects.map((project: ProjectDto) => ({
    value: project.name,
    label: project.name,
  }));
  const [selectedOption, setSelectedOption] = useState(initialState);
  const handleChange = (option: ProjectOptionType) => {
    setSelectedOption(option);
  };

  useEffect(() => {
    if (selectedOption?.value) {
      Router.push(`/app/projects/${selectedOption.value}`);
    }
  }, [selectedOption?.value]);

  const selectRef = useRef(null);
  useEffect(() => {
    const handleKeyDown = (e: KeyboardEvent) => {
      const target = (e.target as HTMLElement).tagName.toLowerCase();
      if (target == 'textarea' || target == 'input') {
        return;
      }
      if (e.key === '/') {
        e.preventDefault();
        selectRef.current.clearValue();
        selectRef.current.focus();
      } else if (e.key === 'Escape') {
        selectRef.current.blur();
      }
    };
    document.addEventListener('keydown', handleKeyDown);
    return () => document.removeEventListener('keydown', handleKeyDown);
  }, []);

=======
>>>>>>> 3a261ba4
  const pathname = usePathname();

  const { data: titleDto } = useGetTitleQuery();
  const title = titleDto?.title.replace('{{hostname}}', titleDto.hostname) || 'Central Dogma';
  const topMenus: TopMenu[] = [
    { name: title, path: '/' },
    { name: 'Projects', path: '/app/projects' },
  ];

  return (
    <Box bg={useColorModeValue('gray.100', 'gray.900')} px={4}>
      <Flex h={16} alignItems="center" justifyContent="space-between" fontWeight="semibold">
        <IconButton
          size="md"
          icon={isOpen ? <CloseIcon /> : <HamburgerIcon />}
          aria-label="Open Menu"
          display={{ md: 'none' }}
          onClick={isOpen ? onClose : onOpen}
        />
        <HStack spacing={8} alignItems="center">
          <HStack as="nav" spacing={4} display={{ base: 'none', md: 'flex' }}>
            {topMenus.map(({ path, name }) => (
              <NavLink link={path} key={name}>
                {name}
              </NavLink>
            ))}
          </HStack>
        </HStack>
        {pathname === '/' ? (
          <div />
        ) : (
          <Box w="40%">
            <ProjectSearchBox id="nav-search" placeholder="Jump to project ..." />
          </Box>
        )}
        <Flex alignItems="center" gap={2}>
          <NewProject />
          <IconButton
            aria-label="Toggle color mode"
            icon={colorMode === 'light' ? <MoonIcon /> : <SunIcon />}
            onClick={toggleColorMode}
            mr={2}
          />
          {user ? (
            <Menu>
              <MenuButton as={Button} rounded="full" variant="link" cursor="pointer" marginRight={2} minW={0}>
                {/* TODO(ikhoon): Use a profile image if an auth provider provides? */}
                <LabelledIcon icon={FaUser} text={user.login} />
              </MenuButton>
              <MenuList>
                <MenuItem as={RouteLink} href="/app/settings/tokens">
                  Application tokens
                </MenuItem>
                <MenuDivider />
                <MenuItem
                  onClick={async () => {
                    await dispatch(logout());
                    if (typeof window !== 'undefined') {
                      Router.push(
                        process.env.NEXT_PUBLIC_HOST
                          ? `${process.env.NEXT_PUBLIC_HOST}/link/auth/login?return_to=${window.location.origin}`
                          : `/link/auth/login`,
                      );
                    }
                  }}
                >
                  Log out
                </MenuItem>
              </MenuList>
            </Menu>
          ) : (
            <div />
          )}
        </Flex>
      </Flex>

      {isOpen ? (
        <Box pb={4} display={{ md: 'none' }}>
          <Stack as="nav" spacing={4}>
            {topMenus.map(({ path, name }) => (
              <NavLink link={path} key={name}>
                {name}
              </NavLink>
            ))}
          </Stack>
        </Box>
      ) : null}
    </Box>
  );
};<|MERGE_RESOLUTION|>--- conflicted
+++ resolved
@@ -69,45 +69,6 @@
   const { colorMode, toggleColorMode } = useColorMode();
   const { user } = useAppSelector((state) => state.auth);
   const dispatch = useAppDispatch();
-<<<<<<< HEAD
-  const result = useGetProjectsQuery({ systemAdmin: false });
-  const projects = result.data || [];
-  const projectOptions: ProjectOptionType[] = projects.map((project: ProjectDto) => ({
-    value: project.name,
-    label: project.name,
-  }));
-  const [selectedOption, setSelectedOption] = useState(initialState);
-  const handleChange = (option: ProjectOptionType) => {
-    setSelectedOption(option);
-  };
-
-  useEffect(() => {
-    if (selectedOption?.value) {
-      Router.push(`/app/projects/${selectedOption.value}`);
-    }
-  }, [selectedOption?.value]);
-
-  const selectRef = useRef(null);
-  useEffect(() => {
-    const handleKeyDown = (e: KeyboardEvent) => {
-      const target = (e.target as HTMLElement).tagName.toLowerCase();
-      if (target == 'textarea' || target == 'input') {
-        return;
-      }
-      if (e.key === '/') {
-        e.preventDefault();
-        selectRef.current.clearValue();
-        selectRef.current.focus();
-      } else if (e.key === 'Escape') {
-        selectRef.current.blur();
-      }
-    };
-    document.addEventListener('keydown', handleKeyDown);
-    return () => document.removeEventListener('keydown', handleKeyDown);
-  }, []);
-
-=======
->>>>>>> 3a261ba4
   const pathname = usePathname();
 
   const { data: titleDto } = useGetTitleQuery();
