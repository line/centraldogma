--- conflicted
+++ resolved
@@ -7,11 +7,7 @@
 
 jobs:
   build:
-<<<<<<< HEAD
     runs-on: ${{ matrix.os }}
-=======
-    runs-on: ubuntu-latest
->>>>>>> d1c9b3ad
     timeout-minutes: 60
     env:
       GRADLE_OPTS: -Xmx1280m
@@ -37,13 +33,29 @@
         distribution: 'adopt'
         java-version: ${{ matrix.java }}
 
+    - name: Restore Gradle Cache
+      uses: actions/cache@v2
+      with:
+        path: |
+          ~/.gradle/wrapper/dists
+          ~/.gradle/caches/jars-3
+          ~/.gradle/caches/modules-2
+          ~/.gradle/caches/package-lists
+          ~/.gradle/caches/sphinx-binary
+          ~/.gradle/go/binary
+        key: ${{ runner.os }}-gradle-${{ hashFiles('**/*.gradle*', '**/gradle-wrapper.properties') }}
+        restore-keys: |
+          ${{ runner.os }}-gradle-
+
     - name: Build with Gradle
-      uses: burrunan/gradle-cache-action@v1.10
-      with:
-        remote-build-cache-proxy-enabled: false
-        arguments: --no-daemon --stacktrace checkstyle check build ${{ matrix.coverage && '-Pcoverage' || '' }}
-        gradle-dependencies-cache-key: |
-          ~/.gradle/go/binary
+      run: ./gradlew --no-daemon --stacktrace -Pcoverage checkstyle check build
+
+    - name: Cleanup Gradle Cache
+      # Remove some files from the Gradle cache, so they aren't cached by GitHub Actions.
+      # Restoring these files from a GitHub Actions cache might cause problems for future builds.
+      run: |
+        rm -f ~/.gradle/caches/modules-2/modules-2.lock
+        rm -f ~/.gradle/caches/modules-2/gc.properties
 
     - name: Upload coverage to Codecov
       if: ${{ matrix.coverage }}
@@ -54,7 +66,6 @@
       run: find . '(' -name 'hs_err_*.log' -or -path '*/build/reports/tests' ')' -exec tar rf "reports-JVM-${{ matrix.java }}.tar" {} ';'
       shell: bash
 
-<<<<<<< HEAD
     - name: Upload Artifact
       if: failure()
       uses: actions/upload-artifact@v2
@@ -62,21 +73,8 @@
         name: reports-JVM-${{ matrix.java }}
         path: reports-JVM-${{ matrix.java }}.tar
         retention-days: 3
-=======
-    - name: Cleanup Gradle Cache
-      # Remove some files from the Gradle cache, so they aren't cached by GitHub Actions.
-      # Restoring these files from a GitHub Actions cache might cause problems for future builds.
-      run: |
-        rm -f ~/.gradle/caches/modules-2/modules-2.lock
-        rm -f ~/.gradle/caches/modules-2/gc.properties
-
-    - if: ${{ matrix.java == '11' }}
-      uses: codecov/codecov-action@v1
-      with:
-        fail_ci_if_error: false
 
     - name: Dump stuck threads
       if: always()
       run: jps | grep -vi "jps" | awk '{ print $1 }' | xargs -I'{}' jstack -l {} || true
-      shell: bash
->>>>>>> d1c9b3ad
+      shell: bash