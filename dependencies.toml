--- conflicted
+++ resolved
@@ -4,21 +4,13 @@
 #
 [versions]
 armeria = "1.27.0"
-<<<<<<< HEAD
 assertj = "3.25.2"
-=======
-assertj = "3.24.2"
->>>>>>> 9d7b59f9
 awaitility = "4.2.0"
 bouncycastle = "1.77"
 caffeine = "2.9.3"
 checkstyle = "10.3.3"
-<<<<<<< HEAD
+controlplane = "1.0.39"
 curator = "5.6.0"
-=======
-controlplane = "1.0.39"
-curator = "5.5.0"
->>>>>>> 9d7b59f9
 # Do not upgrade cron-utils until there's another CVE or Armeria's SLF4J and Logback are upgraded.
 cron-utils = "9.2.0"
 diffutils = "1.3.0"
@@ -50,16 +42,13 @@
 jmh-core = "1.37"
 jmh-gradle-plugin = "0.7.2"
 jxr = "0.2.1"
-<<<<<<< HEAD
+logback12 = { strictly = "1.2.13" }
+logback14 = { strictly = "1.4.14" }
+micrometer = "1.11.5"
+mina-sshd = "2.11.0"
 logback = "1.2.13"
 micrometer = "1.12.2"
 mina-sshd = "2.12.0"
-=======
-logback12 = { strictly = "1.2.12" }
-logback14 = { strictly = "1.4.11" }
-micrometer = "1.11.5"
-mina-sshd = "2.11.0"
->>>>>>> 9d7b59f9
 mockito = "4.11.0"
 nexus-publish-plugin = "1.3.0"
 node-gradle-plugin = "7.0.1"
@@ -88,13 +77,9 @@
 
 [libraries.armeria]
 module = "com.linecorp.armeria:armeria"
-<<<<<<< HEAD
 javadocs = "https://www.javadoc.io/doc/com.linecorp.armeria/armeria-javadoc/1.27.0/"
-=======
-javadocs = "https://www.javadoc.io/doc/com.linecorp.armeria/armeria-javadoc/1.24.3/"
 [libraries.armeria-grpc]
 module = "com.linecorp.armeria:armeria-grpc"
->>>>>>> 9d7b59f9
 [libraries.armeria-junit5]
 module = "com.linecorp.armeria:armeria-junit5"
 [libraries.armeria-saml]
