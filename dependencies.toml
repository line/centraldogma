#
# NB: Update NOTICE.txt and add/remove LICENSE.*.txt when adding/removing a dependency.
#     If its classes are exposed in Javadoc, update offline links as well.
#
[versions]
armeria = "1.26.4"
assertj = "3.24.2"
awaitility = "4.2.0"
bouncycastle = "1.76"
caffeine = "2.9.3"
checkstyle = "10.3.3"
curator = "5.5.0"
# Do not upgrade cron-utils until there's another CVE or Armeria's SLF4J and Logback are upgraded.
cron-utils = "9.2.0"
diffutils = "1.3.0"
docker = "9.3.5"
download = "5.5.0"
eddsa = "0.3.0"
findbugs = "3.0.2"
futures-completable = "0.3.5"
guava = "32.1.3-jre"
guava-failureaccess = "1.0.1"
hamcrest-library = "2.2"
hibernate-validator6 = "6.2.5.Final"
hibernate-validator8 = "8.0.1.Final"
jackson = "2.15.3"
javassist = "3.29.2-GA"
javax-annotation = "1.3.2"
javax-inject = "1"
javax-validation = "2.0.1.Final"
jcommander = "1.82"
jetty-alpn-api = "1.1.3.v20160715"
jetty-alpn-agent = "2.0.10"
jgit = "5.13.2.202306221912-r"
jgit6 = "6.7.0.202309050840-r"
junit4 = "4.13.2"
junit5 = "5.10.0"
jsch = "0.1.55"
json-path = "2.2.0"
json-unit = "2.38.0"
jmh-core = "1.37"
jmh-gradle-plugin = "0.7.1"
jxr = "0.2.1"
<<<<<<< HEAD
logback12 = { strictly = "1.2.12" }
logback14 = { strictly = "1.4.11" }
micrometer = "1.11.3"
mina-sshd = "2.10.0"
=======
logback = "1.2.12"
micrometer = "1.11.5"
mina-sshd = "2.11.0"
>>>>>>> 10ea91ff
mockito = "4.11.0"
nexus-publish-plugin = "1.3.0"
node-gradle-plugin = "7.0.1"
osdetector = "1.7.3"
proguard = "7.3.1"
quartz = "2.3.2"
shadow-gradle-plugin = "7.1.2"
shiro = "1.3.2"
slf4j1 = { strictly = "1.7.36" }
slf4j2 = { strictly = "2.0.7" }
# Ensure that we use the same Snappy version as what Curator depends on.
# See: https://github.com/apache/curator/blob/master/pom.xml
snappy = "1.1.10.1"
sphinx = "2.10.1"
spring-boot2 = "2.7.16"
spring-boot3 = "3.1.4"
spring-test-junit5 = "1.5.0"
thrift09 = { strictly = "0.9.3-1" }
zookeeper = "3.7.1"

[boms]
armeria = { module = "com.linecorp.armeria:armeria-bom", version.ref = "armeria" }
jackson = { module = "com.fasterxml.jackson:jackson-bom", version.ref = "jackson" }
junit5 = { module = "org.junit:junit-bom", version.ref = "junit5" }

[libraries.armeria]
module = "com.linecorp.armeria:armeria"
javadocs = "https://www.javadoc.io/doc/com.linecorp.armeria/armeria-javadoc/1.24.3/"
[libraries.armeria-junit5]
module = "com.linecorp.armeria:armeria-junit5"
[libraries.armeria-saml]
module = "com.linecorp.armeria:armeria-saml"
[libraries.armeria-thrift09]
module = "com.linecorp.armeria:armeria-thrift0.9"

[libraries.assertj]
module = "org.assertj:assertj-core"
version.ref = "assertj"

[libraries.awaitility]
module = "org.awaitility:awaitility"
version.ref = "awaitility"

[libraries.bouncycastle-bcpg]
module = "org.bouncycastle:bcpg-jdk18on"
version.ref = "bouncycastle"
[libraries.bouncycastle-bcpkix]
module = "org.bouncycastle:bcpkix-jdk18on"
version.ref = "bouncycastle"
[libraries.bouncycastle-bcprov]
module = "org.bouncycastle:bcprov-jdk18on"
version.ref = "bouncycastle"

# Don"t upgrade Caffeine to 3.x that requires Java 11.
[libraries.caffeine]
module = "com.github.ben-manes.caffeine:caffeine"
version.ref = "caffeine"
javadocs = "https://www.javadoc.io/doc/com.github.ben-manes.caffeine/caffeine/2.9.3/"

[libraries.checkstyle]
module = "com.puppycrawl.tools:checkstyle"
version.ref = "checkstyle"

[libraries.cron-utils]
module = "com.cronutils:cron-utils"
version.ref = "cron-utils"
relocations = { from = "com.cronutils", to = "com.linecorp.centraldogma.internal.shaded.cronutils" }

# Ensure that we use the same ZooKeeper version as what Curator depends on.
# See: https://github.com/apache/curator/blob/master/pom.xml
#      (Switch to the right tag to find out the right version.)
[libraries.curator-recipes]
module = "org.apache.curator:curator-recipes"
version.ref = "curator"
exclusions = "org.apache.zookeeper:zookeeper"
[libraries.curator-test]
module = "org.apache.curator:curator-test"
version.ref = "curator"
exclusions = "org.apache.zookeeper:zookeeper"

[libraries.diffutils]
module = "com.googlecode.java-diff-utils:diffutils"
version.ref = "diffutils"
relocations = { from = "difflib", to = "com.linecorp.centraldogma.internal.shaded.difflib" }

[libraries.eddsa]
module = "net.i2p.crypto:eddsa"
version.ref = "eddsa"

[libraries.findbugs]
module = "com.google.code.findbugs:jsr305"
version.ref = "findbugs"

[libraries.futures-completable]
module = "com.spotify:completable-futures"
version.ref = "futures-completable"
relocations = { from = "com.spotify.futures", to = "com.linecorp.centraldogma.internal.shaded.futures" }

[libraries.guava]
module = "com.google.guava:guava"
version.ref = "guava"
exclusions = "org.codehaus.mojo:animal-sniffer-annotations"
relocations = [
    { from = "com.google.common", to = "com.linecorp.centraldogma.internal.shaded.guava" },
    { from = "com.google.thirdparty.publicsuffix", to = "com.linecorp.centraldogma.internal.shaded.publicsuffix" }]
[libraries.guava-testlib]
module = "com.google.guava:guava-testlib"
version.ref = "guava"
exclusions = ["com.google.errorprone:error_prone_annotations", "com.google.j2objc:j2objc-annotations"]
relocations = { from = "com.google.common", to = "com.linecorp.centraldogma.internal.shaded.guava" }
# A transitive dependency of Guava which needs relocation as well.
[libraries.guava-failureaccess]
module = "com.google.guava:failureaccess"
version.ref = "guava-failureaccess"
exclusions = ["com.google.errorprone:error_prone_annotations", "com.google.j2objc:j2objc-annotations"]
relocations = { from = "com.google.common", to = "com.linecorp.centraldogma.internal.shaded.guava" }

[libraries.hamcrest-library]
module = "org.hamcrest:hamcrest-library"
version.ref = "hamcrest-library"

# Need to wait for spring boot 3 before upgrading to 7.x.x
[libraries.hibernate-validator6]
module = "org.hibernate.validator:hibernate-validator"
version.ref = "hibernate-validator6"
[libraries.hibernate-validator8]
module = "org.hibernate.validator:hibernate-validator"
version.ref = "hibernate-validator8"

[libraries.jackson-annotations]
module = "com.fasterxml.jackson.core:jackson-annotations"
javadocs = "https://fasterxml.github.io/jackson-annotations/javadoc/2.13/"
[libraries.jackson-core]
module = "com.fasterxml.jackson.core:jackson-core"
javadocs = "https://fasterxml.github.io/jackson-core/javadoc/2.13/"
[libraries.jackson-databind]
module = "com.fasterxml.jackson.core:jackson-databind"
javadocs = "https://fasterxml.github.io/jackson-databind/javadoc/2.13/"
[libraries.jackson-datatype-jsr310]
module = "com.fasterxml.jackson.datatype:jackson-datatype-jsr310"
# Only used for testing. See JacksonRequestConverterFunctionTest for more information.
[libraries.jackson-module-scala]
module = "com.fasterxml.jackson.module:jackson-module-scala_3"

[libraries.javassist]
module = "org.javassist:javassist"
version.ref = "javassist"

[libraries.javax-annotation]
module = "javax.annotation:javax.annotation-api"
version.ref = "javax-annotation"
[libraries.javax-inject]
module = "javax.inject:javax.inject"
version.ref = "javax-inject"
[libraries.javax-validation]
module = "javax.validation:validation-api"
version.ref = "javax-validation"

[libraries.jcommander]
module = "com.beust:jcommander"
version.ref = "jcommander"

[libraries.jetty-alpn-api]
module = "org.eclipse.jetty.alpn:alpn-api"
version.ref = "jetty-alpn-api"
[libraries.jetty-alpn-agent]
module = "org.mortbay.jetty.alpn:jetty-alpn-agent"
version.ref = "jetty-alpn-agent"

[libraries.jgit]
module = "org.eclipse.jgit:org.eclipse.jgit"
version.ref = "jgit"
[libraries.jgit-ssh-jsch]
module = "org.eclipse.jgit:org.eclipse.jgit.ssh.jsch"
version.ref = "jgit"

[libraries.jgit6]
module = "org.eclipse.jgit:org.eclipse.jgit"
version.ref = "jgit6"
[libraries.jgit-ssh-jsch6]
module = "org.eclipse.jgit:org.eclipse.jgit.ssh.jsch"
version.ref = "jgit6"

[libraries.jmh-core]
module = "org.openjdk.jmh:jmh-core"
version.ref = "jmh-core"

[libraries.jsch]
module = "com.jcraft:jsch"
version.ref = "jsch"

# Don't update `json-path` version
[libraries.json-path]
module = "com.jayway.jsonpath:json-path"
version.ref = "json-path"
relocations = { from = "com.jayway.jsonpath", to = "com.linecorp.centraldogma.internal.shaded.jsonpath" }

# 3.0.0 requires java 17
[libraries.json-unit]
module = "net.javacrumbs.json-unit:json-unit"
version.ref = "json-unit"
[libraries.json-unit-fluent]
module = "net.javacrumbs.json-unit:json-unit-fluent"
version.ref = "json-unit"

[libraries.junit4]
module = "junit:junit"
version.ref = "junit4"
javadocs = "https://junit.org/junit4/javadoc/4.13/"

[libraries.junit5-jupiter-api]
module = "org.junit.jupiter:junit-jupiter-api"
# ":site:javadoc" fails when we use a newer version of Javadoc.
javadocs = "https://junit.org/junit5/docs/5.5.2/api/"
[libraries.junit5-jupiter-params]
module = "org.junit.jupiter:junit-jupiter-params"
[libraries.junit5-jupiter-engine]
module = "org.junit.jupiter:junit-jupiter-engine"
[libraries.junit5-vintage-engine]
module = "org.junit.vintage:junit-vintage-engine"
[libraries.junit5-platform-commons]
module = "org.junit.platform:junit-platform-commons"
[libraries.junit5-platform-launcher]
module = "org.junit.platform:junit-platform-launcher"

[libraries.logback12]
module = "ch.qos.logback:logback-classic"
version.ref = "logback12"
javadocs = "https://www.javadoc.io/doc/ch.qos.logback/logback-classic/1.2.12/"
[libraries.logback14]
module = "ch.qos.logback:logback-classic"
version.ref = "logback14"
javadocs = "https://www.javadoc.io/doc/ch.qos.logback/logback-classic/1.4.11/"

[libraries.micrometer-core]
module = "io.micrometer:micrometer-core"
version.ref = "micrometer"
javadocs = "https://www.javadoc.io/doc/io.micrometer/micrometer-core/1.11.3/"
[libraries.micrometer-prometheus]
module = "io.micrometer:micrometer-registry-prometheus"
version.ref = "micrometer"
javadocs = "https://www.javadoc.io/doc/io.micrometer/micrometer-registry-prometheus/1.11.3/"

[libraries.mina-sshd-core]
module = "org.apache.sshd:sshd-core"
version.ref = "mina-sshd"
[libraries.mina-sshd-git]
module = "org.apache.sshd:sshd-git"
version.ref = "mina-sshd"

[libraries.mockito-core]
module = "org.mockito:mockito-core"
version.ref = "mockito"
[libraries.mockito-junit-jupiter]
module = "org.mockito:mockito-junit-jupiter"
version.ref = "mockito"

[libraries.proguard]
module = "com.guardsquare:proguard-gradle"
version.ref = "proguard"

[libraries.quartz]
module = "org.quartz-scheduler:quartz"
version.ref = "quartz"

[libraries.shadow-gradle-plugin]
module = "gradle.plugin.com.github.johnrengelman:shadow"
version.ref = "shadow-gradle-plugin"

# Don't update `shiro` version
[libraries.shiro-core]
module = "org.apache.shiro:shiro-core"
version.ref = "shiro"
javadocs = "https://shiro.apache.org/static/1.3.2/apidocs/"

[libraries.slf4j1-api]
module = "org.slf4j:slf4j-api"
version.ref = "slf4j1"
javadocs = "https://www.javadoc.io/doc/org.slf4j/slf4j-api/1.7.36/"
[libraries.slf4j1-jcl-over-slf4j]
module = "org.slf4j:jcl-over-slf4j"
version.ref = "slf4j1"
[libraries.slf4j1-jul-to-slf4j]
module = "org.slf4j:jul-to-slf4j"
version.ref = "slf4j1"
[libraries.slf4j1-log4j-over-slf4j]
module = "org.slf4j:log4j-over-slf4j"
version.ref = "slf4j1"

[libraries.slf4j2-api]
module = "org.slf4j:slf4j-api"
version.ref = "slf4j2"
javadocs = "https://www.javadoc.io/doc/org.slf4j/slf4j-api/2.0.7/"
[libraries.slf4j2-jcl-over-slf4j]
module = "org.slf4j:jcl-over-slf4j"
version.ref = "slf4j2"
[libraries.slf4j2-jul-to-slf4j]
module = "org.slf4j:jul-to-slf4j"
version.ref = "slf4j2"
[libraries.slf4j2-log4j-over-slf4j]
module = "org.slf4j:log4j-over-slf4j"
version.ref = "slf4j2"

[libraries.snappy]
module = "org.xerial.snappy:snappy-java"
version.ref = "snappy"

[libraries.spring-boot2-autoconfigure]
module = "org.springframework.boot:spring-boot-autoconfigure"
version.ref = "spring-boot2"
[libraries.spring-boot2-starter]
module = "org.springframework.boot:spring-boot-starter"
version.ref = "spring-boot2"
javadocs = "https://docs.spring.io/spring/docs/current/javadoc-api/"
[libraries.spring-boot2-starter-test]
module = "org.springframework.boot:spring-boot-starter-test"
version.ref = "spring-boot2"
[libraries.spring-boot2-configuration-processor]
module = "org.springframework.boot:spring-boot-configuration-processor"
version.ref = "spring-boot2"

[libraries.spring-boot3-autoconfigure]
module = "org.springframework.boot:spring-boot-autoconfigure"
version.ref = "spring-boot3"
[libraries.spring-boot3-starter]
module = "org.springframework.boot:spring-boot-starter"
version.ref = "spring-boot3"
javadocs = "https://docs.spring.io/spring/docs/current/javadoc-api/"
[libraries.spring-boot3-starter-test]
module = "org.springframework.boot:spring-boot-starter-test"
version.ref = "spring-boot3"
[libraries.spring-boot3-configuration-processor]
module = "org.springframework.boot:spring-boot-configuration-processor"
version.ref = "spring-boot3"

[libraries.spring-test-junit5]
module = "com.github.sbrannen:spring-test-junit5"
version.ref = "spring-test-junit5"

[libraries.thrift09]
module = "org.apache.thrift:libthrift"
version.ref = "thrift09"

# Ensure that we use the same ZooKeeper version as what Curator depends on.
# See: https://github.com/apache/curator/blob/master/pom.xml
#      (Switch to the right tag to find out the right version.)
[libraries.zookeeper]
module = "org.apache.zookeeper:zookeeper"
version.ref = "zookeeper"
exclusions = [
    "io.netty:netty-all",
    "log4j:log4j",
    "org.apache.yetus:audience-annotations",
    "org.slf4j:slf4j-log4j12"]

[plugins]
docker = { id = "com.bmuschko.docker-remote-api", version.ref = "docker" }
download = { id = "de.undercouch.download", version.ref = "download" }
jmh = { id = "me.champeau.jmh", version.ref = "jmh-gradle-plugin" }
jxr = { id = "net.davidecavestro.gradle.jxr", version.ref = "jxr" }
nexus-publish = { id = "io.github.gradle-nexus.publish-plugin", version.ref = "nexus-publish-plugin" }
node-gradle = { id = "com.github.node-gradle.node", version.ref = "node-gradle-plugin" }
osdetector = { id = "com.google.osdetector", version.ref = "osdetector" }
sphinx = { id = "kr.motd.sphinx", version.ref = "sphinx" }<|MERGE_RESOLUTION|>--- conflicted
+++ resolved
@@ -41,16 +41,10 @@
 jmh-core = "1.37"
 jmh-gradle-plugin = "0.7.1"
 jxr = "0.2.1"
-<<<<<<< HEAD
 logback12 = { strictly = "1.2.12" }
 logback14 = { strictly = "1.4.11" }
-micrometer = "1.11.3"
-mina-sshd = "2.10.0"
-=======
-logback = "1.2.12"
 micrometer = "1.11.5"
 mina-sshd = "2.11.0"
->>>>>>> 10ea91ff
 mockito = "4.11.0"
 nexus-publish-plugin = "1.3.0"
 node-gradle-plugin = "7.0.1"
