/*
 * Copyright 2024 LINE Corporation
 *
 * LINE Corporation licenses this file to you under the Apache License,
 * version 2.0 (the "License"); you may not use this file except in compliance
 * with the License. You may obtain a copy of the License at:
 *
 *   https://www.apache.org/licenses/LICENSE-2.0
 *
 * Unless required by applicable law or agreed to in writing, software
 * distributed under the License is distributed on an "AS IS" BASIS, WITHOUT
 * WARRANTIES OR CONDITIONS OF ANY KIND, either express or implied. See the
 * License for the specific language governing permissions and limitations
 * under the License.
 */
package com.linecorp.centraldogma.xds.internal;

import static com.linecorp.centraldogma.internal.Util.PROJECT_AND_REPO_NAME_PATTERN;
import static com.linecorp.centraldogma.server.storage.repository.FindOptions.FIND_ONE_WITHOUT_CONTENT;
import static com.linecorp.centraldogma.xds.internal.ControlPlanePlugin.XDS_CENTRAL_DOGMA_PROJECT;
import static java.util.Objects.requireNonNull;

import java.io.IOException;
import java.lang.reflect.Method;
import java.lang.reflect.Modifier;
import java.util.regex.Pattern;

import org.curioswitch.common.protobuf.json.MessageMarshaller;
import org.reflections.Reflections;
import org.reflections.scanners.SubTypesScanner;

import com.fasterxml.jackson.databind.JsonNode;
import com.google.common.collect.ImmutableList;
import com.google.protobuf.Empty;
import com.google.protobuf.GeneratedMessageV3;
import com.google.protobuf.Message;

import com.linecorp.centraldogma.common.Author;
import com.linecorp.centraldogma.common.Change;
import com.linecorp.centraldogma.common.Markup;
import com.linecorp.centraldogma.common.Revision;
import com.linecorp.centraldogma.server.command.Command;
import com.linecorp.centraldogma.server.command.CommandExecutor;
import com.linecorp.centraldogma.server.storage.project.Project;
import com.linecorp.centraldogma.server.storage.repository.Repository;
import com.linecorp.centraldogma.xds.group.v1.CreateGroupRequest;
import com.linecorp.centraldogma.xds.k8s.v1.CreateServiceEndpointWatcherRequest;
import com.linecorp.centraldogma.xds.k8s.v1.DeleteServiceEndpointWatcherRequest;
import com.linecorp.centraldogma.xds.k8s.v1.UpdateServiceEndpointWatcherRequest;

import io.envoyproxy.envoy.config.cluster.v3.Cluster;
import io.envoyproxy.envoy.config.endpoint.v3.ClusterLoadAssignment;
import io.envoyproxy.envoy.config.listener.v3.Listener;
import io.envoyproxy.envoy.config.route.v3.RouteConfiguration;
import io.envoyproxy.envoy.extensions.filters.network.http_connection_manager.v3.HttpConnectionManager;
import io.grpc.Status;
import io.grpc.stub.StreamObserver;

public final class XdsResourceManager {

    public static final String RESOURCE_ID_PATTERN_STRING = "[a-z](?:[a-z0-9-_/]*[a-z0-9])?";
    public static final Pattern RESOURCE_ID_PATTERN = Pattern.compile('^' + RESOURCE_ID_PATTERN_STRING + '$');

    public static final MessageMarshaller JSON_MESSAGE_MARSHALLER =
<<<<<<< HEAD
            MessageMarshaller.builder().omittingInsignificantWhitespace(true)
                             .register(CreateGroupRequest.getDefaultInstance())
                             .register(Listener.getDefaultInstance())
                             .register(Cluster.getDefaultInstance())
                             .register(ClusterLoadAssignment.getDefaultInstance())
                             .register(RouteConfiguration.getDefaultInstance())
                             .register(CreateServiceEndpointWatcherRequest.getDefaultInstance())
                             .register(UpdateServiceEndpointWatcherRequest.getDefaultInstance())
                             .register(DeleteServiceEndpointWatcherRequest.getDefaultInstance())
                             // extensions
                             .register(Router.getDefaultInstance())
                             .register(HttpConnectionManager.getDefaultInstance())
                             .register(UpstreamTlsContext.getDefaultInstance())
                             .register(DownstreamTlsContext.getDefaultInstance())
                             .build();
=======
            registerEnvoyExtension(
                    MessageMarshaller.builder().omittingInsignificantWhitespace(true)
                                     .register(Listener.getDefaultInstance())
                                     .register(Cluster.getDefaultInstance())
                                     .register(ClusterLoadAssignment.getDefaultInstance())
                                     .register(RouteConfiguration.getDefaultInstance()))
                    .build();

    public static MessageMarshaller.Builder registerEnvoyExtension(MessageMarshaller.Builder builder) {
        final Reflections reflections = new Reflections(
                "io.envoyproxy.envoy.extensions", HttpConnectionManager.class.getClassLoader(),
                new SubTypesScanner(true));
        reflections.getSubTypesOf(GeneratedMessageV3.class)
                   .stream()
                   .filter(c -> !c.getName().contains("$")) // exclude subclasses
                   .filter(XdsResourceManager::hasGetDefaultInstanceMethod)
                   .forEach(builder::register);
        return builder;
    }

    private static boolean hasGetDefaultInstanceMethod(Class<?> clazz) {
        try {
            final Method method = clazz.getMethod("getDefaultInstance");
            return method.getParameterCount() == 0 && Modifier.isStatic(method.getModifiers());
        } catch (NoSuchMethodException ignored) {
            return false;
        }
    }
>>>>>>> 69bf18f4

    public static String removePrefix(String prefix, String name) {
        if (!name.startsWith(prefix)) {
            throw Status.INVALID_ARGUMENT.withDescription(name + " does not start with prefix: " + prefix)
                                         .asRuntimeException();
        }
        return name.substring(prefix.length());
    }

    public static void checkGroupId(String groupId) {
        if (!PROJECT_AND_REPO_NAME_PATTERN.matcher(groupId).matches()) {
            throw Status.INVALID_ARGUMENT.withDescription("Invalid group id: " + groupId +
                                                          " (expected: " + PROJECT_AND_REPO_NAME_PATTERN + ')')
                                         .asRuntimeException();
        }
    }

    private final Project xdsProject;
    private final CommandExecutor commandExecutor;

    /**
     * Creates a new instance.
     */
    public XdsResourceManager(Project xdsProject, CommandExecutor commandExecutor) {
        this.xdsProject = requireNonNull(xdsProject, "xdsProject");
        this.commandExecutor = requireNonNull(commandExecutor, "commandExecutor");
    }

    public void checkGroup(String group) {
        checkGroupId(group);
        // TODO(minwoox): check the write permission.
        if (!xdsProject.repos().exists(group)) {
            throw Status.NOT_FOUND.withDescription("Group not found: " + group).asRuntimeException();
        }
    }

    public <T extends Message> void push(
            StreamObserver<T> responseObserver, String group, String fileName,
            String summary, T resource, Author author) {
        final Change<JsonNode> change;
        try {
            change = Change.ofJsonUpsert(fileName, JSON_MESSAGE_MARSHALLER.writeValueAsString(resource));
        } catch (IOException e) {
            // This could happen when the message has a type that isn't registered to JSON_MESSAGE_MARSHALLER.
            responseObserver.onError(Status.INTERNAL.withCause(new IllegalStateException(
                    "failed to convert message to JSON: " + resource, e)).asRuntimeException());
            return;
        }
        commandExecutor.execute(Command.push(author, XDS_CENTRAL_DOGMA_PROJECT, group, Revision.HEAD,
                                             summary, "", Markup.PLAINTEXT, ImmutableList.of(change)))
                       .handle((unused, cause) -> {
                           if (cause != null) {
                               responseObserver.onError(Status.INTERNAL.withCause(cause).asRuntimeException());
                               return null;
                           }
                           responseObserver.onNext(resource);
                           responseObserver.onCompleted();
                           return null;
                       });
    }

    private static String fileName(String group, String resourceName) {
        // Remove groups/{group}
        return resourceName.substring(7 + group.length()) + ".json";
    }

    public <T extends Message> void update(StreamObserver<T> responseObserver, String group,
                                           String resourceName, String summary, T resource, Author author) {
        update(responseObserver, group, resourceName, fileName(group, resourceName), summary, resource, author);
    }

    public <T extends Message> void update(StreamObserver<T> responseObserver, String group,
                                           String resourceName, String fileName, String summary, T resource,
                                           Author author) {
        updateOrDelete(responseObserver, group, resourceName, fileName,
                       () -> push(responseObserver, group, fileName, summary, resource, author));
    }

    public void delete(StreamObserver<Empty> responseObserver, String group,
                       String resourceName, String summary, Author author) {
        delete(responseObserver, group, resourceName, fileName(group, resourceName), summary, author);
    }

    public void delete(StreamObserver<Empty> responseObserver, String group,
                       String resourceName, String fileName, String summary, Author author) {
        final Runnable deleteTask = () ->
                commandExecutor.execute(Command.push(author, XDS_CENTRAL_DOGMA_PROJECT, group,
                                                     Revision.HEAD, summary, "", Markup.PLAINTEXT,
                                                     ImmutableList.of(Change.ofRemoval(fileName))))
                               .handle((unused, cause) -> {
                                   if (cause != null) {
                                       responseObserver.onError(
                                               Status.INTERNAL.withCause(cause).asRuntimeException());
                                       return null;
                                   }
                                   responseObserver.onNext(Empty.getDefaultInstance());
                                   responseObserver.onCompleted();
                                   return null;
                               });
        updateOrDelete(responseObserver, group, resourceName, fileName, deleteTask);
    }

    public void updateOrDelete(StreamObserver<?> responseObserver, String group, String resourceName,
                               String fileName, Runnable task) {
        final Repository repository = xdsProject.repos().get(group);
        repository.find(Revision.HEAD, fileName, FIND_ONE_WITHOUT_CONTENT).handle((entries, cause) -> {
            if (cause != null) {
                responseObserver.onError(Status.INTERNAL.withCause(cause).asRuntimeException());
                return null;
            }
            if (entries.isEmpty()) {
                // TODO(minwoox): implement allowMissing.
                responseObserver.onError(Status.NOT_FOUND.withDescription("Resource not found: " + resourceName)
                                                         .asRuntimeException());
                return null;
            }
            task.run();
            return null;
        });
    }
}<|MERGE_RESOLUTION|>--- conflicted
+++ resolved
@@ -62,29 +62,16 @@
     public static final Pattern RESOURCE_ID_PATTERN = Pattern.compile('^' + RESOURCE_ID_PATTERN_STRING + '$');
 
     public static final MessageMarshaller JSON_MESSAGE_MARSHALLER =
-<<<<<<< HEAD
-            MessageMarshaller.builder().omittingInsignificantWhitespace(true)
-                             .register(CreateGroupRequest.getDefaultInstance())
-                             .register(Listener.getDefaultInstance())
-                             .register(Cluster.getDefaultInstance())
-                             .register(ClusterLoadAssignment.getDefaultInstance())
-                             .register(RouteConfiguration.getDefaultInstance())
-                             .register(CreateServiceEndpointWatcherRequest.getDefaultInstance())
-                             .register(UpdateServiceEndpointWatcherRequest.getDefaultInstance())
-                             .register(DeleteServiceEndpointWatcherRequest.getDefaultInstance())
-                             // extensions
-                             .register(Router.getDefaultInstance())
-                             .register(HttpConnectionManager.getDefaultInstance())
-                             .register(UpstreamTlsContext.getDefaultInstance())
-                             .register(DownstreamTlsContext.getDefaultInstance())
-                             .build();
-=======
             registerEnvoyExtension(
                     MessageMarshaller.builder().omittingInsignificantWhitespace(true)
+                                     .register(CreateGroupRequest.getDefaultInstance())
                                      .register(Listener.getDefaultInstance())
                                      .register(Cluster.getDefaultInstance())
                                      .register(ClusterLoadAssignment.getDefaultInstance())
-                                     .register(RouteConfiguration.getDefaultInstance()))
+                                     .register(RouteConfiguration.getDefaultInstance())
+                                     .register(CreateServiceEndpointWatcherRequest.getDefaultInstance())
+                                     .register(UpdateServiceEndpointWatcherRequest.getDefaultInstance())
+                                     .register(DeleteServiceEndpointWatcherRequest.getDefaultInstance()))
                     .build();
 
     public static MessageMarshaller.Builder registerEnvoyExtension(MessageMarshaller.Builder builder) {
@@ -107,7 +94,6 @@
             return false;
         }
     }
->>>>>>> 69bf18f4
 
     public static String removePrefix(String prefix, String name) {
         if (!name.startsWith(prefix)) {
