--- conflicted
+++ resolved
@@ -53,15 +53,11 @@
 import com.linecorp.centraldogma.server.storage.repository.DiffResultType;
 import com.linecorp.centraldogma.server.storage.repository.Repository;
 import com.linecorp.centraldogma.server.storage.repository.RepositoryManager;
-<<<<<<< HEAD
 import com.linecorp.centraldogma.xds.cluster.v1.XdsClusterService;
 import com.linecorp.centraldogma.xds.endpoint.v1.XdsEndpointService;
 import com.linecorp.centraldogma.xds.group.v1.XdsGroupService;
 import com.linecorp.centraldogma.xds.listener.v1.XdsListenerService;
 import com.linecorp.centraldogma.xds.route.v1.XdsRouteService;
-=======
-import com.linecorp.centraldogma.xds.group.v1.XdsGroupService;
->>>>>>> 5912bf7d
 
 import io.envoyproxy.controlplane.cache.v3.SimpleCache;
 import io.envoyproxy.controlplane.server.DiscoveryServerCallbacks;
@@ -162,7 +158,6 @@
                                                    .useBlockingTaskExecutor(true)
                                                    .build();
         sb.route().build(grpcService);
-<<<<<<< HEAD
         final CommandExecutor commandExecutor = pluginInitContext.commandExecutor();
         final GrpcService xdsApplicationService =
                 GrpcService.builder()
@@ -179,12 +174,6 @@
                                                       .register(Router.getDefaultInstance());
                                            })
                                            .build(serviceDescriptor))
-=======
-        final GrpcService xdsApplicationService =
-                GrpcService.builder()
-                           .addService(new XdsGroupService(
-                                   projectManager, pluginInitContext.commandExecutor()))
->>>>>>> 5912bf7d
                            .enableHttpJsonTranscoding(true).build();
         sb.service(xdsApplicationService, pluginInitContext.authService());
     }
