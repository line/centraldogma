/*
 * Copyright 2023 LINE Corporation
 *
 * LINE Corporation licenses this file to you under the Apache License,
 * version 2.0 (the "License"); you may not use this file except in compliance
 * with the License. You may obtain a copy of the License at:
 *
 *   https://www.apache.org/licenses/LICENSE-2.0
 *
 * Unless required by applicable law or agreed to in writing, software
 * distributed under the License is distributed on an "AS IS" BASIS, WITHOUT
 * WARRANTIES OR CONDITIONS OF ANY KIND, either express or implied. See the
 * License for the specific language governing permissions and limitations
 * under the License.
 */

package com.linecorp.centraldogma.xds.internal;

<<<<<<< HEAD
import static com.linecorp.centraldogma.server.command.Command.createProject;
import static com.linecorp.centraldogma.server.internal.storage.project.ProjectInitializer.initializeInternalRepos;
=======
import static com.linecorp.centraldogma.server.storage.project.InternalProjectInitializer.INTERNAL_PROJECT_DOGMA;
>>>>>>> 531ffc35

import java.util.HashSet;
import java.util.Map;
import java.util.Set;
import java.util.concurrent.CompletableFuture;
import java.util.concurrent.CompletionStage;
import java.util.concurrent.Executors;
import java.util.concurrent.ScheduledExecutorService;
import java.util.concurrent.TimeUnit;
import java.util.function.BiFunction;

import org.slf4j.Logger;
import org.slf4j.LoggerFactory;

import com.fasterxml.jackson.databind.JsonNode;
import com.google.common.collect.ImmutableList;
import com.google.protobuf.InvalidProtocolBufferException;

import com.linecorp.armeria.common.util.Exceptions;
import com.linecorp.armeria.common.util.UnmodifiableFuture;
import com.linecorp.armeria.server.ServerBuilder;
import com.linecorp.armeria.server.grpc.GrpcService;
import com.linecorp.centraldogma.common.Author;
import com.linecorp.centraldogma.common.Change;
import com.linecorp.centraldogma.common.Entry;
import com.linecorp.centraldogma.common.ProjectExistsException;
import com.linecorp.centraldogma.common.Query;
import com.linecorp.centraldogma.common.RepositoryNotFoundException;
import com.linecorp.centraldogma.common.Revision;
<<<<<<< HEAD
import com.linecorp.centraldogma.server.command.CommandExecutor;
import com.linecorp.centraldogma.server.metadata.MetadataService;
import com.linecorp.centraldogma.server.plugin.AllReplicasPlugin;
import com.linecorp.centraldogma.server.plugin.PluginContext;
import com.linecorp.centraldogma.server.plugin.PluginInitContext;
import com.linecorp.centraldogma.server.storage.project.Project;
import com.linecorp.centraldogma.server.storage.project.ProjectManager;
import com.linecorp.centraldogma.server.storage.repository.DiffOption;
=======
import com.linecorp.centraldogma.server.plugin.AllReplicasPlugin;
import com.linecorp.centraldogma.server.plugin.PluginContext;
import com.linecorp.centraldogma.server.plugin.PluginInitContext;
import com.linecorp.centraldogma.server.storage.project.InternalProjectInitializer;
>>>>>>> 531ffc35
import com.linecorp.centraldogma.server.storage.repository.Repository;
import com.linecorp.centraldogma.server.storage.repository.RepositoryManager;

import io.envoyproxy.controlplane.cache.v3.SimpleCache;
import io.envoyproxy.controlplane.server.DiscoveryServerCallbacks;
import io.envoyproxy.controlplane.server.V3DiscoveryServer;
import io.envoyproxy.controlplane.server.exception.RequestException;
import io.envoyproxy.envoy.config.cluster.v3.Cluster;
import io.envoyproxy.envoy.config.endpoint.v3.ClusterLoadAssignment;
import io.envoyproxy.envoy.config.listener.v3.Listener;
import io.envoyproxy.envoy.config.route.v3.RouteConfiguration;
import io.envoyproxy.envoy.service.discovery.v3.DeltaDiscoveryRequest;
import io.envoyproxy.envoy.service.discovery.v3.DiscoveryRequest;
import io.envoyproxy.envoy.service.discovery.v3.DiscoveryResponse;
import io.netty.util.concurrent.DefaultThreadFactory;

public final class ControlPlanePlugin extends AllReplicasPlugin {

    private static final Logger logger = LoggerFactory.getLogger(ControlPlanePlugin.class);

    // TODO(minwoox): Add _ prefix to internal project name
    static final String XDS_CENTRAL_DOGMA_PROJECT = "xds";

    static final String CLUSTERS_DIRECTORY = "/clusters/";
    static final String ENDPOINTS_DIRECTORY = "/endpoints/";
    static final String LISTENERS_DIRECTORY = "/listeners/";
    static final String ROUTES_DIRECTORY = "/routes/";

    public static final String CLUSTER_REPO = "clusters";
    public static final String CLUSTER_FILE = Cluster.getDescriptor().getFullName() + ".json";

    public static final String ENDPOINT_REPO = "endpoints";
    public static final String ENDPOINT_FILE = ClusterLoadAssignment.getDescriptor().getFullName() + ".json";

    public static final String LISTENER_REPO = "listeners";
    public static final String LISTENER_FILE = Listener.getDescriptor().getFullName() + ".json";

    public static final String ROUTE_REPO = "routes";
    public static final String ROUTE_FILE = RouteConfiguration.getDescriptor().getFullName() + ".json";

    public static final String DEFAULT_GROUP = "default_group";

    public static final long BACKOFF_SECONDS = 60; // Should we use backoff?

    private static final ScheduledExecutorService CONTROL_PLANE_EXECUTOR =
            Executors.newSingleThreadScheduledExecutor(
                    new DefaultThreadFactory("control-plane-executor", true));

    private volatile boolean stop;

    // TODO(minwoox): Implement better cache implementation that updates only changed resources
    //                instead of this snapshot based implementation.
    private final SimpleCache<String> cache = new SimpleCache<>(node -> DEFAULT_GROUP);

    // Accessed only from CONTROL_PLANE_EXECUTOR.
    private final Set<String> watchingXdsProjects = new HashSet<>();
    private final CentralDogmaXdsResources centralDogmaXdsResources = new CentralDogmaXdsResources();

    @Override
    public void init(PluginInitContext pluginInitContext) {
        final InternalProjectInitializer projectInitializer = pluginInitContext.internalProjectInitializer();
        projectInitializer.initializeInternalRepos(
                ImmutableList.of(CLUSTER_REPO, ENDPOINT_REPO, LISTENER_REPO, ROUTE_REPO));

        try {
            commandExecutor.execute(createProject(System.currentTimeMillis(), Author.SYSTEM,
                                                  XDS_CENTRAL_DOGMA_PROJECT))
                           .get();
        } catch (Throwable cause) {
            final Throwable peeled = Exceptions.peel(cause);
            if (!(peeled instanceof ProjectExistsException)) {
                throw new Error("failed to initialize an internal project: " +
                                XDS_CENTRAL_DOGMA_PROJECT, peeled);
            }
        }

        try {
            CONTROL_PLANE_EXECUTOR.submit(() -> init0(pluginInitContext))
                                  .get(BACKOFF_SECONDS, TimeUnit.SECONDS);
        } catch (Throwable t) {
            throw new RuntimeException("Failed to init control plane plugin in " + BACKOFF_SECONDS +
                                       " seconds.", t);
        }
    }

    private void init0(PluginInitContext pluginInitContext) {
        final ServerBuilder sb = pluginInitContext.serverBuilder();
        final ProjectManager projectManager = pluginInitContext.projectManager();
        final RepositoryManager repositoryManager = projectManager.get(XDS_CENTRAL_DOGMA_PROJECT).repos();
        for (Repository repository : repositoryManager.list().values()) {
            final String repoName = repository.name();
            if (Project.REPO_META.equals(repoName) || Project.REPO_DOGMA.equals(repoName)) {
                continue;
            }
            // A Central Dogma repository is an xDS project.
            watchingXdsProjects.add(repoName);
            final Revision normalizedRevision = repository.normalizeNow(Revision.HEAD);
            final Map<String, Entry<?>> entries = repository.find(normalizedRevision, "/**").join();
            for (Entry<?> entry : entries.values()) {
                final String path = entry.path();
                final String contentAsText = entry.contentAsText();
                try {
                    setXdsResources(path, contentAsText, repoName);
                } catch (Throwable t) {
                    throw new RuntimeException("Unexpected exception while building an xDS resource from " +
                                               repoName + path, t);
                }
            }

            watchXdsProject(repository, normalizedRevision);
        }

        // Watch dogma repository to add newly created xDS projects.
        watchDogmaRepository(repositoryManager, Revision.INIT);
        final V3DiscoveryServer server = new V3DiscoveryServer(new LoggingDiscoveryServerCallbacks(), cache);
        final GrpcService grpcService = GrpcService.builder()
                                                   .addService(server.getClusterDiscoveryServiceImpl())
                                                   .addService(server.getEndpointDiscoveryServiceImpl())
                                                   .addService(server.getListenerDiscoveryServiceImpl())
                                                   .addService(server.getRouteDiscoveryServiceImpl())
                                                   .addService(server.getAggregatedDiscoveryServiceImpl())
                                                   .useBlockingTaskExecutor(true)
                                                   .build();
        sb.route().build(grpcService);
    }

    private void setXdsResources(String path, String contentAsText, String repoName)
            throws InvalidProtocolBufferException {
        if (path.startsWith(CLUSTERS_DIRECTORY)) {
            final Cluster.Builder builder = Cluster.newBuilder();
            JsonFormatUtil.parser().merge(contentAsText, builder);
            centralDogmaXdsResources.setCluster(repoName, builder.build());
        } else if (path.startsWith(ENDPOINTS_DIRECTORY)) {
            final ClusterLoadAssignment.Builder builder =
                    ClusterLoadAssignment.newBuilder();
            JsonFormatUtil.parser().merge(contentAsText, builder);
            centralDogmaXdsResources.setEndpoint(repoName, builder.build());
        } else if (path.startsWith(LISTENERS_DIRECTORY)) {
            final Listener.Builder builder = Listener.newBuilder();
            JsonFormatUtil.parser().merge(contentAsText, builder);
            centralDogmaXdsResources.setListener(repoName, builder.build());
        } else if (path.startsWith(ROUTES_DIRECTORY)) {
            final RouteConfiguration.Builder builder = RouteConfiguration.newBuilder();
            JsonFormatUtil.parser().merge(contentAsText, builder);
            centralDogmaXdsResources.setRoute(repoName, builder.build());
        } else {
            // ignore
        }
    }

    private void watchDogmaRepository(RepositoryManager repositoryManager, Revision lastKnownRevision) {
        final Repository dogmaRepository = repositoryManager.get(Project.REPO_DOGMA);
        // TODO(minwoox): Use different file because metadata.json contains other information than repo's names.
        dogmaRepository.watch(lastKnownRevision, Query.ofJson(MetadataService.METADATA_JSON))
                       .handleAsync((entry, cause) -> {
                           if (cause != null) {
                               logger.warn("Failed to watch {} in xDS. Try watching after {} seconds.",
                                           MetadataService.METADATA_JSON, BACKOFF_SECONDS, cause);
                               CONTROL_PLANE_EXECUTOR.schedule(
                                       () -> watchDogmaRepository(repositoryManager, lastKnownRevision),
                                       BACKOFF_SECONDS, TimeUnit.SECONDS);
                               return null;
                           }
                           final JsonNode content = entry.content();
                           final JsonNode repos = content.get("repos");
                           if (repos == null) {
                               logger.warn("Failed to find repos in {} in xDS. Try watching after {} seconds.",
                                           MetadataService.METADATA_JSON, BACKOFF_SECONDS);
                               CONTROL_PLANE_EXECUTOR.schedule(
                                       () -> watchDogmaRepository(repositoryManager, lastKnownRevision),
                                       BACKOFF_SECONDS, TimeUnit.SECONDS);
                               return null;
                           }
                           repos.fieldNames().forEachRemaining(repoName -> {
                               if (Project.REPO_META.equals(repoName)) {
                                   return;
                               }
                               final boolean added = watchingXdsProjects.add(repoName);
                               if (!added) {
                                   // Already watching.
                                   return;
                               }
                               final Repository repository = repositoryManager.get(repoName);
                               if (repository == null) {
                                   // Ignore if the repository is removed. This can happen when multiple
                                   // updates occurred after the actual repository is removed from the file
                                   // system but before the repository is removed from the metadata file.
                                   watchingXdsProjects.remove(repoName);
                                   return;
                               }
                               watchXdsProject(repository, Revision.INIT);
                           });
                           // Watch dogma repository again to catch up newly created xDS projects.
                           watchDogmaRepository(repositoryManager, entry.revision());
                           return null;
                       }, CONTROL_PLANE_EXECUTOR);
    }

    private void watchXdsProject(Repository repository, Revision lastKnownRevision) {
        final CompletableFuture<Revision> watchFuture = repository.watch(lastKnownRevision, "/**");
        watchFuture.handleAsync((BiFunction<Revision, Throwable, Void>) (newRevision, cause) -> {
            if (stop) {
                return null;
            }
            if (cause != null) {
                if (cause instanceof RepositoryNotFoundException) {
                    // Repository is removed.
                    watchingXdsProjects.remove(repository.name());
                    centralDogmaXdsResources.removeProject(repository.name());
                    cache.setSnapshot(DEFAULT_GROUP, centralDogmaXdsResources.snapshot());
                    return null;
                }
                logger.warn("Unexpected exception while watching {} at {}. Try watching after {} seconds.",
                            repository.name(), lastKnownRevision, BACKOFF_SECONDS, cause);
                CONTROL_PLANE_EXECUTOR.schedule(() -> watchXdsProject(repository, lastKnownRevision),
                                                BACKOFF_SECONDS, TimeUnit.SECONDS);
                return null;
            }
            final CompletableFuture<Map<String, Change<?>>> diffFuture =
                    repository.diff(lastKnownRevision, newRevision, "/**", DiffOption.PATCH_TO_UPSERT);
            handleDiff(repository, newRevision, diffFuture, lastKnownRevision);
            return null;
        }, CONTROL_PLANE_EXECUTOR);
    }

    private void handleDiff(Repository repository, Revision newRevision,
                            CompletableFuture<Map<String, Change<?>>> diffFuture, Revision lastKnownRevision) {
        diffFuture.handleAsync((BiFunction<Map<String, Change<?>>, Throwable, Void>) (changes, cause) -> {
            if (stop) {
                return null;
            }
            final String repoName = repository.name();
            if (cause != null) {
                logger.warn("Unexpected exception while diffing {} from {} to {}. Building from the first.",
                            repoName, lastKnownRevision, newRevision, cause);
                watchXdsProject(repository, Revision.INIT);
                return null;
            }

            for (Change<?> change : changes.values()) {
                final String path = change.path();
                switch (change.type()) {
                    case UPSERT_JSON:
                        try {
                            setXdsResources(path, change.contentAsText(), repoName);
                        } catch (Throwable t) {
                            logger.warn("Unexpected exception while building an xDS resource from {}.",
                                        repoName + path, t);
                        }
                        break;
                    case REMOVE:
                        if (path.startsWith(CLUSTERS_DIRECTORY)) {
                            centralDogmaXdsResources.removeCluster(repoName, path);
                        } else if (path.startsWith(ENDPOINTS_DIRECTORY)) {
                            centralDogmaXdsResources.removeEndpoint(repoName, path);
                        } else if (path.startsWith(LISTENERS_DIRECTORY)) {
                            centralDogmaXdsResources.removeListener(repoName, path);
                        } else if (path.startsWith(ROUTES_DIRECTORY)) {
                            centralDogmaXdsResources.removeRoute(repoName, path);
                        }
                        break;
                    default:
                        // Ignore other types of changes.
                        break;
                }
            }
            cache.setSnapshot(DEFAULT_GROUP, centralDogmaXdsResources.snapshot());
            watchXdsProject(repository, newRevision);
            return null;
        }, CONTROL_PLANE_EXECUTOR);
    }

    @Override
    public CompletionStage<Void> start(PluginContext context) {
        return UnmodifiableFuture.completedFuture(null);
    }

    @Override
    public CompletionStage<Void> stop(PluginContext context) {
        stop = true;
        return UnmodifiableFuture.completedFuture(null);
    }

    private static final class LoggingDiscoveryServerCallbacks implements DiscoveryServerCallbacks {
        @Override
        public void onV3StreamRequest(long streamId, DiscoveryRequest request) throws RequestException {
            logger.debug("Received v3 stream request. streamId: {}, version: {}, resource_names: {}, " +
                         "response_nonce: {}, type_url: {}", streamId, request.getVersionInfo(),
                         request.getResourceNamesList(), request.getResponseNonce(), request.getTypeUrl());
        }

        @Override
        public void onV3StreamDeltaRequest(long streamId, DeltaDiscoveryRequest request)
                throws RequestException {}

        @Override
        public void onV3StreamResponse(long streamId, DiscoveryRequest request, DiscoveryResponse response) {
            logger.debug("Sent v3 stream response. streamId: {}, version: {}, " +
                         "response_nonce: {}, type_url: {}", streamId, response.getVersionInfo(),
                         response.getNonce(), response.getTypeUrl());
        }
    }
}<|MERGE_RESOLUTION|>--- conflicted
+++ resolved
@@ -16,13 +16,6 @@
 
 package com.linecorp.centraldogma.xds.internal;
 
-<<<<<<< HEAD
-import static com.linecorp.centraldogma.server.command.Command.createProject;
-import static com.linecorp.centraldogma.server.internal.storage.project.ProjectInitializer.initializeInternalRepos;
-=======
-import static com.linecorp.centraldogma.server.storage.project.InternalProjectInitializer.INTERNAL_PROJECT_DOGMA;
->>>>>>> 531ffc35
-
 import java.util.HashSet;
 import java.util.Map;
 import java.util.Set;
@@ -37,35 +30,24 @@
 import org.slf4j.LoggerFactory;
 
 import com.fasterxml.jackson.databind.JsonNode;
-import com.google.common.collect.ImmutableList;
 import com.google.protobuf.InvalidProtocolBufferException;
 
-import com.linecorp.armeria.common.util.Exceptions;
 import com.linecorp.armeria.common.util.UnmodifiableFuture;
 import com.linecorp.armeria.server.ServerBuilder;
 import com.linecorp.armeria.server.grpc.GrpcService;
-import com.linecorp.centraldogma.common.Author;
 import com.linecorp.centraldogma.common.Change;
 import com.linecorp.centraldogma.common.Entry;
-import com.linecorp.centraldogma.common.ProjectExistsException;
 import com.linecorp.centraldogma.common.Query;
 import com.linecorp.centraldogma.common.RepositoryNotFoundException;
 import com.linecorp.centraldogma.common.Revision;
-<<<<<<< HEAD
-import com.linecorp.centraldogma.server.command.CommandExecutor;
 import com.linecorp.centraldogma.server.metadata.MetadataService;
 import com.linecorp.centraldogma.server.plugin.AllReplicasPlugin;
 import com.linecorp.centraldogma.server.plugin.PluginContext;
 import com.linecorp.centraldogma.server.plugin.PluginInitContext;
+import com.linecorp.centraldogma.server.storage.project.InternalProjectInitializer;
 import com.linecorp.centraldogma.server.storage.project.Project;
 import com.linecorp.centraldogma.server.storage.project.ProjectManager;
 import com.linecorp.centraldogma.server.storage.repository.DiffOption;
-=======
-import com.linecorp.centraldogma.server.plugin.AllReplicasPlugin;
-import com.linecorp.centraldogma.server.plugin.PluginContext;
-import com.linecorp.centraldogma.server.plugin.PluginInitContext;
-import com.linecorp.centraldogma.server.storage.project.InternalProjectInitializer;
->>>>>>> 531ffc35
 import com.linecorp.centraldogma.server.storage.repository.Repository;
 import com.linecorp.centraldogma.server.storage.repository.RepositoryManager;
 
@@ -94,21 +76,9 @@
     static final String LISTENERS_DIRECTORY = "/listeners/";
     static final String ROUTES_DIRECTORY = "/routes/";
 
-    public static final String CLUSTER_REPO = "clusters";
-    public static final String CLUSTER_FILE = Cluster.getDescriptor().getFullName() + ".json";
-
-    public static final String ENDPOINT_REPO = "endpoints";
-    public static final String ENDPOINT_FILE = ClusterLoadAssignment.getDescriptor().getFullName() + ".json";
-
-    public static final String LISTENER_REPO = "listeners";
-    public static final String LISTENER_FILE = Listener.getDescriptor().getFullName() + ".json";
-
-    public static final String ROUTE_REPO = "routes";
-    public static final String ROUTE_FILE = RouteConfiguration.getDescriptor().getFullName() + ".json";
-
     public static final String DEFAULT_GROUP = "default_group";
 
-    public static final long BACKOFF_SECONDS = 60; // Should we use backoff?
+    public static final long BACKOFF_SECONDS = 10;
 
     private static final ScheduledExecutorService CONTROL_PLANE_EXECUTOR =
             Executors.newSingleThreadScheduledExecutor(
@@ -127,20 +97,7 @@
     @Override
     public void init(PluginInitContext pluginInitContext) {
         final InternalProjectInitializer projectInitializer = pluginInitContext.internalProjectInitializer();
-        projectInitializer.initializeInternalRepos(
-                ImmutableList.of(CLUSTER_REPO, ENDPOINT_REPO, LISTENER_REPO, ROUTE_REPO));
-
-        try {
-            commandExecutor.execute(createProject(System.currentTimeMillis(), Author.SYSTEM,
-                                                  XDS_CENTRAL_DOGMA_PROJECT))
-                           .get();
-        } catch (Throwable cause) {
-            final Throwable peeled = Exceptions.peel(cause);
-            if (!(peeled instanceof ProjectExistsException)) {
-                throw new Error("failed to initialize an internal project: " +
-                                XDS_CENTRAL_DOGMA_PROJECT, peeled);
-            }
-        }
+        projectInitializer.initialize(XDS_CENTRAL_DOGMA_PROJECT);
 
         try {
             CONTROL_PLANE_EXECUTOR.submit(() -> init0(pluginInitContext))
