--- conflicted
+++ resolved
@@ -4,11 +4,6 @@
     api 'org.springframework.boot:spring-boot-starter'
     annotationProcessor 'org.springframework.boot:spring-boot-configuration-processor'
 
-<<<<<<< HEAD
-    testImplementation project(':client:java-armeria')
-=======
-    testImplementation 'junit:junit'
->>>>>>> fefd51e1
     testImplementation 'org.springframework.boot:spring-boot-starter-test'
     testRuntimeOnly 'org.hibernate.validator:hibernate-validator'
 }