--- conflicted
+++ resolved
@@ -49,21 +49,14 @@
         protected void scaffold(CentralDogma client) {
             client.createProject("myPro").join();
             client.createRepository("myPro", "myRepo").join();
-<<<<<<< HEAD
-            client.push("myPro", "myRepo", Revision.HEAD, "Initial files",
-                        Change.ofJsonUpsert("/foo.json", "{ \"a\": \"bar\" }"),
-                        Change.ofJsonUpsert("/foo1.json", "{ \"b\": \"baz\" }"),
-                        Change.ofJsonUpsert("/foo2.json", "{ \"a\": \"new_bar\" }"),
-                        Change.ofJsonUpsert("/foo.json5", "{ a: 'qux' }"),
-                        Change.ofJsonUpsert("/foo1.json5", "{ a: 'new_qux', b: 'quux' }")).join();
-=======
             client.forRepo("myPro", "myRepo")
                   .commit("Initial files",
                           Change.ofJsonUpsert("/foo.json", "{ \"a\": \"bar\" }"),
                           Change.ofJsonUpsert("/foo1.json", "{ \"b\": \"baz\" }"),
-                          Change.ofJsonUpsert("/foo2.json", "{ \"a\": \"new_bar\" }"))
+                          Change.ofJsonUpsert("/foo2.json", "{ \"a\": \"new_bar\" }"),
+                          Change.ofJsonUpsert("/foo.json5", "{ a: 'qux' }"),
+                          Change.ofJsonUpsert("/foo1.json5", "{ a: 'new_qux', b: 'quux' }"))
                   .push().join();
->>>>>>> e93bc5a0
         }
 
         @Override
