--- conflicted
+++ resolved
@@ -87,18 +87,11 @@
     @BeforeEach
     void setUp() throws Exception {
         final String adminToken = getAccessToken(dogma.httpClient(), USERNAME, PASSWORD);
-<<<<<<< HEAD
         systemAdminClient = WebClient.builder(dogma.httpClient().uri())
                                      .auth(AuthToken.ofOAuth2(adminToken))
                                      .build()
                                      .blocking();
-=======
-        adminClient = WebClient.builder(dogma.httpClient().uri())
-                               .auth(AuthToken.ofOAuth2(adminToken))
-                               .build()
-                               .blocking();
         TestMirrorRunnerListener.reset();
->>>>>>> 3a261ba4
     }
 
     @Test
